lockfileVersion: '9.0'

settings:
  autoInstallPeers: true
  excludeLinksFromLockfile: false

importers:

  .:
    devDependencies:
      '@changesets/cli':
        specifier: ^2.29.5
        version: 2.29.5

  frontend:
    dependencies:
      '@simplepg/common':
        specifier: workspace:*
        version: link:../packages/common
      '@simplepg/repo':
        specifier: workspace:*
        version: link:../packages/repo
      '@tanstack/react-query':
        specifier: ^5.81.5
        version: 5.83.0(react@19.1.0)
      easymde:
        specifier: ^2.20.0
        version: 2.20.0
      font-awesome:
        specifier: ^4.7.0
        version: 4.7.0
      image-type:
        specifier: ^6.0.0
        version: 6.0.0
      plausible-tracker:
        specifier: ^0.3.9
        version: 0.3.9
      prismjs:
        specifier: ^1.30.0
        version: 1.30.0
      react:
        specifier: ^19.1.0
        version: 19.1.0
      react-dom:
        specifier: ^19.1.0
        version: 19.1.0(react@19.1.0)
      react-router:
        specifier: ^7.6.3
        version: 7.6.3(react-dom@19.1.0(react@19.1.0))(react@19.1.0)
      viem:
        specifier: ^2.31.7
        version: 2.31.7(bufferutil@4.0.9)(utf-8-validate@5.0.10)(zod@3.22.4)
      wagmi:
        specifier: ^2.15.6
        version: 2.15.6(@tanstack/query-core@5.83.0)(@tanstack/react-query@5.83.0(react@19.1.0))(bufferutil@4.0.9)(encoding@0.1.13)(react@19.1.0)(utf-8-validate@5.0.10)(viem@2.31.7(bufferutil@4.0.9)(utf-8-validate@5.0.10)(zod@3.22.4))(zod@3.22.4)
    devDependencies:
      '@babel/core':
        specifier: ^7.28.0
        version: 7.28.0
      '@babel/preset-env':
        specifier: ^7.28.0
        version: 7.28.0(@babel/core@7.28.0)
      '@babel/preset-react':
        specifier: ^7.27.1
        version: 7.27.1(@babel/core@7.28.0)
      '@simplepg/cli':
        specifier: workspace:*
        version: link:../packages/cli
      '@svgr/webpack':
        specifier: ^8.1.0
        version: 8.1.0
      '@tailwindcss/postcss':
        specifier: ^4.1.11
        version: 4.1.11
      autoprefixer:
        specifier: ^10.4.21
        version: 10.4.21(postcss@8.5.6)
      babel-loader:
        specifier: ^10.0.0
        version: 10.0.0(@babel/core@7.28.0)(webpack@5.100.2)
      copy-webpack-plugin:
        specifier: ^13.0.0
        version: 13.0.0(webpack@5.100.2)
      css-loader:
        specifier: ^7.1.2
        version: 7.1.2(webpack@5.100.2)
      daisyui:
        specifier: ^5.0.46
        version: 5.0.46
      dotenv:
        specifier: ^17.1.0
        version: 17.2.0
      file-loader:
        specifier: ^6.2.0
        version: 6.2.0(webpack@5.100.2)
      html-webpack-plugin:
        specifier: ^5.6.3
        version: 5.6.3(webpack@5.100.2)
      mini-css-extract-plugin:
<<<<<<< HEAD
        specifier: ^2.9.2
        version: 2.9.2(webpack@5.100.2)
=======
        specifier: ^2.9.4
        version: 2.9.4(webpack@5.100.2)
>>>>>>> 661bb49f
      postcss:
        specifier: ^8.5.6
        version: 8.5.6
      postcss-loader:
        specifier: ^8.1.1
        version: 8.1.1(postcss@8.5.6)(webpack@5.100.2)
      process:
        specifier: ^0.11.10
        version: 0.11.10
      serve:
        specifier: ^14.2.4
        version: 14.2.4
      style-loader:
        specifier: ^4.0.0
        version: 4.0.0(webpack@5.100.2)
      tailwindcss:
        specifier: ^4.1.11
        version: 4.1.11
      webpack:
        specifier: ^5.99.9
        version: 5.100.2(webpack-cli@6.0.1)
      webpack-bundle-analyzer:
        specifier: ^4.10.2
        version: 4.10.2(bufferutil@4.0.9)(utf-8-validate@5.0.10)
      webpack-cli:
        specifier: ^6.0.1
        version: 6.0.1(webpack-bundle-analyzer@4.10.2(bufferutil@4.0.9)(utf-8-validate@5.0.10))(webpack-dev-server@5.2.2)(webpack@5.100.2)
      webpack-dev-server:
        specifier: ^5.2.2
        version: 5.2.2(bufferutil@4.0.9)(utf-8-validate@5.0.10)(webpack-cli@6.0.1)(webpack@5.100.2)

  packages/cli:
    dependencies:
      '@helia/unixfs':
        specifier: ^5.0.3
        version: 5.0.3(encoding@0.1.13)
      '@simplepg/common':
        specifier: workspace:*
        version: link:../common
      commander:
        specifier: ^14.0.0
        version: 14.0.0
      it-all:
        specifier: ^3.0.9
        version: 3.0.9
      viem:
        specifier: ^2.31.4
        version: 2.31.7(bufferutil@4.0.9)(utf-8-validate@5.0.10)(zod@3.22.4)
    devDependencies:
      jest:
        specifier: ^30.0.3
        version: 30.0.4(@types/node@24.0.14)

  packages/common:
    dependencies:
      '@helia/unixfs':
        specifier: ^5.0.3
        version: 5.0.3(encoding@0.1.13)
      '@ipld/dag-cbor':
        specifier: ^9.2.4
        version: 9.2.4
      '@ipld/dag-json':
        specifier: ^10.2.5
        version: 10.2.5
      '@ipld/dag-pb':
        specifier: ^4.1.5
        version: 4.1.5
      blockstore-core:
        specifier: ^5.0.4
        version: 5.0.4
      blockstore-idb:
        specifier: ^2.0.3
        version: 2.0.3
      cartonne:
        specifier: ^3.0.1
        version: 3.0.1
      cross-fetch:
        specifier: ^4.1.0
        version: 4.1.0(encoding@0.1.13)
      it-all:
        specifier: ^3.0.9
        version: 3.0.9
      multiformats:
        specifier: ^13.4.0
        version: 13.4.0
      uint8arrays:
        specifier: ^5.1.0
        version: 5.1.0
      viem:
        specifier: ^2.31.4
        version: 2.31.7(bufferutil@4.0.9)(utf-8-validate@5.0.10)(zod@3.22.4)
    devDependencies:
      jest:
        specifier: ^30.0.3
        version: 30.0.4(@types/node@24.0.14)
      jest-fetch-mock:
        specifier: ^3.0.3
        version: 3.0.3(encoding@0.1.13)

  packages/dservice:
    dependencies:
      '@simplepg/common':
        specifier: workspace:*
        version: link:../common
      cartonne:
        specifier: ^3.0.1
        version: 3.0.1
      commander:
        specifier: ^14.0.0
        version: 14.0.0
      cors:
        specifier: ^2.8.5
        version: 2.8.5
      express:
        specifier: ^5.1.0
        version: 5.1.0
      express-jsdoc-swagger:
        specifier: ^1.8.0
        version: 1.8.0
      it-all:
        specifier: ^3.0.9
        version: 3.0.9
      kubo-rpc-client:
        specifier: ^5.2.0
        version: 5.2.0(undici@7.11.0)
      lru-cache:
        specifier: ^11.1.0
        version: 11.1.0
      multer:
        specifier: ^2.0.1
        version: 2.0.1
      multiformats:
        specifier: ^13.4.0
        version: 13.4.0
      swagger-ui-express:
        specifier: ^5.0.1
        version: 5.0.1(express@5.1.0)
      varint:
        specifier: ^6.0.0
        version: 6.0.0
      viem:
        specifier: ^2.31.4
        version: 2.31.7(bufferutil@4.0.9)(utf-8-validate@5.0.10)(zod@3.22.4)
      winston:
        specifier: ^3.17.0
        version: 3.17.0
      winston-daily-rotate-file:
        specifier: ^5.0.0
        version: 5.0.0(winston@3.17.0)
    devDependencies:
      '@ipld/dag-cbor':
        specifier: ^9.2.4
        version: 9.2.4
      '@ipld/dag-pb':
        specifier: ^4.1.5
        version: 4.1.5
      '@simplepg/test-utils':
        specifier: workspace:*
        version: link:../test-utils
      eslint:
        specifier: ^9.29.0
        version: 9.31.0(jiti@2.4.2)
      ipfsd-ctl:
        specifier: ^15.0.2
        version: 15.0.2(undici@7.11.0)
      jest:
        specifier: ^30.0.3
        version: 30.0.4(@types/node@24.0.14)
      kubo:
        specifier: ^0.35.0
        version: 0.35.0
      nodemon:
        specifier: ^3.1.10
        version: 3.1.10
      uint8arrays:
        specifier: ^5.1.0
        version: 5.1.0

  packages/repo:
    dependencies:
      '@ipld/dag-pb':
        specifier: ^4.1.5
        version: 4.1.5
      '@simplepg/common':
        specifier: workspace:*
        version: link:../common
      idb-keyval:
        specifier: ^6.2.2
        version: 6.2.2
      it-all:
        specifier: ^3.0.9
        version: 3.0.9
      multiformats:
        specifier: ^13.4.0
        version: 13.4.0
      uint8arrays:
        specifier: ^5.1.0
        version: 5.1.0
      viem:
        specifier: ^2.31.4
        version: 2.31.7(bufferutil@4.0.9)(utf-8-validate@5.0.10)(zod@3.22.4)
    devDependencies:
      fake-indexeddb:
        specifier: ^6.0.1
        version: 6.0.1
      jest:
        specifier: ^30.0.3
        version: 30.0.4(@types/node@24.0.14)
      jest-environment-jsdom:
        specifier: ^30.0.2
        version: 30.0.4(bufferutil@4.0.9)(utf-8-validate@5.0.10)

  packages/test-utils:
    dependencies:
      '@simplepg/dservice':
        specifier: workspace:*
        version: link:../dservice
      ipfsd-ctl:
        specifier: ^15.0.2
        version: 15.0.2(undici@7.11.0)
      kubo:
        specifier: ^0.35.0
        version: 0.35.0
      kubo-rpc-client:
        specifier: ^5.2.0
        version: 5.2.0(undici@7.11.0)
      multiformats:
        specifier: ^13.4.0
        version: 13.4.0
      uint8arrays:
        specifier: ^5.1.0
        version: 5.1.0
      viem:
        specifier: ^2.31.4
        version: 2.31.7(bufferutil@4.0.9)(utf-8-validate@5.0.10)(zod@3.22.4)
    devDependencies:
      jest:
        specifier: ^30.0.3
        version: 30.0.4(@types/node@24.0.14)

packages:

  '@adraffy/ens-normalize@1.11.0':
    resolution: {integrity: sha512-/3DDPKHqqIqxUULp8yP4zODUY1i+2xvVWsv8A79xGWdCAG+8sb0hRh0Rk2QyOJUnnbyPUAZYcpBuRe3nS2OIUg==}

  '@alloc/quick-lru@5.2.0':
    resolution: {integrity: sha512-UrcABB+4bUrFABwbluTIBErXwvbsU/V7TZWfmbgJfbkwiBuziS9gxdODUyuiecfdGQ85jglMW6juS3+z5TsKLw==}
    engines: {node: '>=10'}

  '@ampproject/remapping@2.3.0':
    resolution: {integrity: sha512-30iZtAPgz+LTIYoeivqYo853f02jBYSd5uGnGpkFV0M3xOt9aN73erkgYAmZU43x4VfqcnLxW9Kpg3R5LC4YYw==}
    engines: {node: '>=6.0.0'}

  '@asamuzakjp/css-color@3.2.0':
    resolution: {integrity: sha512-K1A6z8tS3XsmCMM86xoWdn7Fkdn9m6RSVtocUrJYIwZnFVkng/PvkEoWtOWmP+Scc6saYWHWZYbndEEXxl24jw==}

  '@assemblyscript/loader@0.9.4':
    resolution: {integrity: sha512-HazVq9zwTVwGmqdwYzu7WyQ6FQVZ7SwET0KKQuKm55jD0IfUpZgN0OPIiZG3zV1iSrVYcN0bdwLRXI/VNCYsUA==}

  '@babel/code-frame@7.27.1':
    resolution: {integrity: sha512-cjQ7ZlQ0Mv3b47hABuTevyTuYN4i+loJKGeV9flcCgIK37cCXRh+L1bd3iBHlynerhQ7BhCkn2BPbQUL+rGqFg==}
    engines: {node: '>=6.9.0'}

  '@babel/compat-data@7.28.0':
    resolution: {integrity: sha512-60X7qkglvrap8mn1lh2ebxXdZYtUcpd7gsmy9kLaBJ4i/WdY8PqTSdxyA8qraikqKQK5C1KRBKXqznrVapyNaw==}
    engines: {node: '>=6.9.0'}

  '@babel/core@7.28.0':
    resolution: {integrity: sha512-UlLAnTPrFdNGoFtbSXwcGFQBtQZJCNjaN6hQNP3UPvuNXT1i82N26KL3dZeIpNalWywr9IuQuncaAfUaS1g6sQ==}
    engines: {node: '>=6.9.0'}

  '@babel/generator@7.28.0':
    resolution: {integrity: sha512-lJjzvrbEeWrhB4P3QBsH7tey117PjLZnDbLiQEKjQ/fNJTjuq4HSqgFA+UNSwZT8D7dxxbnuSBMsa1lrWzKlQg==}
    engines: {node: '>=6.9.0'}

  '@babel/helper-annotate-as-pure@7.27.3':
    resolution: {integrity: sha512-fXSwMQqitTGeHLBC08Eq5yXz2m37E4pJX1qAU1+2cNedz/ifv/bVXft90VeSav5nFO61EcNgwr0aJxbyPaWBPg==}
    engines: {node: '>=6.9.0'}

  '@babel/helper-compilation-targets@7.27.2':
    resolution: {integrity: sha512-2+1thGUUWWjLTYTHZWK1n8Yga0ijBz1XAhUXcKy81rd5g6yh7hGqMp45v7cadSbEHc9G3OTv45SyneRN3ps4DQ==}
    engines: {node: '>=6.9.0'}

  '@babel/helper-create-class-features-plugin@7.27.1':
    resolution: {integrity: sha512-QwGAmuvM17btKU5VqXfb+Giw4JcN0hjuufz3DYnpeVDvZLAObloM77bhMXiqry3Iio+Ai4phVRDwl6WU10+r5A==}
    engines: {node: '>=6.9.0'}
    peerDependencies:
      '@babel/core': ^7.0.0

  '@babel/helper-create-regexp-features-plugin@7.27.1':
    resolution: {integrity: sha512-uVDC72XVf8UbrH5qQTc18Agb8emwjTiZrQE11Nv3CuBEZmVvTwwE9CBUEvHku06gQCAyYf8Nv6ja1IN+6LMbxQ==}
    engines: {node: '>=6.9.0'}
    peerDependencies:
      '@babel/core': ^7.0.0

  '@babel/helper-define-polyfill-provider@0.6.5':
    resolution: {integrity: sha512-uJnGFcPsWQK8fvjgGP5LZUZZsYGIoPeRjSF5PGwrelYgq7Q15/Ft9NGFp1zglwgIv//W0uG4BevRuSJRyylZPg==}
    peerDependencies:
      '@babel/core': ^7.4.0 || ^8.0.0-0 <8.0.0

  '@babel/helper-globals@7.28.0':
    resolution: {integrity: sha512-+W6cISkXFa1jXsDEdYA8HeevQT/FULhxzR99pxphltZcVaugps53THCeiWA8SguxxpSp3gKPiuYfSWopkLQ4hw==}
    engines: {node: '>=6.9.0'}

  '@babel/helper-member-expression-to-functions@7.27.1':
    resolution: {integrity: sha512-E5chM8eWjTp/aNoVpcbfM7mLxu9XGLWYise2eBKGQomAk/Mb4XoxyqXTZbuTohbsl8EKqdlMhnDI2CCLfcs9wA==}
    engines: {node: '>=6.9.0'}

  '@babel/helper-module-imports@7.27.1':
    resolution: {integrity: sha512-0gSFWUPNXNopqtIPQvlD5WgXYI5GY2kP2cCvoT8kczjbfcfuIljTbcWrulD1CIPIX2gt1wghbDy08yE1p+/r3w==}
    engines: {node: '>=6.9.0'}

  '@babel/helper-module-transforms@7.27.3':
    resolution: {integrity: sha512-dSOvYwvyLsWBeIRyOeHXp5vPj5l1I011r52FM1+r1jCERv+aFXYk4whgQccYEGYxK2H3ZAIA8nuPkQ0HaUo3qg==}
    engines: {node: '>=6.9.0'}
    peerDependencies:
      '@babel/core': ^7.0.0

  '@babel/helper-optimise-call-expression@7.27.1':
    resolution: {integrity: sha512-URMGH08NzYFhubNSGJrpUEphGKQwMQYBySzat5cAByY1/YgIRkULnIy3tAMeszlL/so2HbeilYloUmSpd7GdVw==}
    engines: {node: '>=6.9.0'}

  '@babel/helper-plugin-utils@7.27.1':
    resolution: {integrity: sha512-1gn1Up5YXka3YYAHGKpbideQ5Yjf1tDa9qYcgysz+cNCXukyLl6DjPXhD3VRwSb8c0J9tA4b2+rHEZtc6R0tlw==}
    engines: {node: '>=6.9.0'}

  '@babel/helper-remap-async-to-generator@7.27.1':
    resolution: {integrity: sha512-7fiA521aVw8lSPeI4ZOD3vRFkoqkJcS+z4hFo82bFSH/2tNd6eJ5qCVMS5OzDmZh/kaHQeBaeyxK6wljcPtveA==}
    engines: {node: '>=6.9.0'}
    peerDependencies:
      '@babel/core': ^7.0.0

  '@babel/helper-replace-supers@7.27.1':
    resolution: {integrity: sha512-7EHz6qDZc8RYS5ElPoShMheWvEgERonFCs7IAonWLLUTXW59DP14bCZt89/GKyreYn8g3S83m21FelHKbeDCKA==}
    engines: {node: '>=6.9.0'}
    peerDependencies:
      '@babel/core': ^7.0.0

  '@babel/helper-skip-transparent-expression-wrappers@7.27.1':
    resolution: {integrity: sha512-Tub4ZKEXqbPjXgWLl2+3JpQAYBJ8+ikpQ2Ocj/q/r0LwE3UhENh7EUabyHjz2kCEsrRY83ew2DQdHluuiDQFzg==}
    engines: {node: '>=6.9.0'}

  '@babel/helper-string-parser@7.27.1':
    resolution: {integrity: sha512-qMlSxKbpRlAridDExk92nSobyDdpPijUq2DW6oDnUqd0iOGxmQjyqhMIihI9+zv4LPyZdRje2cavWPbCbWm3eA==}
    engines: {node: '>=6.9.0'}

  '@babel/helper-validator-identifier@7.27.1':
    resolution: {integrity: sha512-D2hP9eA+Sqx1kBZgzxZh0y1trbuU+JoDkiEwqhQ36nodYqJwyEIhPSdMNd7lOm/4io72luTPWH20Yda0xOuUow==}
    engines: {node: '>=6.9.0'}

  '@babel/helper-validator-option@7.27.1':
    resolution: {integrity: sha512-YvjJow9FxbhFFKDSuFnVCe2WxXk1zWc22fFePVNEaWJEu8IrZVlda6N0uHwzZrUM1il7NC9Mlp4MaJYbYd9JSg==}
    engines: {node: '>=6.9.0'}

  '@babel/helper-wrap-function@7.27.1':
    resolution: {integrity: sha512-NFJK2sHUvrjo8wAU/nQTWU890/zB2jj0qBcCbZbbf+005cAsv6tMjXz31fBign6M5ov1o0Bllu+9nbqkfsjjJQ==}
    engines: {node: '>=6.9.0'}

  '@babel/helpers@7.27.6':
    resolution: {integrity: sha512-muE8Tt8M22638HU31A3CgfSUciwz1fhATfoVai05aPXGor//CdWDCbnlY1yvBPo07njuVOCNGCSp/GTt12lIug==}
    engines: {node: '>=6.9.0'}

  '@babel/parser@7.28.0':
    resolution: {integrity: sha512-jVZGvOxOuNSsuQuLRTh13nU0AogFlw32w/MT+LV6D3sP5WdbW61E77RnkbaO2dUvmPAYrBDJXGn5gGS6tH4j8g==}
    engines: {node: '>=6.0.0'}
    hasBin: true

  '@babel/plugin-bugfix-firefox-class-in-computed-class-key@7.27.1':
    resolution: {integrity: sha512-QPG3C9cCVRQLxAVwmefEmwdTanECuUBMQZ/ym5kiw3XKCGA7qkuQLcjWWHcrD/GKbn/WmJwaezfuuAOcyKlRPA==}
    engines: {node: '>=6.9.0'}
    peerDependencies:
      '@babel/core': ^7.0.0

  '@babel/plugin-bugfix-safari-class-field-initializer-scope@7.27.1':
    resolution: {integrity: sha512-qNeq3bCKnGgLkEXUuFry6dPlGfCdQNZbn7yUAPCInwAJHMU7THJfrBSozkcWq5sNM6RcF3S8XyQL2A52KNR9IA==}
    engines: {node: '>=6.9.0'}
    peerDependencies:
      '@babel/core': ^7.0.0

  '@babel/plugin-bugfix-safari-id-destructuring-collision-in-function-expression@7.27.1':
    resolution: {integrity: sha512-g4L7OYun04N1WyqMNjldFwlfPCLVkgB54A/YCXICZYBsvJJE3kByKv9c9+R/nAfmIfjl2rKYLNyMHboYbZaWaA==}
    engines: {node: '>=6.9.0'}
    peerDependencies:
      '@babel/core': ^7.0.0

  '@babel/plugin-bugfix-v8-spread-parameters-in-optional-chaining@7.27.1':
    resolution: {integrity: sha512-oO02gcONcD5O1iTLi/6frMJBIwWEHceWGSGqrpCmEL8nogiS6J9PBlE48CaK20/Jx1LuRml9aDftLgdjXT8+Cw==}
    engines: {node: '>=6.9.0'}
    peerDependencies:
      '@babel/core': ^7.13.0

  '@babel/plugin-bugfix-v8-static-class-fields-redefine-readonly@7.27.1':
    resolution: {integrity: sha512-6BpaYGDavZqkI6yT+KSPdpZFfpnd68UKXbcjI9pJ13pvHhPrCKWOOLp+ysvMeA+DxnhuPpgIaRpxRxo5A9t5jw==}
    engines: {node: '>=6.9.0'}
    peerDependencies:
      '@babel/core': ^7.0.0

  '@babel/plugin-proposal-private-property-in-object@7.21.0-placeholder-for-preset-env.2':
    resolution: {integrity: sha512-SOSkfJDddaM7mak6cPEpswyTRnuRltl429hMraQEglW+OkovnCzsiszTmsrlY//qLFjCpQDFRvjdm2wA5pPm9w==}
    engines: {node: '>=6.9.0'}
    peerDependencies:
      '@babel/core': ^7.0.0-0

  '@babel/plugin-syntax-async-generators@7.8.4':
    resolution: {integrity: sha512-tycmZxkGfZaxhMRbXlPXuVFpdWlXpir2W4AMhSJgRKzk/eDlIXOhb2LHWoLpDF7TEHylV5zNhykX6KAgHJmTNw==}
    peerDependencies:
      '@babel/core': ^7.0.0-0

  '@babel/plugin-syntax-bigint@7.8.3':
    resolution: {integrity: sha512-wnTnFlG+YxQm3vDxpGE57Pj0srRU4sHE/mDkt1qv2YJJSeUAec2ma4WLUnUPeKjyrfntVwe/N6dCXpU+zL3Npg==}
    peerDependencies:
      '@babel/core': ^7.0.0-0

  '@babel/plugin-syntax-class-properties@7.12.13':
    resolution: {integrity: sha512-fm4idjKla0YahUNgFNLCB0qySdsoPiZP3iQE3rky0mBUtMZ23yDJ9SJdg6dXTSDnulOVqiF3Hgr9nbXvXTQZYA==}
    peerDependencies:
      '@babel/core': ^7.0.0-0

  '@babel/plugin-syntax-class-static-block@7.14.5':
    resolution: {integrity: sha512-b+YyPmr6ldyNnM6sqYeMWE+bgJcJpO6yS4QD7ymxgH34GBPNDM/THBh8iunyvKIZztiwLH4CJZ0RxTk9emgpjw==}
    engines: {node: '>=6.9.0'}
    peerDependencies:
      '@babel/core': ^7.0.0-0

  '@babel/plugin-syntax-import-assertions@7.27.1':
    resolution: {integrity: sha512-UT/Jrhw57xg4ILHLFnzFpPDlMbcdEicaAtjPQpbj9wa8T4r5KVWCimHcL/460g8Ht0DMxDyjsLgiWSkVjnwPFg==}
    engines: {node: '>=6.9.0'}
    peerDependencies:
      '@babel/core': ^7.0.0-0

  '@babel/plugin-syntax-import-attributes@7.27.1':
    resolution: {integrity: sha512-oFT0FrKHgF53f4vOsZGi2Hh3I35PfSmVs4IBFLFj4dnafP+hIWDLg3VyKmUHfLoLHlyxY4C7DGtmHuJgn+IGww==}
    engines: {node: '>=6.9.0'}
    peerDependencies:
      '@babel/core': ^7.0.0-0

  '@babel/plugin-syntax-import-meta@7.10.4':
    resolution: {integrity: sha512-Yqfm+XDx0+Prh3VSeEQCPU81yC+JWZ2pDPFSS4ZdpfZhp4MkFMaDC1UqseovEKwSUpnIL7+vK+Clp7bfh0iD7g==}
    peerDependencies:
      '@babel/core': ^7.0.0-0

  '@babel/plugin-syntax-json-strings@7.8.3':
    resolution: {integrity: sha512-lY6kdGpWHvjoe2vk4WrAapEuBR69EMxZl+RoGRhrFGNYVK8mOPAW8VfbT/ZgrFbXlDNiiaxQnAtgVCZ6jv30EA==}
    peerDependencies:
      '@babel/core': ^7.0.0-0

  '@babel/plugin-syntax-jsx@7.27.1':
    resolution: {integrity: sha512-y8YTNIeKoyhGd9O0Jiyzyyqk8gdjnumGTQPsz0xOZOQ2RmkVJeZ1vmmfIvFEKqucBG6axJGBZDE/7iI5suUI/w==}
    engines: {node: '>=6.9.0'}
    peerDependencies:
      '@babel/core': ^7.0.0-0

  '@babel/plugin-syntax-logical-assignment-operators@7.10.4':
    resolution: {integrity: sha512-d8waShlpFDinQ5MtvGU9xDAOzKH47+FFoney2baFIoMr952hKOLp1HR7VszoZvOsV/4+RRszNY7D17ba0te0ig==}
    peerDependencies:
      '@babel/core': ^7.0.0-0

  '@babel/plugin-syntax-nullish-coalescing-operator@7.8.3':
    resolution: {integrity: sha512-aSff4zPII1u2QD7y+F8oDsz19ew4IGEJg9SVW+bqwpwtfFleiQDMdzA/R+UlWDzfnHFCxxleFT0PMIrR36XLNQ==}
    peerDependencies:
      '@babel/core': ^7.0.0-0

  '@babel/plugin-syntax-numeric-separator@7.10.4':
    resolution: {integrity: sha512-9H6YdfkcK/uOnY/K7/aA2xpzaAgkQn37yzWUMRK7OaPOqOpGS1+n0H5hxT9AUw9EsSjPW8SVyMJwYRtWs3X3ug==}
    peerDependencies:
      '@babel/core': ^7.0.0-0

  '@babel/plugin-syntax-object-rest-spread@7.8.3':
    resolution: {integrity: sha512-XoqMijGZb9y3y2XskN+P1wUGiVwWZ5JmoDRwx5+3GmEplNyVM2s2Dg8ILFQm8rWM48orGy5YpI5Bl8U1y7ydlA==}
    peerDependencies:
      '@babel/core': ^7.0.0-0

  '@babel/plugin-syntax-optional-catch-binding@7.8.3':
    resolution: {integrity: sha512-6VPD0Pc1lpTqw0aKoeRTMiB+kWhAoT24PA+ksWSBrFtl5SIRVpZlwN3NNPQjehA2E/91FV3RjLWoVTglWcSV3Q==}
    peerDependencies:
      '@babel/core': ^7.0.0-0

  '@babel/plugin-syntax-optional-chaining@7.8.3':
    resolution: {integrity: sha512-KoK9ErH1MBlCPxV0VANkXW2/dw4vlbGDrFgz8bmUsBGYkFRcbRwMh6cIJubdPrkxRwuGdtCk0v/wPTKbQgBjkg==}
    peerDependencies:
      '@babel/core': ^7.0.0-0

  '@babel/plugin-syntax-private-property-in-object@7.14.5':
    resolution: {integrity: sha512-0wVnp9dxJ72ZUJDV27ZfbSj6iHLoytYZmh3rFcxNnvsJF3ktkzLDZPy/mA17HGsaQT3/DQsWYX1f1QGWkCoVUg==}
    engines: {node: '>=6.9.0'}
    peerDependencies:
      '@babel/core': ^7.0.0-0

  '@babel/plugin-syntax-top-level-await@7.14.5':
    resolution: {integrity: sha512-hx++upLv5U1rgYfwe1xBQUhRmU41NEvpUvrp8jkrSCdvGSnM5/qdRMtylJ6PG5OFkBaHkbTAKTnd3/YyESRHFw==}
    engines: {node: '>=6.9.0'}
    peerDependencies:
      '@babel/core': ^7.0.0-0

  '@babel/plugin-syntax-typescript@7.27.1':
    resolution: {integrity: sha512-xfYCBMxveHrRMnAWl1ZlPXOZjzkN82THFvLhQhFXFt81Z5HnN+EtUkZhv/zcKpmT3fzmWZB0ywiBrbC3vogbwQ==}
    engines: {node: '>=6.9.0'}
    peerDependencies:
      '@babel/core': ^7.0.0-0

  '@babel/plugin-syntax-unicode-sets-regex@7.18.6':
    resolution: {integrity: sha512-727YkEAPwSIQTv5im8QHz3upqp92JTWhidIC81Tdx4VJYIte/VndKf1qKrfnnhPLiPghStWfvC/iFaMCQu7Nqg==}
    engines: {node: '>=6.9.0'}
    peerDependencies:
      '@babel/core': ^7.0.0

  '@babel/plugin-transform-arrow-functions@7.27.1':
    resolution: {integrity: sha512-8Z4TGic6xW70FKThA5HYEKKyBpOOsucTOD1DjU3fZxDg+K3zBJcXMFnt/4yQiZnf5+MiOMSXQ9PaEK/Ilh1DeA==}
    engines: {node: '>=6.9.0'}
    peerDependencies:
      '@babel/core': ^7.0.0-0

  '@babel/plugin-transform-async-generator-functions@7.28.0':
    resolution: {integrity: sha512-BEOdvX4+M765icNPZeidyADIvQ1m1gmunXufXxvRESy/jNNyfovIqUyE7MVgGBjWktCoJlzvFA1To2O4ymIO3Q==}
    engines: {node: '>=6.9.0'}
    peerDependencies:
      '@babel/core': ^7.0.0-0

  '@babel/plugin-transform-async-to-generator@7.27.1':
    resolution: {integrity: sha512-NREkZsZVJS4xmTr8qzE5y8AfIPqsdQfRuUiLRTEzb7Qii8iFWCyDKaUV2c0rCuh4ljDZ98ALHP/PetiBV2nddA==}
    engines: {node: '>=6.9.0'}
    peerDependencies:
      '@babel/core': ^7.0.0-0

  '@babel/plugin-transform-block-scoped-functions@7.27.1':
    resolution: {integrity: sha512-cnqkuOtZLapWYZUYM5rVIdv1nXYuFVIltZ6ZJ7nIj585QsjKM5dhL2Fu/lICXZ1OyIAFc7Qy+bvDAtTXqGrlhg==}
    engines: {node: '>=6.9.0'}
    peerDependencies:
      '@babel/core': ^7.0.0-0

  '@babel/plugin-transform-block-scoping@7.28.0':
    resolution: {integrity: sha512-gKKnwjpdx5sER/wl0WN0efUBFzF/56YZO0RJrSYP4CljXnP31ByY7fol89AzomdlLNzI36AvOTmYHsnZTCkq8Q==}
    engines: {node: '>=6.9.0'}
    peerDependencies:
      '@babel/core': ^7.0.0-0

  '@babel/plugin-transform-class-properties@7.27.1':
    resolution: {integrity: sha512-D0VcalChDMtuRvJIu3U/fwWjf8ZMykz5iZsg77Nuj821vCKI3zCyRLwRdWbsuJ/uRwZhZ002QtCqIkwC/ZkvbA==}
    engines: {node: '>=6.9.0'}
    peerDependencies:
      '@babel/core': ^7.0.0-0

  '@babel/plugin-transform-class-static-block@7.27.1':
    resolution: {integrity: sha512-s734HmYU78MVzZ++joYM+NkJusItbdRcbm+AGRgJCt3iA+yux0QpD9cBVdz3tKyrjVYWRl7j0mHSmv4lhV0aoA==}
    engines: {node: '>=6.9.0'}
    peerDependencies:
      '@babel/core': ^7.12.0

  '@babel/plugin-transform-classes@7.28.0':
    resolution: {integrity: sha512-IjM1IoJNw72AZFlj33Cu8X0q2XK/6AaVC3jQu+cgQ5lThWD5ajnuUAml80dqRmOhmPkTH8uAwnpMu9Rvj0LTRA==}
    engines: {node: '>=6.9.0'}
    peerDependencies:
      '@babel/core': ^7.0.0-0

  '@babel/plugin-transform-computed-properties@7.27.1':
    resolution: {integrity: sha512-lj9PGWvMTVksbWiDT2tW68zGS/cyo4AkZ/QTp0sQT0mjPopCmrSkzxeXkznjqBxzDI6TclZhOJbBmbBLjuOZUw==}
    engines: {node: '>=6.9.0'}
    peerDependencies:
      '@babel/core': ^7.0.0-0

  '@babel/plugin-transform-destructuring@7.28.0':
    resolution: {integrity: sha512-v1nrSMBiKcodhsyJ4Gf+Z0U/yawmJDBOTpEB3mcQY52r9RIyPneGyAS/yM6seP/8I+mWI3elOMtT5dB8GJVs+A==}
    engines: {node: '>=6.9.0'}
    peerDependencies:
      '@babel/core': ^7.0.0-0

  '@babel/plugin-transform-dotall-regex@7.27.1':
    resolution: {integrity: sha512-gEbkDVGRvjj7+T1ivxrfgygpT7GUd4vmODtYpbs0gZATdkX8/iSnOtZSxiZnsgm1YjTgjI6VKBGSJJevkrclzw==}
    engines: {node: '>=6.9.0'}
    peerDependencies:
      '@babel/core': ^7.0.0-0

  '@babel/plugin-transform-duplicate-keys@7.27.1':
    resolution: {integrity: sha512-MTyJk98sHvSs+cvZ4nOauwTTG1JeonDjSGvGGUNHreGQns+Mpt6WX/dVzWBHgg+dYZhkC4X+zTDfkTU+Vy9y7Q==}
    engines: {node: '>=6.9.0'}
    peerDependencies:
      '@babel/core': ^7.0.0-0

  '@babel/plugin-transform-duplicate-named-capturing-groups-regex@7.27.1':
    resolution: {integrity: sha512-hkGcueTEzuhB30B3eJCbCYeCaaEQOmQR0AdvzpD4LoN0GXMWzzGSuRrxR2xTnCrvNbVwK9N6/jQ92GSLfiZWoQ==}
    engines: {node: '>=6.9.0'}
    peerDependencies:
      '@babel/core': ^7.0.0

  '@babel/plugin-transform-dynamic-import@7.27.1':
    resolution: {integrity: sha512-MHzkWQcEmjzzVW9j2q8LGjwGWpG2mjwaaB0BNQwst3FIjqsg8Ct/mIZlvSPJvfi9y2AC8mi/ktxbFVL9pZ1I4A==}
    engines: {node: '>=6.9.0'}
    peerDependencies:
      '@babel/core': ^7.0.0-0

  '@babel/plugin-transform-explicit-resource-management@7.28.0':
    resolution: {integrity: sha512-K8nhUcn3f6iB+P3gwCv/no7OdzOZQcKchW6N389V6PD8NUWKZHzndOd9sPDVbMoBsbmjMqlB4L9fm+fEFNVlwQ==}
    engines: {node: '>=6.9.0'}
    peerDependencies:
      '@babel/core': ^7.0.0-0

  '@babel/plugin-transform-exponentiation-operator@7.27.1':
    resolution: {integrity: sha512-uspvXnhHvGKf2r4VVtBpeFnuDWsJLQ6MF6lGJLC89jBR1uoVeqM416AZtTuhTezOfgHicpJQmoD5YUakO/YmXQ==}
    engines: {node: '>=6.9.0'}
    peerDependencies:
      '@babel/core': ^7.0.0-0

  '@babel/plugin-transform-export-namespace-from@7.27.1':
    resolution: {integrity: sha512-tQvHWSZ3/jH2xuq/vZDy0jNn+ZdXJeM8gHvX4lnJmsc3+50yPlWdZXIc5ay+umX+2/tJIqHqiEqcJvxlmIvRvQ==}
    engines: {node: '>=6.9.0'}
    peerDependencies:
      '@babel/core': ^7.0.0-0

  '@babel/plugin-transform-for-of@7.27.1':
    resolution: {integrity: sha512-BfbWFFEJFQzLCQ5N8VocnCtA8J1CLkNTe2Ms2wocj75dd6VpiqS5Z5quTYcUoo4Yq+DN0rtikODccuv7RU81sw==}
    engines: {node: '>=6.9.0'}
    peerDependencies:
      '@babel/core': ^7.0.0-0

  '@babel/plugin-transform-function-name@7.27.1':
    resolution: {integrity: sha512-1bQeydJF9Nr1eBCMMbC+hdwmRlsv5XYOMu03YSWFwNs0HsAmtSxxF1fyuYPqemVldVyFmlCU7w8UE14LupUSZQ==}
    engines: {node: '>=6.9.0'}
    peerDependencies:
      '@babel/core': ^7.0.0-0

  '@babel/plugin-transform-json-strings@7.27.1':
    resolution: {integrity: sha512-6WVLVJiTjqcQauBhn1LkICsR2H+zm62I3h9faTDKt1qP4jn2o72tSvqMwtGFKGTpojce0gJs+76eZ2uCHRZh0Q==}
    engines: {node: '>=6.9.0'}
    peerDependencies:
      '@babel/core': ^7.0.0-0

  '@babel/plugin-transform-literals@7.27.1':
    resolution: {integrity: sha512-0HCFSepIpLTkLcsi86GG3mTUzxV5jpmbv97hTETW3yzrAij8aqlD36toB1D0daVFJM8NK6GvKO0gslVQmm+zZA==}
    engines: {node: '>=6.9.0'}
    peerDependencies:
      '@babel/core': ^7.0.0-0

  '@babel/plugin-transform-logical-assignment-operators@7.27.1':
    resolution: {integrity: sha512-SJvDs5dXxiae4FbSL1aBJlG4wvl594N6YEVVn9e3JGulwioy6z3oPjx/sQBO3Y4NwUu5HNix6KJ3wBZoewcdbw==}
    engines: {node: '>=6.9.0'}
    peerDependencies:
      '@babel/core': ^7.0.0-0

  '@babel/plugin-transform-member-expression-literals@7.27.1':
    resolution: {integrity: sha512-hqoBX4dcZ1I33jCSWcXrP+1Ku7kdqXf1oeah7ooKOIiAdKQ+uqftgCFNOSzA5AMS2XIHEYeGFg4cKRCdpxzVOQ==}
    engines: {node: '>=6.9.0'}
    peerDependencies:
      '@babel/core': ^7.0.0-0

  '@babel/plugin-transform-modules-amd@7.27.1':
    resolution: {integrity: sha512-iCsytMg/N9/oFq6n+gFTvUYDZQOMK5kEdeYxmxt91fcJGycfxVP9CnrxoliM0oumFERba2i8ZtwRUCMhvP1LnA==}
    engines: {node: '>=6.9.0'}
    peerDependencies:
      '@babel/core': ^7.0.0-0

  '@babel/plugin-transform-modules-commonjs@7.27.1':
    resolution: {integrity: sha512-OJguuwlTYlN0gBZFRPqwOGNWssZjfIUdS7HMYtN8c1KmwpwHFBwTeFZrg9XZa+DFTitWOW5iTAG7tyCUPsCCyw==}
    engines: {node: '>=6.9.0'}
    peerDependencies:
      '@babel/core': ^7.0.0-0

  '@babel/plugin-transform-modules-systemjs@7.27.1':
    resolution: {integrity: sha512-w5N1XzsRbc0PQStASMksmUeqECuzKuTJer7kFagK8AXgpCMkeDMO5S+aaFb7A51ZYDF7XI34qsTX+fkHiIm5yA==}
    engines: {node: '>=6.9.0'}
    peerDependencies:
      '@babel/core': ^7.0.0-0

  '@babel/plugin-transform-modules-umd@7.27.1':
    resolution: {integrity: sha512-iQBE/xC5BV1OxJbp6WG7jq9IWiD+xxlZhLrdwpPkTX3ydmXdvoCpyfJN7acaIBZaOqTfr76pgzqBJflNbeRK+w==}
    engines: {node: '>=6.9.0'}
    peerDependencies:
      '@babel/core': ^7.0.0-0

  '@babel/plugin-transform-named-capturing-groups-regex@7.27.1':
    resolution: {integrity: sha512-SstR5JYy8ddZvD6MhV0tM/j16Qds4mIpJTOd1Yu9J9pJjH93bxHECF7pgtc28XvkzTD6Pxcm/0Z73Hvk7kb3Ng==}
    engines: {node: '>=6.9.0'}
    peerDependencies:
      '@babel/core': ^7.0.0

  '@babel/plugin-transform-new-target@7.27.1':
    resolution: {integrity: sha512-f6PiYeqXQ05lYq3TIfIDu/MtliKUbNwkGApPUvyo6+tc7uaR4cPjPe7DFPr15Uyycg2lZU6btZ575CuQoYh7MQ==}
    engines: {node: '>=6.9.0'}
    peerDependencies:
      '@babel/core': ^7.0.0-0

  '@babel/plugin-transform-nullish-coalescing-operator@7.27.1':
    resolution: {integrity: sha512-aGZh6xMo6q9vq1JGcw58lZ1Z0+i0xB2x0XaauNIUXd6O1xXc3RwoWEBlsTQrY4KQ9Jf0s5rgD6SiNkaUdJegTA==}
    engines: {node: '>=6.9.0'}
    peerDependencies:
      '@babel/core': ^7.0.0-0

  '@babel/plugin-transform-numeric-separator@7.27.1':
    resolution: {integrity: sha512-fdPKAcujuvEChxDBJ5c+0BTaS6revLV7CJL08e4m3de8qJfNIuCc2nc7XJYOjBoTMJeqSmwXJ0ypE14RCjLwaw==}
    engines: {node: '>=6.9.0'}
    peerDependencies:
      '@babel/core': ^7.0.0-0

  '@babel/plugin-transform-object-rest-spread@7.28.0':
    resolution: {integrity: sha512-9VNGikXxzu5eCiQjdE4IZn8sb9q7Xsk5EXLDBKUYg1e/Tve8/05+KJEtcxGxAgCY5t/BpKQM+JEL/yT4tvgiUA==}
    engines: {node: '>=6.9.0'}
    peerDependencies:
      '@babel/core': ^7.0.0-0

  '@babel/plugin-transform-object-super@7.27.1':
    resolution: {integrity: sha512-SFy8S9plRPbIcxlJ8A6mT/CxFdJx/c04JEctz4jf8YZaVS2px34j7NXRrlGlHkN/M2gnpL37ZpGRGVFLd3l8Ng==}
    engines: {node: '>=6.9.0'}
    peerDependencies:
      '@babel/core': ^7.0.0-0

  '@babel/plugin-transform-optional-catch-binding@7.27.1':
    resolution: {integrity: sha512-txEAEKzYrHEX4xSZN4kJ+OfKXFVSWKB2ZxM9dpcE3wT7smwkNmXo5ORRlVzMVdJbD+Q8ILTgSD7959uj+3Dm3Q==}
    engines: {node: '>=6.9.0'}
    peerDependencies:
      '@babel/core': ^7.0.0-0

  '@babel/plugin-transform-optional-chaining@7.27.1':
    resolution: {integrity: sha512-BQmKPPIuc8EkZgNKsv0X4bPmOoayeu4F1YCwx2/CfmDSXDbp7GnzlUH+/ul5VGfRg1AoFPsrIThlEBj2xb4CAg==}
    engines: {node: '>=6.9.0'}
    peerDependencies:
      '@babel/core': ^7.0.0-0

  '@babel/plugin-transform-parameters@7.27.7':
    resolution: {integrity: sha512-qBkYTYCb76RRxUM6CcZA5KRu8K4SM8ajzVeUgVdMVO9NN9uI/GaVmBg/WKJJGnNokV9SY8FxNOVWGXzqzUidBg==}
    engines: {node: '>=6.9.0'}
    peerDependencies:
      '@babel/core': ^7.0.0-0

  '@babel/plugin-transform-private-methods@7.27.1':
    resolution: {integrity: sha512-10FVt+X55AjRAYI9BrdISN9/AQWHqldOeZDUoLyif1Kn05a56xVBXb8ZouL8pZ9jem8QpXaOt8TS7RHUIS+GPA==}
    engines: {node: '>=6.9.0'}
    peerDependencies:
      '@babel/core': ^7.0.0-0

  '@babel/plugin-transform-private-property-in-object@7.27.1':
    resolution: {integrity: sha512-5J+IhqTi1XPa0DXF83jYOaARrX+41gOewWbkPyjMNRDqgOCqdffGh8L3f/Ek5utaEBZExjSAzcyjmV9SSAWObQ==}
    engines: {node: '>=6.9.0'}
    peerDependencies:
      '@babel/core': ^7.0.0-0

  '@babel/plugin-transform-property-literals@7.27.1':
    resolution: {integrity: sha512-oThy3BCuCha8kDZ8ZkgOg2exvPYUlprMukKQXI1r1pJ47NCvxfkEy8vK+r/hT9nF0Aa4H1WUPZZjHTFtAhGfmQ==}
    engines: {node: '>=6.9.0'}
    peerDependencies:
      '@babel/core': ^7.0.0-0

  '@babel/plugin-transform-react-constant-elements@7.27.1':
    resolution: {integrity: sha512-edoidOjl/ZxvYo4lSBOQGDSyToYVkTAwyVoa2tkuYTSmjrB1+uAedoL5iROVLXkxH+vRgA7uP4tMg2pUJpZ3Ug==}
    engines: {node: '>=6.9.0'}
    peerDependencies:
      '@babel/core': ^7.0.0-0

  '@babel/plugin-transform-react-display-name@7.28.0':
    resolution: {integrity: sha512-D6Eujc2zMxKjfa4Zxl4GHMsmhKKZ9VpcqIchJLvwTxad9zWIYulwYItBovpDOoNLISpcZSXoDJ5gaGbQUDqViA==}
    engines: {node: '>=6.9.0'}
    peerDependencies:
      '@babel/core': ^7.0.0-0

  '@babel/plugin-transform-react-jsx-development@7.27.1':
    resolution: {integrity: sha512-ykDdF5yI4f1WrAolLqeF3hmYU12j9ntLQl/AOG1HAS21jxyg1Q0/J/tpREuYLfatGdGmXp/3yS0ZA76kOlVq9Q==}
    engines: {node: '>=6.9.0'}
    peerDependencies:
      '@babel/core': ^7.0.0-0

  '@babel/plugin-transform-react-jsx@7.27.1':
    resolution: {integrity: sha512-2KH4LWGSrJIkVf5tSiBFYuXDAoWRq2MMwgivCf+93dd0GQi8RXLjKA/0EvRnVV5G0hrHczsquXuD01L8s6dmBw==}
    engines: {node: '>=6.9.0'}
    peerDependencies:
      '@babel/core': ^7.0.0-0

  '@babel/plugin-transform-react-pure-annotations@7.27.1':
    resolution: {integrity: sha512-JfuinvDOsD9FVMTHpzA/pBLisxpv1aSf+OIV8lgH3MuWrks19R27e6a6DipIg4aX1Zm9Wpb04p8wljfKrVSnPA==}
    engines: {node: '>=6.9.0'}
    peerDependencies:
      '@babel/core': ^7.0.0-0

  '@babel/plugin-transform-regenerator@7.28.1':
    resolution: {integrity: sha512-P0QiV/taaa3kXpLY+sXla5zec4E+4t4Aqc9ggHlfZ7a2cp8/x/Gv08jfwEtn9gnnYIMvHx6aoOZ8XJL8eU71Dg==}
    engines: {node: '>=6.9.0'}
    peerDependencies:
      '@babel/core': ^7.0.0-0

  '@babel/plugin-transform-regexp-modifiers@7.27.1':
    resolution: {integrity: sha512-TtEciroaiODtXvLZv4rmfMhkCv8jx3wgKpL68PuiPh2M4fvz5jhsA7697N1gMvkvr/JTF13DrFYyEbY9U7cVPA==}
    engines: {node: '>=6.9.0'}
    peerDependencies:
      '@babel/core': ^7.0.0

  '@babel/plugin-transform-reserved-words@7.27.1':
    resolution: {integrity: sha512-V2ABPHIJX4kC7HegLkYoDpfg9PVmuWy/i6vUM5eGK22bx4YVFD3M5F0QQnWQoDs6AGsUWTVOopBiMFQgHaSkVw==}
    engines: {node: '>=6.9.0'}
    peerDependencies:
      '@babel/core': ^7.0.0-0

  '@babel/plugin-transform-shorthand-properties@7.27.1':
    resolution: {integrity: sha512-N/wH1vcn4oYawbJ13Y/FxcQrWk63jhfNa7jef0ih7PHSIHX2LB7GWE1rkPrOnka9kwMxb6hMl19p7lidA+EHmQ==}
    engines: {node: '>=6.9.0'}
    peerDependencies:
      '@babel/core': ^7.0.0-0

  '@babel/plugin-transform-spread@7.27.1':
    resolution: {integrity: sha512-kpb3HUqaILBJcRFVhFUs6Trdd4mkrzcGXss+6/mxUd273PfbWqSDHRzMT2234gIg2QYfAjvXLSquP1xECSg09Q==}
    engines: {node: '>=6.9.0'}
    peerDependencies:
      '@babel/core': ^7.0.0-0

  '@babel/plugin-transform-sticky-regex@7.27.1':
    resolution: {integrity: sha512-lhInBO5bi/Kowe2/aLdBAawijx+q1pQzicSgnkB6dUPc1+RC8QmJHKf2OjvU+NZWitguJHEaEmbV6VWEouT58g==}
    engines: {node: '>=6.9.0'}
    peerDependencies:
      '@babel/core': ^7.0.0-0

  '@babel/plugin-transform-template-literals@7.27.1':
    resolution: {integrity: sha512-fBJKiV7F2DxZUkg5EtHKXQdbsbURW3DZKQUWphDum0uRP6eHGGa/He9mc0mypL680pb+e/lDIthRohlv8NCHkg==}
    engines: {node: '>=6.9.0'}
    peerDependencies:
      '@babel/core': ^7.0.0-0

  '@babel/plugin-transform-typeof-symbol@7.27.1':
    resolution: {integrity: sha512-RiSILC+nRJM7FY5srIyc4/fGIwUhyDuuBSdWn4y6yT6gm652DpCHZjIipgn6B7MQ1ITOUnAKWixEUjQRIBIcLw==}
    engines: {node: '>=6.9.0'}
    peerDependencies:
      '@babel/core': ^7.0.0-0

  '@babel/plugin-transform-typescript@7.28.0':
    resolution: {integrity: sha512-4AEiDEBPIZvLQaWlc9liCavE0xRM0dNca41WtBeM3jgFptfUOSG9z0uteLhq6+3rq+WB6jIvUwKDTpXEHPJ2Vg==}
    engines: {node: '>=6.9.0'}
    peerDependencies:
      '@babel/core': ^7.0.0-0

  '@babel/plugin-transform-unicode-escapes@7.27.1':
    resolution: {integrity: sha512-Ysg4v6AmF26k9vpfFuTZg8HRfVWzsh1kVfowA23y9j/Gu6dOuahdUVhkLqpObp3JIv27MLSii6noRnuKN8H0Mg==}
    engines: {node: '>=6.9.0'}
    peerDependencies:
      '@babel/core': ^7.0.0-0

  '@babel/plugin-transform-unicode-property-regex@7.27.1':
    resolution: {integrity: sha512-uW20S39PnaTImxp39O5qFlHLS9LJEmANjMG7SxIhap8rCHqu0Ik+tLEPX5DKmHn6CsWQ7j3lix2tFOa5YtL12Q==}
    engines: {node: '>=6.9.0'}
    peerDependencies:
      '@babel/core': ^7.0.0-0

  '@babel/plugin-transform-unicode-regex@7.27.1':
    resolution: {integrity: sha512-xvINq24TRojDuyt6JGtHmkVkrfVV3FPT16uytxImLeBZqW3/H52yN+kM1MGuyPkIQxrzKwPHs5U/MP3qKyzkGw==}
    engines: {node: '>=6.9.0'}
    peerDependencies:
      '@babel/core': ^7.0.0-0

  '@babel/plugin-transform-unicode-sets-regex@7.27.1':
    resolution: {integrity: sha512-EtkOujbc4cgvb0mlpQefi4NTPBzhSIevblFevACNLUspmrALgmEBdL/XfnyyITfd8fKBZrZys92zOWcik7j9Tw==}
    engines: {node: '>=6.9.0'}
    peerDependencies:
      '@babel/core': ^7.0.0

  '@babel/preset-env@7.28.0':
    resolution: {integrity: sha512-VmaxeGOwuDqzLl5JUkIRM1X2Qu2uKGxHEQWh+cvvbl7JuJRgKGJSfsEF/bUaxFhJl/XAyxBe7q7qSuTbKFuCyg==}
    engines: {node: '>=6.9.0'}
    peerDependencies:
      '@babel/core': ^7.0.0-0

  '@babel/preset-modules@0.1.6-no-external-plugins':
    resolution: {integrity: sha512-HrcgcIESLm9aIR842yhJ5RWan/gebQUJ6E/E5+rf0y9o6oj7w0Br+sWuL6kEQ/o/AdfvR1Je9jG18/gnpwjEyA==}
    peerDependencies:
      '@babel/core': ^7.0.0-0 || ^8.0.0-0 <8.0.0

  '@babel/preset-react@7.27.1':
    resolution: {integrity: sha512-oJHWh2gLhU9dW9HHr42q0cI0/iHHXTLGe39qvpAZZzagHy0MzYLCnCVV0symeRvzmjHyVU7mw2K06E6u/JwbhA==}
    engines: {node: '>=6.9.0'}
    peerDependencies:
      '@babel/core': ^7.0.0-0

  '@babel/preset-typescript@7.27.1':
    resolution: {integrity: sha512-l7WfQfX0WK4M0v2RudjuQK4u99BS6yLHYEmdtVPP7lKV013zr9DygFuWNlnbvQ9LR+LS0Egz/XAvGx5U9MX0fQ==}
    engines: {node: '>=6.9.0'}
    peerDependencies:
      '@babel/core': ^7.0.0-0

  '@babel/runtime@7.27.6':
    resolution: {integrity: sha512-vbavdySgbTTrmFE+EsiqUTzlOr5bzlnJtUv9PynGCAKvfQqjIXbvFdumPM/GxMDfyuGMJaJAU6TO4zc1Jf1i8Q==}
    engines: {node: '>=6.9.0'}

  '@babel/template@7.27.2':
    resolution: {integrity: sha512-LPDZ85aEJyYSd18/DkjNh4/y1ntkE5KwUHWTiqgRxruuZL2F1yuHligVHLvcHY2vMHXttKFpJn6LwfI7cw7ODw==}
    engines: {node: '>=6.9.0'}

  '@babel/traverse@7.28.0':
    resolution: {integrity: sha512-mGe7UK5wWyh0bKRfupsUchrQGqvDbZDbKJw+kcRGSmdHVYrv+ltd0pnpDTVpiTqnaBru9iEvA8pz8W46v0Amwg==}
    engines: {node: '>=6.9.0'}

  '@babel/types@7.28.1':
    resolution: {integrity: sha512-x0LvFTekgSX+83TI28Y9wYPUfzrnl2aT5+5QLnO6v7mSJYtEEevuDRN0F0uSHRk1G1IWZC43o00Y0xDDrpBGPQ==}
    engines: {node: '>=6.9.0'}

  '@bcoe/v8-coverage@0.2.3':
    resolution: {integrity: sha512-0hYQ8SB4Db5zvZB4axdMHGwEaQjkZzFjQiN9LVYvIFB2nSUHW9tYpxWriPrWDASIxiaXax83REcLxuSdnGPZtw==}

  '@borewit/text-codec@0.1.1':
    resolution: {integrity: sha512-5L/uBxmjaCIX5h8Z+uu+kA9BQLkc/Wl06UGR5ajNRxu+/XjonB5i8JpgFMrPj3LXTCPA0pv8yxUvbUi+QthGGA==}

  '@chainsafe/is-ip@2.1.0':
    resolution: {integrity: sha512-KIjt+6IfysQ4GCv66xihEitBjvhU/bixbbbFxdJ1sqCp4uJ0wuZiYBPhksZoy4lfaF0k9cwNzY5upEW/VWdw3w==}

  '@chainsafe/netmask@2.0.0':
    resolution: {integrity: sha512-I3Z+6SWUoaljh3TBzCnCxjlUyN8tA+NAk5L6m9IxvCf1BENQTePzPMis97CoN/iMW1St3WN+AWCCRp+TTBRiDg==}

  '@changesets/apply-release-plan@7.0.12':
    resolution: {integrity: sha512-EaET7As5CeuhTzvXTQCRZeBUcisoYPDDcXvgTE/2jmmypKp0RC7LxKj/yzqeh/1qFTZI7oDGFcL1PHRuQuketQ==}

  '@changesets/assemble-release-plan@6.0.9':
    resolution: {integrity: sha512-tPgeeqCHIwNo8sypKlS3gOPmsS3wP0zHt67JDuL20P4QcXiw/O4Hl7oXiuLnP9yg+rXLQ2sScdV1Kkzde61iSQ==}

  '@changesets/changelog-git@0.2.1':
    resolution: {integrity: sha512-x/xEleCFLH28c3bQeQIyeZf8lFXyDFVn1SgcBiR2Tw/r4IAWlk1fzxCEZ6NxQAjF2Nwtczoen3OA2qR+UawQ8Q==}

  '@changesets/cli@2.29.5':
    resolution: {integrity: sha512-0j0cPq3fgxt2dPdFsg4XvO+6L66RC0pZybT9F4dG5TBrLA3jA/1pNkdTXH9IBBVHkgsKrNKenI3n1mPyPlIydg==}
    hasBin: true

  '@changesets/config@3.1.1':
    resolution: {integrity: sha512-bd+3Ap2TKXxljCggI0mKPfzCQKeV/TU4yO2h2C6vAihIo8tzseAn2e7klSuiyYYXvgu53zMN1OeYMIQkaQoWnA==}

  '@changesets/errors@0.2.0':
    resolution: {integrity: sha512-6BLOQUscTpZeGljvyQXlWOItQyU71kCdGz7Pi8H8zdw6BI0g3m43iL4xKUVPWtG+qrrL9DTjpdn8eYuCQSRpow==}

  '@changesets/get-dependents-graph@2.1.3':
    resolution: {integrity: sha512-gphr+v0mv2I3Oxt19VdWRRUxq3sseyUpX9DaHpTUmLj92Y10AGy+XOtV+kbM6L/fDcpx7/ISDFK6T8A/P3lOdQ==}

  '@changesets/get-release-plan@4.0.13':
    resolution: {integrity: sha512-DWG1pus72FcNeXkM12tx+xtExyH/c9I1z+2aXlObH3i9YA7+WZEVaiHzHl03thpvAgWTRaH64MpfHxozfF7Dvg==}

  '@changesets/get-version-range-type@0.4.0':
    resolution: {integrity: sha512-hwawtob9DryoGTpixy1D3ZXbGgJu1Rhr+ySH2PvTLHvkZuQ7sRT4oQwMh0hbqZH1weAooedEjRsbrWcGLCeyVQ==}

  '@changesets/git@3.0.4':
    resolution: {integrity: sha512-BXANzRFkX+XcC1q/d27NKvlJ1yf7PSAgi8JG6dt8EfbHFHi4neau7mufcSca5zRhwOL8j9s6EqsxmT+s+/E6Sw==}

  '@changesets/logger@0.1.1':
    resolution: {integrity: sha512-OQtR36ZlnuTxKqoW4Sv6x5YIhOmClRd5pWsjZsddYxpWs517R0HkyiefQPIytCVh4ZcC5x9XaG8KTdd5iRQUfg==}

  '@changesets/parse@0.4.1':
    resolution: {integrity: sha512-iwksMs5Bf/wUItfcg+OXrEpravm5rEd9Bf4oyIPL4kVTmJQ7PNDSd6MDYkpSJR1pn7tz/k8Zf2DhTCqX08Ou+Q==}

  '@changesets/pre@2.0.2':
    resolution: {integrity: sha512-HaL/gEyFVvkf9KFg6484wR9s0qjAXlZ8qWPDkTyKF6+zqjBe/I2mygg3MbpZ++hdi0ToqNUF8cjj7fBy0dg8Ug==}

  '@changesets/read@0.6.5':
    resolution: {integrity: sha512-UPzNGhsSjHD3Veb0xO/MwvasGe8eMyNrR/sT9gR8Q3DhOQZirgKhhXv/8hVsI0QpPjR004Z9iFxoJU6in3uGMg==}

  '@changesets/should-skip-package@0.1.2':
    resolution: {integrity: sha512-qAK/WrqWLNCP22UDdBTMPH5f41elVDlsNyat180A33dWxuUDyNpg6fPi/FyTZwRriVjg0L8gnjJn2F9XAoF0qw==}

  '@changesets/types@4.1.0':
    resolution: {integrity: sha512-LDQvVDv5Kb50ny2s25Fhm3d9QSZimsoUGBsUioj6MC3qbMUCuC8GPIvk/M6IvXx3lYhAs0lwWUQLb+VIEUCECw==}

  '@changesets/types@6.1.0':
    resolution: {integrity: sha512-rKQcJ+o1nKNgeoYRHKOS07tAMNd3YSN0uHaJOZYjBAgxfV7TUE7JE+z4BzZdQwb5hKaYbayKN5KrYV7ODb2rAA==}

  '@changesets/write@0.4.0':
    resolution: {integrity: sha512-CdTLvIOPiCNuH71pyDu3rA+Q0n65cmAbXnwWH84rKGiFumFzkmHNT8KHTMEchcxN+Kl8I54xGUhJ7l3E7X396Q==}

  '@coinbase/wallet-sdk@3.9.3':
    resolution: {integrity: sha512-N/A2DRIf0Y3PHc1XAMvbBUu4zisna6qAdqABMZwBMNEfWrXpAwx16pZGkYCLGE+Rvv1edbcB2LYDRnACNcmCiw==}

  '@coinbase/wallet-sdk@4.3.3':
    resolution: {integrity: sha512-h8gMLQNvP5TIJVXFOyQZaxbi1Mg5alFR4Z2/PEIngdyXZEoQGcVhzyQGuDa3t9zpllxvqfAaKfzDhsfCo+nhSQ==}

  '@colors/colors@1.6.0':
    resolution: {integrity: sha512-Ir+AOibqzrIsL6ajt3Rz3LskB7OiMVHqltZmspbW/TJuTVuyOMirVqAkjfY6JISiLHgyNqicAC8AyHHGzNd/dA==}
    engines: {node: '>=0.1.90'}

  '@csstools/color-helpers@5.0.2':
    resolution: {integrity: sha512-JqWH1vsgdGcw2RR6VliXXdA0/59LttzlU8UlRT/iUUsEeWfYq8I+K0yhihEUTTHLRm1EXvpsCx3083EU15ecsA==}
    engines: {node: '>=18'}

  '@csstools/css-calc@2.1.4':
    resolution: {integrity: sha512-3N8oaj+0juUw/1H3YwmDDJXCgTB1gKU6Hc/bB502u9zR0q2vd786XJH9QfrKIEgFlZmhZiq6epXl4rHqhzsIgQ==}
    engines: {node: '>=18'}
    peerDependencies:
      '@csstools/css-parser-algorithms': ^3.0.5
      '@csstools/css-tokenizer': ^3.0.4

  '@csstools/css-color-parser@3.0.10':
    resolution: {integrity: sha512-TiJ5Ajr6WRd1r8HSiwJvZBiJOqtH86aHpUjq5aEKWHiII2Qfjqd/HCWKPOW8EP4vcspXbHnXrwIDlu5savQipg==}
    engines: {node: '>=18'}
    peerDependencies:
      '@csstools/css-parser-algorithms': ^3.0.5
      '@csstools/css-tokenizer': ^3.0.4

  '@csstools/css-parser-algorithms@3.0.5':
    resolution: {integrity: sha512-DaDeUkXZKjdGhgYaHNJTV9pV7Y9B3b644jCLs9Upc3VeNGg6LWARAT6O+Q+/COo+2gg/bM5rhpMAtf70WqfBdQ==}
    engines: {node: '>=18'}
    peerDependencies:
      '@csstools/css-tokenizer': ^3.0.4

  '@csstools/css-tokenizer@3.0.4':
    resolution: {integrity: sha512-Vd/9EVDiu6PPJt9yAh6roZP6El1xHrdvIVGjyBsHR0RYwNHgL7FJPyIIW4fANJNG6FtyZfvlRPpFI4ZM/lubvw==}
    engines: {node: '>=18'}

  '@dabh/diagnostics@2.0.3':
    resolution: {integrity: sha512-hrlQOIi7hAfzsMqlGSFyVucrx38O+j6wiGOf//H2ecvIEqYN4ADBSS2iLMh5UFyDunCNniUIPk/q3riFv45xRA==}

  '@discoveryjs/json-ext@0.5.7':
    resolution: {integrity: sha512-dBVuXR082gk3jsFp7Rd/JI4kytwGHecnCoTtXFb7DB6CNHp4rg5k1bhg0nWdLGLnOV71lmDzGQaLMy8iPLY0pw==}
    engines: {node: '>=10.0.0'}

  '@discoveryjs/json-ext@0.6.3':
    resolution: {integrity: sha512-4B4OijXeVNOPZlYA2oEwWOTkzyltLao+xbotHQeqN++Rv27Y6s818+n2Qkp8q+Fxhn0t/5lA5X1Mxktud8eayQ==}
    engines: {node: '>=14.17.0'}

  '@ecies/ciphers@0.2.4':
    resolution: {integrity: sha512-t+iX+Wf5nRKyNzk8dviW3Ikb/280+aEJAnw9YXvCp2tYGPSkMki+NRY+8aNLmVFv3eNtMdvViPNOPxS8SZNP+w==}
    engines: {bun: '>=1', deno: '>=2', node: '>=16'}
    peerDependencies:
      '@noble/ciphers': ^1.0.0

  '@emnapi/core@1.4.4':
    resolution: {integrity: sha512-A9CnAbC6ARNMKcIcrQwq6HeHCjpcBZ5wSx4U01WXCqEKlrzB9F9315WDNHkrs2xbx7YjjSxbUYxuN6EQzpcY2g==}

  '@emnapi/runtime@1.4.4':
    resolution: {integrity: sha512-hHyapA4A3gPaDCNfiqyZUStTMqIkKRshqPIuDOXv1hcBnD4U3l8cP0T1HMCfGRxQ6V64TGCcoswChANyOAwbQg==}

  '@emnapi/wasi-threads@1.0.3':
    resolution: {integrity: sha512-8K5IFFsQqF9wQNJptGbS6FNKgUTsSRYnTqNCG1vPP8jFdjSv18n2mQfJpkt2Oibo9iBEzcDnDxNwKTzC7svlJw==}

  '@eslint-community/eslint-utils@4.7.0':
    resolution: {integrity: sha512-dyybb3AcajC7uha6CvhdVRJqaKyn7w2YKqKyAN37NKYgZT36w+iRb0Dymmc5qEJ549c/S31cMMSFd75bteCpCw==}
    engines: {node: ^12.22.0 || ^14.17.0 || >=16.0.0}
    peerDependencies:
      eslint: ^6.0.0 || ^7.0.0 || >=8.0.0

  '@eslint-community/regexpp@4.12.1':
    resolution: {integrity: sha512-CCZCDJuduB9OUkFkY2IgppNZMi2lBQgD2qzwXkEia16cge2pijY/aXi96CJMquDMn3nJdlPV1A5KrJEXwfLNzQ==}
    engines: {node: ^12.0.0 || ^14.0.0 || >=16.0.0}

  '@eslint/config-array@0.21.0':
    resolution: {integrity: sha512-ENIdc4iLu0d93HeYirvKmrzshzofPw6VkZRKQGe9Nv46ZnWUzcF1xV01dcvEg/1wXUR61OmmlSfyeyO7EvjLxQ==}
    engines: {node: ^18.18.0 || ^20.9.0 || >=21.1.0}

  '@eslint/config-helpers@0.3.0':
    resolution: {integrity: sha512-ViuymvFmcJi04qdZeDc2whTHryouGcDlaxPqarTD0ZE10ISpxGUVZGZDx4w01upyIynL3iu6IXH2bS1NhclQMw==}
    engines: {node: ^18.18.0 || ^20.9.0 || >=21.1.0}

  '@eslint/core@0.15.1':
    resolution: {integrity: sha512-bkOp+iumZCCbt1K1CmWf0R9pM5yKpDv+ZXtvSyQpudrI9kuFLp+bM2WOPXImuD/ceQuaa8f5pj93Y7zyECIGNA==}
    engines: {node: ^18.18.0 || ^20.9.0 || >=21.1.0}

  '@eslint/eslintrc@3.3.1':
    resolution: {integrity: sha512-gtF186CXhIl1p4pJNGZw8Yc6RlshoePRvE0X91oPGb3vZ8pM3qOS9W9NGPat9LziaBV7XrJWGylNQXkGcnM3IQ==}
    engines: {node: ^18.18.0 || ^20.9.0 || >=21.1.0}

  '@eslint/js@9.31.0':
    resolution: {integrity: sha512-LOm5OVt7D4qiKCqoiPbA7LWmI+tbw1VbTUowBcUMgQSuM6poJufkFkYDcQpo5KfgD39TnNySV26QjOh7VFpSyw==}
    engines: {node: ^18.18.0 || ^20.9.0 || >=21.1.0}

  '@eslint/object-schema@2.1.6':
    resolution: {integrity: sha512-RBMg5FRL0I0gs51M/guSAj5/e14VQ4tpZnQNWwuDT66P14I43ItmPfIZRhO9fUVIPOAQXU47atlywZ/czoqFPA==}
    engines: {node: ^18.18.0 || ^20.9.0 || >=21.1.0}

  '@eslint/plugin-kit@0.3.3':
    resolution: {integrity: sha512-1+WqvgNMhmlAambTvT3KPtCl/Ibr68VldY2XY40SL1CE0ZXiakFR/cbTspaF5HsnpDMvcYYoJHfl4980NBjGag==}
    engines: {node: ^18.18.0 || ^20.9.0 || >=21.1.0}

  '@ethereumjs/common@3.2.0':
    resolution: {integrity: sha512-pksvzI0VyLgmuEF2FA/JR/4/y6hcPq8OUail3/AvycBaW1d5VSauOZzqGvJ3RTmR4MU35lWE8KseKOsEhrFRBA==}

  '@ethereumjs/rlp@4.0.1':
    resolution: {integrity: sha512-tqsQiBQDQdmPWE1xkkBq4rlSW5QZpLOUJ5RJh2/9fug+q9tnUhuZoVLk7s0scUIKTOzEtR72DFBXI4WiZcMpvw==}
    engines: {node: '>=14'}
    hasBin: true

  '@ethereumjs/tx@4.2.0':
    resolution: {integrity: sha512-1nc6VO4jtFd172BbSnTnDQVr9IYBFl1y4xPzZdtkrkKIncBCkdbgfdRV+MiTkJYAtTxvV12GRZLqBFT1PNK6Yw==}
    engines: {node: '>=14'}

  '@ethereumjs/util@8.1.0':
    resolution: {integrity: sha512-zQ0IqbdX8FZ9aw11vP+dZkKDkS+kgIvQPHnSAXzP9pLu+Rfu3D3XEeLbicvoXJTYnhZiPmsZUxgdzXwNKxRPbA==}
    engines: {node: '>=14'}

  '@hapi/accept@6.0.3':
    resolution: {integrity: sha512-p72f9k56EuF0n3MwlBNThyVE5PXX40g+aQh+C/xbKrfzahM2Oispv3AXmOIU51t3j77zay1qrX7IIziZXspMlw==}

  '@hapi/ammo@6.0.1':
    resolution: {integrity: sha512-pmL+nPod4g58kXrMcsGLp05O2jF4P2Q3GiL8qYV7nKYEh3cGf+rV4P5Jyi2Uq0agGhVU63GtaSAfBEZOlrJn9w==}

  '@hapi/b64@6.0.1':
    resolution: {integrity: sha512-ZvjX4JQReUmBheeCq+S9YavcnMMHWqx3S0jHNXWIM1kQDxB9cyfSycpVvjfrKcIS8Mh5N3hmu/YKo4Iag9g2Kw==}

  '@hapi/boom@10.0.1':
    resolution: {integrity: sha512-ERcCZaEjdH3OgSJlyjVk8pHIFeus91CjKP3v+MpgBNp5IvGzP2l/bRiD78nqYcKPaZdbKkK5vDBVPd2ohHBlsA==}

  '@hapi/bounce@3.0.2':
    resolution: {integrity: sha512-d0XmlTi3H9HFDHhQLjg4F4auL1EY3Wqj7j7/hGDhFFe6xAbnm3qiGrXeT93zZnPH8gH+SKAFYiRzu26xkXcH3g==}

  '@hapi/bourne@3.0.0':
    resolution: {integrity: sha512-Waj1cwPXJDucOib4a3bAISsKJVb15MKi9IvmTI/7ssVEm6sywXGjVJDhl6/umt1pK1ZS7PacXU3A1PmFKHEZ2w==}

  '@hapi/call@9.0.1':
    resolution: {integrity: sha512-uPojQRqEL1GRZR4xXPqcLMujQGaEpyVPRyBlD8Pp5rqgIwLhtveF9PkixiKru2THXvuN8mUrLeet5fqxKAAMGg==}

  '@hapi/catbox-memory@6.0.2':
    resolution: {integrity: sha512-H1l4ugoFW/ZRkqeFrIo8p1rWN0PA4MDTfu4JmcoNDvnY975o29mqoZblqFTotxNHlEkMPpIiIBJTV+Mbi+aF0g==}

  '@hapi/catbox@12.1.1':
    resolution: {integrity: sha512-hDqYB1J+R0HtZg4iPH3LEnldoaBsar6bYp0EonBmNQ9t5CO+1CqgCul2ZtFveW1ReA5SQuze9GPSU7/aecERhw==}

  '@hapi/content@6.0.0':
    resolution: {integrity: sha512-CEhs7j+H0iQffKfe5Htdak5LBOz/Qc8TRh51cF+BFv0qnuph3Em4pjGVzJMkI2gfTDdlJKWJISGWS1rK34POGA==}

  '@hapi/cryptiles@6.0.1':
    resolution: {integrity: sha512-9GM9ECEHfR8lk5ASOKG4+4ZsEzFqLfhiryIJ2ISePVB92OHLp/yne4m+zn7z9dgvM98TLpiFebjDFQ0UHcqxXQ==}
    engines: {node: '>=14.0.0'}

  '@hapi/file@3.0.0':
    resolution: {integrity: sha512-w+lKW+yRrLhJu620jT3y+5g2mHqnKfepreykvdOcl9/6up8GrQQn+l3FRTsjHTKbkbfQFkuksHpdv2EcpKcJ4Q==}

  '@hapi/hapi@21.4.0':
    resolution: {integrity: sha512-kqiRWbYYLSSt2rYbxyNj8svPsXP715p4W/K3OXpXeiiVLNSdBX4f+zfmC+dY6eyb6rqTqTAbx6x8b5HpJTkviQ==}
    engines: {node: '>=14.15.0'}

  '@hapi/heavy@8.0.1':
    resolution: {integrity: sha512-gBD/NANosNCOp6RsYTsjo2vhr5eYA3BEuogk6cxY0QdhllkkTaJFYtTXv46xd6qhBVMbMMqcSdtqey+UQU3//w==}

  '@hapi/hoek@11.0.7':
    resolution: {integrity: sha512-HV5undWkKzcB4RZUusqOpcgxOaq6VOAH7zhhIr2g3G8NF/MlFO75SjOr2NfuSx0Mh40+1FqCkagKLJRykUWoFQ==}

  '@hapi/hoek@9.3.0':
    resolution: {integrity: sha512-/c6rf4UJlmHlC9b5BaNvzAcFv7HZ2QHaV0D4/HNlBdvFnvQq8RI4kYdhyPCl7Xj+oWvTWQ8ujhqS53LIgAe6KQ==}

  '@hapi/iron@7.0.1':
    resolution: {integrity: sha512-tEZnrOujKpS6jLKliyWBl3A9PaE+ppuL/+gkbyPPDb/l2KSKQyH4lhMkVb+sBhwN+qaxxlig01JRqB8dk/mPxQ==}

  '@hapi/mimos@7.0.1':
    resolution: {integrity: sha512-b79V+BrG0gJ9zcRx1VGcCI6r6GEzzZUgiGEJVoq5gwzuB2Ig9Cax8dUuBauQCFKvl2YWSWyOc8mZ8HDaJOtkew==}

  '@hapi/nigel@5.0.1':
    resolution: {integrity: sha512-uv3dtYuB4IsNaha+tigWmN8mQw/O9Qzl5U26Gm4ZcJVtDdB1AVJOwX3X5wOX+A07qzpEZnOMBAm8jjSqGsU6Nw==}
    engines: {node: '>=14.0.0'}

  '@hapi/pez@6.1.0':
    resolution: {integrity: sha512-+FE3sFPYuXCpuVeHQ/Qag1b45clR2o54QoonE/gKHv9gukxQ8oJJZPR7o3/ydDTK6racnCJXxOyT1T93FCJMIg==}

  '@hapi/podium@5.0.2':
    resolution: {integrity: sha512-T7gf2JYHQQfEfewTQFbsaXoZxSvuXO/QBIGljucUQ/lmPnTTNAepoIKOakWNVWvo2fMEDjycu77r8k6dhreqHA==}

  '@hapi/shot@6.0.1':
    resolution: {integrity: sha512-s5ynMKZXYoDd3dqPw5YTvOR/vjHvMTxc388+0qL0jZZP1+uwXuUD32o9DuuuLsmTlyXCWi02BJl1pBpwRuUrNA==}

  '@hapi/somever@4.1.1':
    resolution: {integrity: sha512-lt3QQiDDOVRatS0ionFDNrDIv4eXz58IibQaZQDOg4DqqdNme8oa0iPWcE0+hkq/KTeBCPtEOjDOBKBKwDumVg==}

  '@hapi/statehood@8.2.0':
    resolution: {integrity: sha512-63JlCVIrsmuunWsyc3OeuFO+gH6v56swLCl7OM1w09l/exQKPUxSUDF2Slkuw8k91nIzr0A2/aPvjLOWf9ksrg==}

  '@hapi/subtext@8.1.0':
    resolution: {integrity: sha512-PyaN4oSMtqPjjVxLny1k0iYg4+fwGusIhaom9B2StinBclHs7v46mIW706Y+Wo21lcgulGyXbQrmT/w4dus6ww==}

  '@hapi/teamwork@6.0.0':
    resolution: {integrity: sha512-05HumSy3LWfXpmJ9cr6HzwhAavrHkJ1ZRCmNE2qJMihdM5YcWreWPfyN0yKT2ZjCM92au3ZkuodjBxOibxM67A==}
    engines: {node: '>=14.0.0'}

  '@hapi/topo@5.1.0':
    resolution: {integrity: sha512-foQZKJig7Ob0BMAYBfcJk8d77QtOe7Wo4ox7ff1lQYoNNAb6jwcY1ncdoy2e9wQZzvNy7ODZCYJkK8kzmcAnAg==}

  '@hapi/topo@6.0.2':
    resolution: {integrity: sha512-KR3rD5inZbGMrHmgPxsJ9dbi6zEK+C3ZwUwTa+eMwWLz7oijWUTWD2pMSNNYJAU6Qq+65NkxXjqHr/7LM2Xkqg==}

  '@hapi/validate@2.0.1':
    resolution: {integrity: sha512-NZmXRnrSLK8MQ9y/CMqE9WSspgB9xA41/LlYR0k967aSZebWr4yNrpxIbov12ICwKy4APSlWXZga9jN5p6puPA==}

  '@hapi/vise@5.0.1':
    resolution: {integrity: sha512-XZYWzzRtINQLedPYlIkSkUr7m5Ddwlu99V9elh8CSygXstfv3UnWIXT0QD+wmR0VAG34d2Vx3olqcEhRRoTu9A==}

  '@hapi/wreck@18.1.0':
    resolution: {integrity: sha512-0z6ZRCmFEfV/MQqkQomJ7sl/hyxvcZM7LtuVqN3vdAO4vM9eBbowl0kaqQj9EJJQab+3Uuh1GxbGIBFy4NfJ4w==}

  '@helia/interface@5.3.2':
    resolution: {integrity: sha512-+NOQrBxsz6i0FOsz16OgTlGAcyQ+cSYGzd9VJE7cMMrrGo9IcDEKp5Kvh980Ajg1LJFgeqYyqmxefnPExUUsBg==}

  '@helia/unixfs@5.0.3':
    resolution: {integrity: sha512-Z9R1l2Dso4CtgGqavwko2nEnNSSoOB8uWnkmmOE7C47uzQ2W/d5YIDmgPkptrSkT7h/OPH2O1ctKgLqsSLIAPQ==}

  '@humanfs/core@0.19.1':
    resolution: {integrity: sha512-5DyQ4+1JEUzejeK1JGICcideyfUbGixgS9jNgex5nqkW+cY7WZhxBigmieN5Qnw9ZosSNVC9KQKyb+GUaGyKUA==}
    engines: {node: '>=18.18.0'}

  '@humanfs/node@0.16.6':
    resolution: {integrity: sha512-YuI2ZHQL78Q5HbhDiBA1X4LmYdXCKCMQIfw0pw7piHJwyREFebJUvrQN4cMssyES6x+vfUbx1CIpaQUKYdQZOw==}
    engines: {node: '>=18.18.0'}

  '@humanwhocodes/module-importer@1.0.1':
    resolution: {integrity: sha512-bxveV4V8v5Yb4ncFTT3rPSgZBOpCkjfK0y4oVVVJwIuDVBRMDXrPyXRL988i5ap9m9bnyEEjWfm5WkBmtffLfA==}
    engines: {node: '>=12.22'}

  '@humanwhocodes/retry@0.3.1':
    resolution: {integrity: sha512-JBxkERygn7Bv/GbN5Rv8Ul6LVknS+5Bp6RgDC/O8gEBU/yeH5Ui5C/OlWrTb6qct7LjjfT6Re2NxB0ln0yYybA==}
    engines: {node: '>=18.18'}

  '@humanwhocodes/retry@0.4.3':
    resolution: {integrity: sha512-bV0Tgo9K4hfPCek+aMAn81RppFKv2ySDQeMoSZuvTASywNTnVJCArCZE2FWqpvIatKu7VMRLWlR1EazvVhDyhQ==}
    engines: {node: '>=18.18'}

  '@ipld/dag-cbor@9.2.4':
    resolution: {integrity: sha512-GbDWYl2fdJgkYtIJN0HY9oO0o50d1nB4EQb7uYWKUd2ztxCjxiEW3PjwGG0nqUpN1G4Cug6LX8NzbA7fKT+zfA==}
    engines: {node: '>=16.0.0', npm: '>=7.0.0'}

  '@ipld/dag-json@10.2.5':
    resolution: {integrity: sha512-Q4Fr3IBDEN8gkpgNefynJ4U/ZO5Kwr7WSUMBDbZx0c37t0+IwQCTM9yJh8l5L4SRFjm31MuHwniZ/kM+P7GQ3Q==}
    engines: {node: '>=16.0.0', npm: '>=7.0.0'}

  '@ipld/dag-pb@4.1.5':
    resolution: {integrity: sha512-w4PZ2yPqvNmlAir7/2hsCRMqny1EY5jj26iZcSgxREJexmbAc2FI21jp26MqiNdfgAxvkCnf2N/TJI18GaDNwA==}
    engines: {node: '>=16.0.0', npm: '>=7.0.0'}

  '@isaacs/cliui@8.0.2':
    resolution: {integrity: sha512-O8jcjabXaleOG9DQ0+ARXWZBTfnP4WNAqzuiJK7ll44AmxGKv/J2M4TPjxjY3znBCfvBXFzucm1twdyFybFqEA==}
    engines: {node: '>=12'}

  '@isaacs/fs-minipass@4.0.1':
    resolution: {integrity: sha512-wgm9Ehl2jpeqP3zw/7mo3kRHFp5MEDhqAdwy1fTGkHAwnkGOVsgpvQhL8B5n1qlb01jV3n/bI0ZfZp5lWA1k4w==}
    engines: {node: '>=18.0.0'}

  '@istanbuljs/load-nyc-config@1.1.0':
    resolution: {integrity: sha512-VjeHSlIzpv/NyD3N0YuHfXOPDIixcA1q2ZV98wsMqcYlPmv2n3Yb2lYP9XMElnaFVXg5A7YLTeLu6V84uQDjmQ==}
    engines: {node: '>=8'}

  '@istanbuljs/schema@0.1.3':
    resolution: {integrity: sha512-ZXRY4jNvVgSVQ8DL3LTcakaAtXwTVUxE81hslsyD2AtoXW/wVob10HkOJ1X/pAlcI7D+2YoZKg5do8G/w6RYgA==}
    engines: {node: '>=8'}

  '@jest/console@30.0.4':
    resolution: {integrity: sha512-tMLCDvBJBwPqMm4OAiuKm2uF5y5Qe26KgcMn+nrDSWpEW+eeFmqA0iO4zJfL16GP7gE3bUUQ3hIuUJ22AqVRnw==}
    engines: {node: ^18.14.0 || ^20.0.0 || ^22.0.0 || >=24.0.0}

  '@jest/core@30.0.4':
    resolution: {integrity: sha512-MWScSO9GuU5/HoWjpXAOBs6F/iobvK1XlioelgOM9St7S0Z5WTI9kjCQLPeo4eQRRYusyLW25/J7J5lbFkrYXw==}
    engines: {node: ^18.14.0 || ^20.0.0 || ^22.0.0 || >=24.0.0}
    peerDependencies:
      node-notifier: ^8.0.1 || ^9.0.0 || ^10.0.0
    peerDependenciesMeta:
      node-notifier:
        optional: true

  '@jest/diff-sequences@30.0.1':
    resolution: {integrity: sha512-n5H8QLDJ47QqbCNn5SuFjCRDrOLEZ0h8vAHCK5RL9Ls7Xa8AQLa/YxAc9UjFqoEDM48muwtBGjtMY5cr0PLDCw==}
    engines: {node: ^18.14.0 || ^20.0.0 || ^22.0.0 || >=24.0.0}

  '@jest/environment-jsdom-abstract@30.0.4':
    resolution: {integrity: sha512-pUKfqgr5Nki9kZ/3iV+ubDsvtPq0a0oNL6zqkKLM1tPQI8FBJeuWskvW1kzc5pOvqlgpzumYZveJ4bxhANY0hg==}
    engines: {node: ^18.14.0 || ^20.0.0 || ^22.0.0 || >=24.0.0}
    peerDependencies:
      canvas: ^3.0.0
      jsdom: '*'
    peerDependenciesMeta:
      canvas:
        optional: true

  '@jest/environment@30.0.4':
    resolution: {integrity: sha512-5NT+sr7ZOb8wW7C4r7wOKnRQ8zmRWQT2gW4j73IXAKp5/PX1Z8MCStBLQDYfIG3n1Sw0NRfYGdp0iIPVooBAFQ==}
    engines: {node: ^18.14.0 || ^20.0.0 || ^22.0.0 || >=24.0.0}

  '@jest/expect-utils@30.0.4':
    resolution: {integrity: sha512-EgXecHDNfANeqOkcak0DxsoVI4qkDUsR7n/Lr2vtmTBjwLPBnnPOF71S11Q8IObWzxm2QgQoY6f9hzrRD3gHRA==}
    engines: {node: ^18.14.0 || ^20.0.0 || ^22.0.0 || >=24.0.0}

  '@jest/expect@30.0.4':
    resolution: {integrity: sha512-Z/DL7t67LBHSX4UzDyeYKqOxE/n7lbrrgEwWM3dGiH5Dgn35nk+YtgzKudmfIrBI8DRRrKYY5BCo3317HZV1Fw==}
    engines: {node: ^18.14.0 || ^20.0.0 || ^22.0.0 || >=24.0.0}

  '@jest/fake-timers@30.0.4':
    resolution: {integrity: sha512-qZ7nxOcL5+gwBO6LErvwVy5k06VsX/deqo2XnVUSTV0TNC9lrg8FC3dARbi+5lmrr5VyX5drragK+xLcOjvjYw==}
    engines: {node: ^18.14.0 || ^20.0.0 || ^22.0.0 || >=24.0.0}

  '@jest/get-type@30.0.1':
    resolution: {integrity: sha512-AyYdemXCptSRFirI5EPazNxyPwAL0jXt3zceFjaj8NFiKP9pOi0bfXonf6qkf82z2t3QWPeLCWWw4stPBzctLw==}
    engines: {node: ^18.14.0 || ^20.0.0 || ^22.0.0 || >=24.0.0}

  '@jest/globals@30.0.4':
    resolution: {integrity: sha512-avyZuxEHF2EUhFF6NEWVdxkRRV6iXXcIES66DLhuLlU7lXhtFG/ySq/a8SRZmEJSsLkNAFX6z6mm8KWyXe9OEA==}
    engines: {node: ^18.14.0 || ^20.0.0 || ^22.0.0 || >=24.0.0}

  '@jest/pattern@30.0.1':
    resolution: {integrity: sha512-gWp7NfQW27LaBQz3TITS8L7ZCQ0TLvtmI//4OwlQRx4rnWxcPNIYjxZpDcN4+UlGxgm3jS5QPz8IPTCkb59wZA==}
    engines: {node: ^18.14.0 || ^20.0.0 || ^22.0.0 || >=24.0.0}

  '@jest/reporters@30.0.4':
    resolution: {integrity: sha512-6ycNmP0JSJEEys1FbIzHtjl9BP0tOZ/KN6iMeAKrdvGmUsa1qfRdlQRUDKJ4P84hJ3xHw1yTqJt4fvPNHhyE+g==}
    engines: {node: ^18.14.0 || ^20.0.0 || ^22.0.0 || >=24.0.0}
    peerDependencies:
      node-notifier: ^8.0.1 || ^9.0.0 || ^10.0.0
    peerDependenciesMeta:
      node-notifier:
        optional: true

  '@jest/schemas@30.0.1':
    resolution: {integrity: sha512-+g/1TKjFuGrf1Hh0QPCv0gISwBxJ+MQSNXmG9zjHy7BmFhtoJ9fdNhWJp3qUKRi93AOZHXtdxZgJ1vAtz6z65w==}
    engines: {node: ^18.14.0 || ^20.0.0 || ^22.0.0 || >=24.0.0}

  '@jest/snapshot-utils@30.0.4':
    resolution: {integrity: sha512-BEpX8M/Y5lG7MI3fmiO+xCnacOrVsnbqVrcDZIT8aSGkKV1w2WwvRQxSWw5SIS8ozg7+h8tSj5EO1Riqqxcdag==}
    engines: {node: ^18.14.0 || ^20.0.0 || ^22.0.0 || >=24.0.0}

  '@jest/source-map@30.0.1':
    resolution: {integrity: sha512-MIRWMUUR3sdbP36oyNyhbThLHyJ2eEDClPCiHVbrYAe5g3CHRArIVpBw7cdSB5fr+ofSfIb2Tnsw8iEHL0PYQg==}
    engines: {node: ^18.14.0 || ^20.0.0 || ^22.0.0 || >=24.0.0}

  '@jest/test-result@30.0.4':
    resolution: {integrity: sha512-Mfpv8kjyKTHqsuu9YugB6z1gcdB3TSSOaKlehtVaiNlClMkEHY+5ZqCY2CrEE3ntpBMlstX/ShDAf84HKWsyIw==}
    engines: {node: ^18.14.0 || ^20.0.0 || ^22.0.0 || >=24.0.0}

  '@jest/test-sequencer@30.0.4':
    resolution: {integrity: sha512-bj6ePmqi4uxAE8EHE0Slmk5uBYd9Vd/PcVt06CsBxzH4bbA8nGsI1YbXl/NH+eii4XRtyrRx+Cikub0x8H4vDg==}
    engines: {node: ^18.14.0 || ^20.0.0 || ^22.0.0 || >=24.0.0}

  '@jest/transform@30.0.4':
    resolution: {integrity: sha512-atvy4hRph/UxdCIBp+UB2jhEA/jJiUeGZ7QPgBi9jUUKNgi3WEoMXGNG7zbbELG2+88PMabUNCDchmqgJy3ELg==}
    engines: {node: ^18.14.0 || ^20.0.0 || ^22.0.0 || >=24.0.0}

  '@jest/types@30.0.1':
    resolution: {integrity: sha512-HGwoYRVF0QSKJu1ZQX0o5ZrUrrhj0aOOFA8hXrumD7SIzjouevhawbTjmXdwOmURdGluU9DM/XvGm3NyFoiQjw==}
    engines: {node: ^18.14.0 || ^20.0.0 || ^22.0.0 || >=24.0.0}

  '@jridgewell/gen-mapping@0.3.12':
    resolution: {integrity: sha512-OuLGC46TjB5BbN1dH8JULVVZY4WTdkF7tV9Ys6wLL1rubZnCMstOhNHueU5bLCrnRuDhKPDM4g6sw4Bel5Gzqg==}

  '@jridgewell/resolve-uri@3.1.2':
    resolution: {integrity: sha512-bRISgCIjP20/tbWSPWMEi54QVPRZExkuD9lJL+UIxUKtwVJA8wW1Trb1jMs1RFXo1CBTNZ/5hpC9QvmKWdopKw==}
    engines: {node: '>=6.0.0'}

  '@jridgewell/source-map@0.3.10':
    resolution: {integrity: sha512-0pPkgz9dY+bijgistcTTJ5mR+ocqRXLuhXHYdzoMmmoJ2C9S46RCm2GMUbatPEUK9Yjy26IrAy8D/M00lLkv+Q==}

  '@jridgewell/sourcemap-codec@1.5.4':
    resolution: {integrity: sha512-VT2+G1VQs/9oz078bLrYbecdZKs912zQlkelYpuf+SXF+QvZDYJlbx/LSx+meSAwdDFnF8FVXW92AVjjkVmgFw==}

  '@jridgewell/trace-mapping@0.3.29':
    resolution: {integrity: sha512-uw6guiW/gcAGPDhLmd77/6lW8QLeiV5RUTsAX46Db6oLhGaVj4lhnPwb184s1bkc8kdVg/+h988dro8GRDpmYQ==}

  '@jsonjoy.com/base64@1.1.2':
    resolution: {integrity: sha512-q6XAnWQDIMA3+FTiOYajoYqySkO+JSat0ytXGSuRdq9uXE7o92gzuQwQM14xaCRlBLGq3v5miDGC4vkVTn54xA==}
    engines: {node: '>=10.0'}
    peerDependencies:
      tslib: '2'

  '@jsonjoy.com/json-pack@1.2.0':
    resolution: {integrity: sha512-io1zEbbYcElht3tdlqEOFxZ0dMTYrHz9iMf0gqn1pPjZFTCgM5R4R5IMA20Chb2UPYYsxjzs8CgZ7Nb5n2K2rA==}
    engines: {node: '>=10.0'}
    peerDependencies:
      tslib: '2'

  '@jsonjoy.com/util@1.6.0':
    resolution: {integrity: sha512-sw/RMbehRhN68WRtcKCpQOPfnH6lLP4GJfqzi3iYej8tnzpZUDr6UkZYJjcjjC0FWEJOJbyM3PTIwxucUmDG2A==}
    engines: {node: '>=10.0'}
    peerDependencies:
      tslib: '2'

  '@leichtgewicht/ip-codec@2.0.5':
    resolution: {integrity: sha512-Vo+PSpZG2/fmgmiNzYK9qWRh8h/CHrwD0mo1h1DzL4yzHNSfWYujGTYsWGreD000gcgmZ7K4Ys6Tx9TxtsKdDw==}

  '@libp2p/crypto@5.1.7':
    resolution: {integrity: sha512-7DO0piidLEKfCuNfS420BlHG0e2tH7W/zugdsPSiC/1Apa/s1B1dBkaIEgfDkGjrRP4S/8Or86Rtq7zXeEu67g==}

  '@libp2p/interface@2.10.5':
    resolution: {integrity: sha512-Z52n04Mph/myGdwyExbFi5S/HqrmZ9JOmfLc2v4r2Cik3GRdw98vrGH19PFvvwjLwAjaqsweCtlGaBzAz09YDw==}

  '@libp2p/logger@5.1.21':
    resolution: {integrity: sha512-V1TWlZM5BuKkiGQ7En4qOnseVP82JwDIpIfNjceUZz1ArL32A5HXJjLQnJchkZ3VW8PVciJzUos/vP6slhPY6Q==}

  '@libp2p/peer-id@5.1.8':
    resolution: {integrity: sha512-pGaM4BwjnXdGtAtd84L4/wuABpsnFYE+AQ+h3GxNFme0IsTaTVKWd1jBBE5YFeKHBHGUOhF3TlHsdjFfjQA7TA==}

  '@libp2p/utils@6.7.1':
    resolution: {integrity: sha512-x3WImvw4unmx1ZeAedj8AkRe4UImUlkw0ZItYAiKiekElMNUXwv+Yt48dI/LmB38JIof8sng29XvUeCVU3F6OA==}

  '@lit-labs/ssr-dom-shim@1.4.0':
    resolution: {integrity: sha512-ficsEARKnmmW5njugNYKipTm4SFnbik7CXtoencDZzmzo/dQ+2Q0bgkzJuoJP20Aj0F+izzJjOqsnkd6F/o1bw==}

  '@lit/reactive-element@2.1.1':
    resolution: {integrity: sha512-N+dm5PAYdQ8e6UlywyyrgI2t++wFGXfHx+dSJ1oBrg6FAxUj40jId++EaRm80MKX5JnlH1sBsyZ5h0bcZKemCg==}

  '@manypkg/find-root@1.1.0':
    resolution: {integrity: sha512-mki5uBvhHzO8kYYix/WRy2WX8S3B5wdVSc9D6KcU5lQNglP2yt58/VfLuAK49glRXChosY8ap2oJ1qgma3GUVA==}

  '@manypkg/get-packages@1.1.3':
    resolution: {integrity: sha512-fo+QhuU3qE/2TQMQmbVMqaQ6EWbMhi4ABWP+O4AM1NqPBuy0OrApV5LO6BrrgnhtAHS2NH6RrVk9OL181tTi8A==}

  '@metamask/eth-json-rpc-provider@1.0.1':
    resolution: {integrity: sha512-whiUMPlAOrVGmX8aKYVPvlKyG4CpQXiNNyt74vE1xb5sPvmx5oA7B/kOi/JdBvhGQq97U1/AVdXEdk2zkP8qyA==}
    engines: {node: '>=14.0.0'}

  '@metamask/json-rpc-engine@7.3.3':
    resolution: {integrity: sha512-dwZPq8wx9yV3IX2caLi9q9xZBw2XeIoYqdyihDDDpuHVCEiqadJLwqM3zy+uwf6F1QYQ65A8aOMQg1Uw7LMLNg==}
    engines: {node: '>=16.0.0'}

  '@metamask/json-rpc-engine@8.0.2':
    resolution: {integrity: sha512-IoQPmql8q7ABLruW7i4EYVHWUbF74yrp63bRuXV5Zf9BQwcn5H9Ww1eLtROYvI1bUXwOiHZ6qT5CWTrDc/t/AA==}
    engines: {node: '>=16.0.0'}

  '@metamask/json-rpc-middleware-stream@7.0.2':
    resolution: {integrity: sha512-yUdzsJK04Ev98Ck4D7lmRNQ8FPioXYhEUZOMS01LXW8qTvPGiRVXmVltj2p4wrLkh0vW7u6nv0mNl5xzC5Qmfg==}
    engines: {node: '>=16.0.0'}

  '@metamask/object-multiplex@2.1.0':
    resolution: {integrity: sha512-4vKIiv0DQxljcXwfpnbsXcfa5glMj5Zg9mqn4xpIWqkv6uJ2ma5/GtUfLFSxhlxnR8asRMv8dDmWya1Tc1sDFA==}
    engines: {node: ^16.20 || ^18.16 || >=20}

  '@metamask/onboarding@1.0.1':
    resolution: {integrity: sha512-FqHhAsCI+Vacx2qa5mAFcWNSrTcVGMNjzxVgaX8ECSny/BJ9/vgXP9V7WF/8vb9DltPeQkxr+Fnfmm6GHfmdTQ==}

  '@metamask/providers@16.1.0':
    resolution: {integrity: sha512-znVCvux30+3SaUwcUGaSf+pUckzT5ukPRpcBmy+muBLC0yaWnBcvDqGfcsw6CBIenUdFrVoAFa8B6jsuCY/a+g==}
    engines: {node: ^18.18 || >=20}

  '@metamask/rpc-errors@6.4.0':
    resolution: {integrity: sha512-1ugFO1UoirU2esS3juZanS/Fo8C8XYocCuBpfZI5N7ECtoG+zu0wF+uWZASik6CkO6w9n/Iebt4iI4pT0vptpg==}
    engines: {node: '>=16.0.0'}

  '@metamask/safe-event-emitter@2.0.0':
    resolution: {integrity: sha512-/kSXhY692qiV1MXu6EeOZvg5nECLclxNXcKCxJ3cXQgYuRymRHpdx/t7JXfsK+JLjwA1e1c1/SBrlQYpusC29Q==}

  '@metamask/safe-event-emitter@3.1.2':
    resolution: {integrity: sha512-5yb2gMI1BDm0JybZezeoX/3XhPDOtTbcFvpTXM9kxsoZjPZFh4XciqRbpD6N86HYZqWDhEaKUDuOyR0sQHEjMA==}
    engines: {node: '>=12.0.0'}

  '@metamask/sdk-communication-layer@0.32.0':
    resolution: {integrity: sha512-dmj/KFjMi1fsdZGIOtbhxdg3amxhKL/A5BqSU4uh/SyDKPub/OT+x5pX8bGjpTL1WPWY/Q0OIlvFyX3VWnT06Q==}
    peerDependencies:
      cross-fetch: ^4.0.0
      eciesjs: '*'
      eventemitter2: ^6.4.9
      readable-stream: ^3.6.2
      socket.io-client: ^4.5.1

  '@metamask/sdk-install-modal-web@0.32.0':
    resolution: {integrity: sha512-TFoktj0JgfWnQaL3yFkApqNwcaqJ+dw4xcnrJueMP3aXkSNev2Ido+WVNOg4IIMxnmOrfAC9t0UJ0u/dC9MjOQ==}

  '@metamask/sdk@0.32.0':
    resolution: {integrity: sha512-WmGAlP1oBuD9hk4CsdlG1WJFuPtYJY+dnTHJMeCyohTWD2GgkcLMUUuvu9lO1/NVzuOoSi1OrnjbuY1O/1NZ1g==}

  '@metamask/superstruct@3.2.1':
    resolution: {integrity: sha512-fLgJnDOXFmuVlB38rUN5SmU7hAFQcCjrg3Vrxz67KTY7YHFnSNEKvX4avmEBdOI0yTCxZjwMCFEqsC8k2+Wd3g==}
    engines: {node: '>=16.0.0'}

  '@metamask/utils@5.0.2':
    resolution: {integrity: sha512-yfmE79bRQtnMzarnKfX7AEJBwFTxvTyw3nBQlu/5rmGXrjAeAMltoGxO62TFurxrQAFMNa/fEjIHNvungZp0+g==}
    engines: {node: '>=14.0.0'}

  '@metamask/utils@8.5.0':
    resolution: {integrity: sha512-I6bkduevXb72TIM9q2LRO63JSsF9EXduh3sBr9oybNX2hNNpr/j1tEjXrsG0Uabm4MJ1xkGAQEMwifvKZIkyxQ==}
    engines: {node: '>=16.0.0'}

  '@metamask/utils@9.3.0':
    resolution: {integrity: sha512-w8CVbdkDrVXFJbfBSlDfafDR6BAkpDmv1bC1UJVCoVny5tW2RKAdn9i68Xf7asYT4TnUhl/hN4zfUiKQq9II4g==}
    engines: {node: '>=16.0.0'}

  '@multiformats/dns@1.0.6':
    resolution: {integrity: sha512-nt/5UqjMPtyvkG9BQYdJ4GfLK3nMqGpFZOzf4hAmIa0sJh2LlS9YKXZ4FgwBDsaHvzZqR/rUFIywIc7pkHNNuw==}

  '@multiformats/multiaddr-to-uri@11.0.2':
    resolution: {integrity: sha512-SiLFD54zeOJ0qMgo9xv1Tl9O5YktDKAVDP4q4hL16mSq4O4sfFNagNADz8eAofxd6TfQUzGQ3TkRRG9IY2uHRg==}

  '@multiformats/multiaddr@12.5.1':
    resolution: {integrity: sha512-+DDlr9LIRUS8KncI1TX/FfUn8F2dl6BIxJgshS/yFQCNB5IAF0OGzcwB39g5NLE22s4qqDePv0Qof6HdpJ/4aQ==}

  '@multiformats/murmur3@2.1.8':
    resolution: {integrity: sha512-6vId1C46ra3R1sbJUOFCZnsUIveR9oF20yhPmAFxPm0JfrX3/ZRCgP3YDrBzlGoEppOXnA9czHeYc0T9mB6hbA==}
    engines: {node: '>=16.0.0', npm: '>=7.0.0'}

  '@napi-rs/wasm-runtime@0.2.12':
    resolution: {integrity: sha512-ZVWUcfwY4E/yPitQJl481FjFo3K22D6qF0DuFH6Y/nbnE11GY5uguDxZMGXPQ8WQ0128MXQD7TnfHyK4oWoIJQ==}

  '@noble/ciphers@1.2.1':
    resolution: {integrity: sha512-rONPWMC7PeExE077uLE4oqWrZ1IvAfz3oH9LibVAcVCopJiA9R62uavnbEzdkVmJYI6M6Zgkbeb07+tWjlq2XA==}
    engines: {node: ^14.21.3 || >=16}

  '@noble/ciphers@1.3.0':
    resolution: {integrity: sha512-2I0gnIVPtfnMw9ee9h1dJG7tp81+8Ob3OJb3Mv37rx5L40/b0i7djjCVvGOVqc9AEIQyvyu1i6ypKdFw8R8gQw==}
    engines: {node: ^14.21.3 || >=16}

  '@noble/curves@1.4.2':
    resolution: {integrity: sha512-TavHr8qycMChk8UwMld0ZDRvatedkzWfH8IiaeGCfymOP5i0hSCozz9vHOL0nkwk7HRMlFnAiKpS2jrUmSybcw==}

  '@noble/curves@1.8.0':
    resolution: {integrity: sha512-j84kjAbzEnQHaSIhRPUmB3/eVXu2k3dKPl2LOrR8fSOIL+89U+7lV117EWHtq/GHM3ReGHM46iRBdZfpc4HRUQ==}
    engines: {node: ^14.21.3 || >=16}

  '@noble/curves@1.8.1':
    resolution: {integrity: sha512-warwspo+UYUPep0Q+vtdVB4Ugn8GGQj8iyB3gnRWsztmUHTI3S1nhdiWNsPUGL0vud7JlRRk1XEu7Lq1KGTnMQ==}
    engines: {node: ^14.21.3 || >=16}

  '@noble/curves@1.9.2':
    resolution: {integrity: sha512-HxngEd2XUcg9xi20JkwlLCtYwfoFw4JGkuZpT+WlsPD4gB/cxkvTD8fSsoAnphGZhFdZYKeQIPCuFlWPm1uE0g==}
    engines: {node: ^14.21.3 || >=16}

  '@noble/hashes@1.4.0':
    resolution: {integrity: sha512-V1JJ1WTRUqHHrOSh597hURcMqVKVGL/ea3kv0gSnEdsEZ0/+VyPghM1lMNGc00z7CIQorSvbKpuJkxvuHbvdbg==}
    engines: {node: '>= 16'}

  '@noble/hashes@1.7.0':
    resolution: {integrity: sha512-HXydb0DgzTpDPwbVeDGCG1gIu7X6+AuU6Zl6av/E/KG8LMsvPntvq+w17CHRpKBmN6Ybdrt1eP3k4cj8DJa78w==}
    engines: {node: ^14.21.3 || >=16}

  '@noble/hashes@1.7.1':
    resolution: {integrity: sha512-B8XBPsn4vT/KJAGqDzbwztd+6Yte3P4V7iafm24bxgDe/mlRuK6xmWPuCNrKt2vDafZ8MfJLlchDG/vYafQEjQ==}
    engines: {node: ^14.21.3 || >=16}

  '@noble/hashes@1.8.0':
    resolution: {integrity: sha512-jCs9ldd7NwzpgXDIf6P3+NrHh9/sD6CQdxHyjQI+h/6rDNo88ypBxxz45UDuZHz9r3tNz7N/VInSVoVdtXEI4A==}
    engines: {node: ^14.21.3 || >=16}

  '@nodelib/fs.scandir@2.1.5':
    resolution: {integrity: sha512-vq24Bq3ym5HEQm2NKCr3yXDwjc7vTsEThRDnkp2DK9p1uqLR+DHurm/NOTo0KG7HYHU7eppKZj3MyqYuMBf62g==}
    engines: {node: '>= 8'}

  '@nodelib/fs.stat@2.0.5':
    resolution: {integrity: sha512-RkhPPp2zrqDAQA/2jNhnztcPAlv64XdhIp7a7454A5ovI7Bukxgt7MX7udwAu3zg1DcpPU0rz3VV1SeaqvY4+A==}
    engines: {node: '>= 8'}

  '@nodelib/fs.walk@1.2.8':
    resolution: {integrity: sha512-oGB+UxlgWcgQkgwo8GcEGwemoTFt3FIO9ababBmaGwXIoBKZ+GTy0pP185beGg7Llih/NSHSV2XAs1lnznocSg==}
    engines: {node: '>= 8'}

  '@paulmillr/qr@0.2.1':
    resolution: {integrity: sha512-IHnV6A+zxU7XwmKFinmYjUcwlyK9+xkG3/s9KcQhI9BjQKycrJ1JRO+FbNYPwZiPKW3je/DR0k7w8/gLa5eaxQ==}
    deprecated: 'The package is now available as "qr": npm install qr'

  '@pkgjs/parseargs@0.11.0':
    resolution: {integrity: sha512-+1VkjdD0QBLPodGrJUeqarH8VAIvQODIbwh9XpP5Syisf7YoQgsJKPNFoqqLQlu+VQ/tVSshMR6loPMn8U+dPg==}
    engines: {node: '>=14'}

  '@pkgr/core@0.2.7':
    resolution: {integrity: sha512-YLT9Zo3oNPJoBjBc4q8G2mjU4tqIbf5CEOORbUUr48dCD9q3umJ3IPlVqOqDakPfd2HuwccBaqlGhN4Gmr5OWg==}
    engines: {node: ^12.20.0 || ^14.18.0 || >=16.0.0}

  '@polka/url@1.0.0-next.29':
    resolution: {integrity: sha512-wwQAWhWSuHaag8c4q/KN/vCoeOJYshAIvMQwD4GpSb3OiZklFfvAgmj0VCBBImRpuF/aFgIRzllXlVX93Jevww==}

  '@reown/appkit-common@1.7.8':
    resolution: {integrity: sha512-ridIhc/x6JOp7KbDdwGKY4zwf8/iK8EYBl+HtWrruutSLwZyVi5P8WaZa+8iajL6LcDcDF7LoyLwMTym7SRuwQ==}

  '@reown/appkit-controllers@1.7.8':
    resolution: {integrity: sha512-IdXlJlivrlj6m63VsGLsjtPHHsTWvKGVzWIP1fXZHVqmK+rZCBDjCi9j267Rb9/nYRGHWBtlFQhO8dK35WfeDA==}

  '@reown/appkit-pay@1.7.8':
    resolution: {integrity: sha512-OSGQ+QJkXx0FEEjlpQqIhT8zGJKOoHzVnyy/0QFrl3WrQTjCzg0L6+i91Ad5Iy1zb6V5JjqtfIFpRVRWN4M3pw==}

  '@reown/appkit-polyfills@1.7.8':
    resolution: {integrity: sha512-W/kq786dcHHAuJ3IV2prRLEgD/2iOey4ueMHf1sIFjhhCGMynMkhsOhQMUH0tzodPqUgAC494z4bpIDYjwWXaA==}

  '@reown/appkit-scaffold-ui@1.7.8':
    resolution: {integrity: sha512-RCeHhAwOrIgcvHwYlNWMcIDibdI91waaoEYBGw71inE0kDB8uZbE7tE6DAXJmDkvl0qPh+DqlC4QbJLF1FVYdQ==}

  '@reown/appkit-ui@1.7.8':
    resolution: {integrity: sha512-1hjCKjf6FLMFzrulhl0Y9Vb9Fu4royE+SXCPSWh4VhZhWqlzUFc7kutnZKx8XZFVQH4pbBvY62SpRC93gqoHow==}

  '@reown/appkit-utils@1.7.8':
    resolution: {integrity: sha512-8X7UvmE8GiaoitCwNoB86pttHgQtzy4ryHZM9kQpvjQ0ULpiER44t1qpVLXNM4X35O0v18W0Dk60DnYRMH2WRw==}
    peerDependencies:
      valtio: 1.13.2

  '@reown/appkit-wallet@1.7.8':
    resolution: {integrity: sha512-kspz32EwHIOT/eg/ZQbFPxgXq0B/olDOj3YMu7gvLEFz4xyOFd/wgzxxAXkp5LbG4Cp++s/elh79rVNmVFdB9A==}

  '@reown/appkit@1.7.8':
    resolution: {integrity: sha512-51kTleozhA618T1UvMghkhKfaPcc9JlKwLJ5uV+riHyvSoWPKPRIa5A6M1Wano5puNyW0s3fwywhyqTHSilkaA==}

  '@safe-global/safe-apps-provider@0.18.6':
    resolution: {integrity: sha512-4LhMmjPWlIO8TTDC2AwLk44XKXaK6hfBTWyljDm0HQ6TWlOEijVWNrt2s3OCVMSxlXAcEzYfqyu1daHZooTC2Q==}

  '@safe-global/safe-apps-sdk@9.1.0':
    resolution: {integrity: sha512-N5p/ulfnnA2Pi2M3YeWjULeWbjo7ei22JwU/IXnhoHzKq3pYCN6ynL9mJBOlvDVv892EgLPCWCOwQk/uBT2v0Q==}

  '@safe-global/safe-gateway-typescript-sdk@3.23.1':
    resolution: {integrity: sha512-6ORQfwtEJYpalCeVO21L4XXGSdbEMfyp2hEv6cP82afKXSwvse6d3sdelgaPWUxHIsFRkWvHDdzh8IyyKHZKxw==}
    engines: {node: '>=16'}

  '@scarf/scarf@1.4.0':
    resolution: {integrity: sha512-xxeapPiUXdZAE3che6f3xogoJPeZgig6omHEy1rIY5WVsB3H2BHNnZH+gHG6x91SCWyQCzWGsuL2Hh3ClO5/qQ==}

  '@scure/base@1.1.9':
    resolution: {integrity: sha512-8YKhl8GHiNI/pU2VMaofa2Tor7PJRAjwQLBBuilkJ9L5+13yVbC7JO/wS7piioAvPSwR3JKM1IJ/u4xQzbcXKg==}

  '@scure/base@1.2.6':
    resolution: {integrity: sha512-g/nm5FgUa//MCj1gV09zTJTaM6KBAHqLN907YVQqf7zC49+DcO4B1so4ZX07Ef10Twr6nuqYEH9GEggFXA4Fmg==}

  '@scure/bip32@1.4.0':
    resolution: {integrity: sha512-sVUpc0Vq3tXCkDGYVWGIZTRfnvu8LoTDaev7vbwh0omSvVORONr960MQWdKqJDCReIEmTj3PAr73O3aoxz7OPg==}

  '@scure/bip32@1.6.2':
    resolution: {integrity: sha512-t96EPDMbtGgtb7onKKqxRLfE5g05k7uHnHRM2xdE6BP/ZmxaLtPek4J4KfVn/90IQNrU1IOAqMgiDtUdtbe3nw==}

  '@scure/bip32@1.7.0':
    resolution: {integrity: sha512-E4FFX/N3f4B80AKWp5dP6ow+flD1LQZo/w8UnLGYZO674jS6YnYeepycOOksv+vLPSpgN35wgKgy+ybfTb2SMw==}

  '@scure/bip39@1.3.0':
    resolution: {integrity: sha512-disdg7gHuTDZtY+ZdkmLpPCk7fxZSu3gBiEGuoC1XYxv9cGx3Z6cpTggCgW6odSOOIXCiDjuGejW+aJKCY/pIQ==}

  '@scure/bip39@1.5.4':
    resolution: {integrity: sha512-TFM4ni0vKvCfBpohoh+/lY05i9gRbSwXWngAsF4CABQxoaOHijxuaZ2R6cStDQ5CHtHO9aGJTr4ksVJASRRyMA==}

  '@scure/bip39@1.6.0':
    resolution: {integrity: sha512-+lF0BbLiJNwVlev4eKelw1WWLaiKXw7sSl8T6FvBlWkdX+94aGJ4o8XjUdlyhTCjd8c+B3KT3JfS8P0bLRNU6A==}

  '@sec-ant/readable-stream@0.4.1':
    resolution: {integrity: sha512-831qok9r2t8AlxLko40y2ebgSDhenenCatLVeW/uBtnHPyhHOvG0C7TvfgecV+wHzIm5KUICgzmVpWS+IMEAeg==}

  '@sideway/address@4.1.5':
    resolution: {integrity: sha512-IqO/DUQHUkPeixNQ8n0JA6102hT9CmaljNTPmQ1u8MEhBo/R4Q8eKLN/vGZxuebwOroDB4cbpjheD4+/sKFK4Q==}

  '@sideway/formula@3.0.1':
    resolution: {integrity: sha512-/poHZJJVjx3L+zVD6g9KgHfYnb443oi7wLu/XKojDviHy6HOEOA6z1Trk5aR1dGcmPenJEgb2sK2I80LeS3MIg==}

  '@sideway/pinpoint@2.0.0':
    resolution: {integrity: sha512-RNiOoTPkptFtSVzQevY/yWtZwf/RxyVnPy/OcA9HBM3MlGDnBEYL5B41H0MTn0Uec8Hi+2qUtTfG2WWZBmMejQ==}

  '@sinclair/typebox@0.34.38':
    resolution: {integrity: sha512-HpkxMmc2XmZKhvaKIZZThlHmx1L0I/V1hWK1NubtlFnr6ZqdiOpV72TKudZUNQjZNsyDBay72qFEhEvb+bcwcA==}

  '@sindresorhus/fnv1a@3.1.0':
    resolution: {integrity: sha512-KV321z5m/0nuAg83W1dPLy85HpHDk7Sdi4fJbwvacWsEhAh+rZUW4ZfGcXmUIvjZg4ss2bcwNlRhJ7GBEUG08w==}
    engines: {node: ^12.20.0 || ^14.13.1 || >=16.0.0}

  '@sindresorhus/is@4.6.0':
    resolution: {integrity: sha512-t09vSN3MdfsyCHoFcTRCH/iUtG7OJ0CsjzB8cjAmKc/va/kIgeDI/TxsigdncE/4be734m0cvIYwNaV4i2XqAw==}
    engines: {node: '>=10'}

  '@sindresorhus/merge-streams@4.0.0':
    resolution: {integrity: sha512-tlqY9xq5ukxTUZBmoOp+m61cqwQD5pHJtFY3Mn8CA8ps6yghLH/Hw8UPdqg4OLmFW3IFlcXnQNmo/dh8HzXYIQ==}
    engines: {node: '>=18'}

  '@sinonjs/commons@3.0.1':
    resolution: {integrity: sha512-K3mCHKQ9sVh8o1C9cxkwxaOmXoAMlDxC1mYyHrjqOWEcBjYr76t96zL2zlj5dUGZ3HSw240X1qgH3Mjf1yJWpQ==}

  '@sinonjs/fake-timers@13.0.5':
    resolution: {integrity: sha512-36/hTbH2uaWuGVERyC6da9YwGWnzUZXuPro/F2LfsdOsLnCojz/iSH8MxUt/FD2S5XBSVPhmArFUXcpCQ2Hkiw==}

  '@socket.io/component-emitter@3.1.2':
    resolution: {integrity: sha512-9BCxFwvbGg/RsZK9tjXd8s4UcwR0MWeFQ1XEKIQVVvAGJyINdrqKMcTRyLoK8Rse1GjzLV9cwjWV1olXRWEXVA==}

  '@svgr/babel-plugin-add-jsx-attribute@8.0.0':
    resolution: {integrity: sha512-b9MIk7yhdS1pMCZM8VeNfUlSKVRhsHZNMl5O9SfaX0l0t5wjdgu4IDzGB8bpnGBBOjGST3rRFVsaaEtI4W6f7g==}
    engines: {node: '>=14'}
    peerDependencies:
      '@babel/core': ^7.0.0-0

  '@svgr/babel-plugin-remove-jsx-attribute@8.0.0':
    resolution: {integrity: sha512-BcCkm/STipKvbCl6b7QFrMh/vx00vIP63k2eM66MfHJzPr6O2U0jYEViXkHJWqXqQYjdeA9cuCl5KWmlwjDvbA==}
    engines: {node: '>=14'}
    peerDependencies:
      '@babel/core': ^7.0.0-0

  '@svgr/babel-plugin-remove-jsx-empty-expression@8.0.0':
    resolution: {integrity: sha512-5BcGCBfBxB5+XSDSWnhTThfI9jcO5f0Ai2V24gZpG+wXF14BzwxxdDb4g6trdOux0rhibGs385BeFMSmxtS3uA==}
    engines: {node: '>=14'}
    peerDependencies:
      '@babel/core': ^7.0.0-0

  '@svgr/babel-plugin-replace-jsx-attribute-value@8.0.0':
    resolution: {integrity: sha512-KVQ+PtIjb1BuYT3ht8M5KbzWBhdAjjUPdlMtpuw/VjT8coTrItWX6Qafl9+ji831JaJcu6PJNKCV0bp01lBNzQ==}
    engines: {node: '>=14'}
    peerDependencies:
      '@babel/core': ^7.0.0-0

  '@svgr/babel-plugin-svg-dynamic-title@8.0.0':
    resolution: {integrity: sha512-omNiKqwjNmOQJ2v6ge4SErBbkooV2aAWwaPFs2vUY7p7GhVkzRkJ00kILXQvRhA6miHnNpXv7MRnnSjdRjK8og==}
    engines: {node: '>=14'}
    peerDependencies:
      '@babel/core': ^7.0.0-0

  '@svgr/babel-plugin-svg-em-dimensions@8.0.0':
    resolution: {integrity: sha512-mURHYnu6Iw3UBTbhGwE/vsngtCIbHE43xCRK7kCw4t01xyGqb2Pd+WXekRRoFOBIY29ZoOhUCTEweDMdrjfi9g==}
    engines: {node: '>=14'}
    peerDependencies:
      '@babel/core': ^7.0.0-0

  '@svgr/babel-plugin-transform-react-native-svg@8.1.0':
    resolution: {integrity: sha512-Tx8T58CHo+7nwJ+EhUwx3LfdNSG9R2OKfaIXXs5soiy5HtgoAEkDay9LIimLOcG8dJQH1wPZp/cnAv6S9CrR1Q==}
    engines: {node: '>=14'}
    peerDependencies:
      '@babel/core': ^7.0.0-0

  '@svgr/babel-plugin-transform-svg-component@8.0.0':
    resolution: {integrity: sha512-DFx8xa3cZXTdb/k3kfPeaixecQLgKh5NVBMwD0AQxOzcZawK4oo1Jh9LbrcACUivsCA7TLG8eeWgrDXjTMhRmw==}
    engines: {node: '>=12'}
    peerDependencies:
      '@babel/core': ^7.0.0-0

  '@svgr/babel-preset@8.1.0':
    resolution: {integrity: sha512-7EYDbHE7MxHpv4sxvnVPngw5fuR6pw79SkcrILHJ/iMpuKySNCl5W1qcwPEpU+LgyRXOaAFgH0KhwD18wwg6ug==}
    engines: {node: '>=14'}
    peerDependencies:
      '@babel/core': ^7.0.0-0

  '@svgr/core@8.1.0':
    resolution: {integrity: sha512-8QqtOQT5ACVlmsvKOJNEaWmRPmcojMOzCz4Hs2BGG/toAp/K38LcsMRyLp349glq5AzJbCEeimEoxaX6v/fLrA==}
    engines: {node: '>=14'}

  '@svgr/hast-util-to-babel-ast@8.0.0':
    resolution: {integrity: sha512-EbDKwO9GpfWP4jN9sGdYwPBU0kdomaPIL2Eu4YwmgP+sJeXT+L7bMwJUBnhzfH8Q2qMBqZ4fJwpCyYsAN3mt2Q==}
    engines: {node: '>=14'}

  '@svgr/plugin-jsx@8.1.0':
    resolution: {integrity: sha512-0xiIyBsLlr8quN+WyuxooNW9RJ0Dpr8uOnH/xrCVO8GLUcwHISwj1AG0k+LFzteTkAA0GbX0kj9q6Dk70PTiPA==}
    engines: {node: '>=14'}
    peerDependencies:
      '@svgr/core': '*'

  '@svgr/plugin-svgo@8.1.0':
    resolution: {integrity: sha512-Ywtl837OGO9pTLIN/onoWLmDQ4zFUycI1g76vuKGEz6evR/ZTJlJuz3G/fIkb6OVBJ2g0o6CGJzaEjfmEo3AHA==}
    engines: {node: '>=14'}
    peerDependencies:
      '@svgr/core': '*'

  '@svgr/webpack@8.1.0':
    resolution: {integrity: sha512-LnhVjMWyMQV9ZmeEy26maJk+8HTIbd59cH4F2MJ439k9DqejRisfFNGAPvRYlKETuh9LrImlS8aKsBgKjMA8WA==}
    engines: {node: '>=14'}

  '@szmarczak/http-timer@4.0.6':
    resolution: {integrity: sha512-4BAffykYOgO+5nzBWYwE3W90sBgLJoUPRWWcL8wlyiM8IB8ipJz3UMJ9KXQd1RKQXpKp8Tutn80HZtWsu2u76w==}
    engines: {node: '>=10'}

  '@tailwindcss/node@4.1.11':
    resolution: {integrity: sha512-yzhzuGRmv5QyU9qLNg4GTlYI6STedBWRE7NjxP45CsFYYq9taI0zJXZBMqIC/c8fViNLhmrbpSFS57EoxUmD6Q==}

  '@tailwindcss/oxide-android-arm64@4.1.11':
    resolution: {integrity: sha512-3IfFuATVRUMZZprEIx9OGDjG3Ou3jG4xQzNTvjDoKmU9JdmoCohQJ83MYd0GPnQIu89YoJqvMM0G3uqLRFtetg==}
    engines: {node: '>= 10'}
    cpu: [arm64]
    os: [android]

  '@tailwindcss/oxide-darwin-arm64@4.1.11':
    resolution: {integrity: sha512-ESgStEOEsyg8J5YcMb1xl8WFOXfeBmrhAwGsFxxB2CxY9evy63+AtpbDLAyRkJnxLy2WsD1qF13E97uQyP1lfQ==}
    engines: {node: '>= 10'}
    cpu: [arm64]
    os: [darwin]

  '@tailwindcss/oxide-darwin-x64@4.1.11':
    resolution: {integrity: sha512-EgnK8kRchgmgzG6jE10UQNaH9Mwi2n+yw1jWmof9Vyg2lpKNX2ioe7CJdf9M5f8V9uaQxInenZkOxnTVL3fhAw==}
    engines: {node: '>= 10'}
    cpu: [x64]
    os: [darwin]

  '@tailwindcss/oxide-freebsd-x64@4.1.11':
    resolution: {integrity: sha512-xdqKtbpHs7pQhIKmqVpxStnY1skuNh4CtbcyOHeX1YBE0hArj2romsFGb6yUmzkq/6M24nkxDqU8GYrKrz+UcA==}
    engines: {node: '>= 10'}
    cpu: [x64]
    os: [freebsd]

  '@tailwindcss/oxide-linux-arm-gnueabihf@4.1.11':
    resolution: {integrity: sha512-ryHQK2eyDYYMwB5wZL46uoxz2zzDZsFBwfjssgB7pzytAeCCa6glsiJGjhTEddq/4OsIjsLNMAiMlHNYnkEEeg==}
    engines: {node: '>= 10'}
    cpu: [arm]
    os: [linux]

  '@tailwindcss/oxide-linux-arm64-gnu@4.1.11':
    resolution: {integrity: sha512-mYwqheq4BXF83j/w75ewkPJmPZIqqP1nhoghS9D57CLjsh3Nfq0m4ftTotRYtGnZd3eCztgbSPJ9QhfC91gDZQ==}
    engines: {node: '>= 10'}
    cpu: [arm64]
    os: [linux]

  '@tailwindcss/oxide-linux-arm64-musl@4.1.11':
    resolution: {integrity: sha512-m/NVRFNGlEHJrNVk3O6I9ggVuNjXHIPoD6bqay/pubtYC9QIdAMpS+cswZQPBLvVvEF6GtSNONbDkZrjWZXYNQ==}
    engines: {node: '>= 10'}
    cpu: [arm64]
    os: [linux]

  '@tailwindcss/oxide-linux-x64-gnu@4.1.11':
    resolution: {integrity: sha512-YW6sblI7xukSD2TdbbaeQVDysIm/UPJtObHJHKxDEcW2exAtY47j52f8jZXkqE1krdnkhCMGqP3dbniu1Te2Fg==}
    engines: {node: '>= 10'}
    cpu: [x64]
    os: [linux]

  '@tailwindcss/oxide-linux-x64-musl@4.1.11':
    resolution: {integrity: sha512-e3C/RRhGunWYNC3aSF7exsQkdXzQ/M+aYuZHKnw4U7KQwTJotnWsGOIVih0s2qQzmEzOFIJ3+xt7iq67K/p56Q==}
    engines: {node: '>= 10'}
    cpu: [x64]
    os: [linux]

  '@tailwindcss/oxide-wasm32-wasi@4.1.11':
    resolution: {integrity: sha512-Xo1+/GU0JEN/C/dvcammKHzeM6NqKovG+6921MR6oadee5XPBaKOumrJCXvopJ/Qb5TH7LX/UAywbqrP4lax0g==}
    engines: {node: '>=14.0.0'}
    cpu: [wasm32]
    bundledDependencies:
      - '@napi-rs/wasm-runtime'
      - '@emnapi/core'
      - '@emnapi/runtime'
      - '@tybys/wasm-util'
      - '@emnapi/wasi-threads'
      - tslib

  '@tailwindcss/oxide-win32-arm64-msvc@4.1.11':
    resolution: {integrity: sha512-UgKYx5PwEKrac3GPNPf6HVMNhUIGuUh4wlDFR2jYYdkX6pL/rn73zTq/4pzUm8fOjAn5L8zDeHp9iXmUGOXZ+w==}
    engines: {node: '>= 10'}
    cpu: [arm64]
    os: [win32]

  '@tailwindcss/oxide-win32-x64-msvc@4.1.11':
    resolution: {integrity: sha512-YfHoggn1j0LK7wR82TOucWc5LDCguHnoS879idHekmmiR7g9HUtMw9MI0NHatS28u/Xlkfi9w5RJWgz2Dl+5Qg==}
    engines: {node: '>= 10'}
    cpu: [x64]
    os: [win32]

  '@tailwindcss/oxide@4.1.11':
    resolution: {integrity: sha512-Q69XzrtAhuyfHo+5/HMgr1lAiPP/G40OMFAnws7xcFEYqcypZmdW8eGXaOUIeOl1dzPJBPENXgbjsOyhg2nkrg==}
    engines: {node: '>= 10'}

  '@tailwindcss/postcss@4.1.11':
    resolution: {integrity: sha512-q/EAIIpF6WpLhKEuQSEVMZNMIY8KhWoAemZ9eylNAih9jxMGAYPPWBn3I9QL/2jZ+e7OEz/tZkX5HwbBR4HohA==}

  '@tanstack/query-core@5.83.0':
    resolution: {integrity: sha512-0M8dA+amXUkyz5cVUm/B+zSk3xkQAcuXuz5/Q/LveT4ots2rBpPTZOzd7yJa2Utsf8D2Upl5KyjhHRY+9lB/XA==}

  '@tanstack/react-query@5.83.0':
    resolution: {integrity: sha512-/XGYhZ3foc5H0VM2jLSD/NyBRIOK4q9kfeml4+0x2DlL6xVuAcVEW+hTlTapAmejObg0i3eNqhkr2dT+eciwoQ==}
    peerDependencies:
      react: ^18 || ^19

  '@tokenizer/inflate@0.2.7':
    resolution: {integrity: sha512-MADQgmZT1eKjp06jpI2yozxaU9uVs4GzzgSL+uEq7bVcJ9V1ZXQkeGNql1fsSI0gMy1vhvNTNbUqrx+pZfJVmg==}
    engines: {node: '>=18'}

  '@tokenizer/token@0.3.0':
    resolution: {integrity: sha512-OvjF+z51L3ov0OyAU0duzsYuvO01PH7x4t6DJx+guahgTnBHkhJdG7soQeTSFLWN3efnHyibZ4Z8l2EuWwJN3A==}

  '@trysound/sax@0.2.0':
    resolution: {integrity: sha512-L7z9BgrNEcYyUYtF+HaEfiS5ebkh9jXqbszz7pC0hRBPaatV0XjSD3+eHrpqFemQfgwiFF0QPIarnIihIDn7OA==}
    engines: {node: '>=10.13.0'}

  '@tybys/wasm-util@0.10.0':
    resolution: {integrity: sha512-VyyPYFlOMNylG45GoAe0xDoLwWuowvf92F9kySqzYh8vmYm7D2u4iUJKa1tOUpS70Ku13ASrOkS4ScXFsTaCNQ==}

  '@types/babel__core@7.20.5':
    resolution: {integrity: sha512-qoQprZvz5wQFJwMDqeseRXWv3rqMvhgpbXFfVyWhbx9X47POIA6i/+dXefEmZKoAgOaTdaIgNSMqMIU61yRyzA==}

  '@types/babel__generator@7.27.0':
    resolution: {integrity: sha512-ufFd2Xi92OAVPYsy+P4n7/U7e68fex0+Ee8gSG9KX7eo084CWiQ4sdxktvdl0bOPupXtVJPY19zk6EwWqUQ8lg==}

  '@types/babel__template@7.4.4':
    resolution: {integrity: sha512-h/NUaSyG5EyxBIp8YRxo4RMe2/qQgvyowRwVMzhYhBCONbW8PUsg4lkFMrhgZhUe5z3L3MiLDuvyJ/CaPa2A8A==}

  '@types/babel__traverse@7.20.7':
    resolution: {integrity: sha512-dkO5fhS7+/oos4ciWxyEyjWe48zmG6wbCheo/G2ZnHx4fs3EU6YC6UM8rk56gAjNJ9P3MTH2jo5jb92/K6wbng==}

  '@types/body-parser@1.19.6':
    resolution: {integrity: sha512-HLFeCYgz89uk22N5Qg3dvGvsv46B8GLvKKo1zKG4NybA8U2DiEO3w9lqGg29t/tfLRJpJ6iQxnVw4OnB7MoM9g==}

  '@types/bonjour@3.5.13':
    resolution: {integrity: sha512-z9fJ5Im06zvUL548KvYNecEVlA7cVDkGUi6kZusb04mpyEFKCIZJvloCcmpmLaIahDpOQGHaHmG6imtPMmPXGQ==}

  '@types/cacheable-request@6.0.3':
    resolution: {integrity: sha512-IQ3EbTzGxIigb1I3qPZc1rWJnH0BmSKv5QYTalEwweFvyBDLSAe24zP0le/hyi7ecGfZVlIVAg4BZqb8WBwKqw==}

  '@types/codemirror@5.60.16':
    resolution: {integrity: sha512-V/yHdamffSS075jit+fDxaOAmdP2liok8NSNJnAZfDJErzOheuygHZEhAJrfmk5TEyM32MhkZjwo/idX791yxw==}

  '@types/connect-history-api-fallback@1.5.4':
    resolution: {integrity: sha512-n6Cr2xS1h4uAulPRdlw6Jl6s1oG8KrVilPN2yUITEs+K48EzMJJ3W1xy8K5eWuFvjp3R74AOIGSmp2UfBJ8HFw==}

  '@types/connect@3.4.38':
    resolution: {integrity: sha512-K6uROf1LD88uDQqJCktA4yzL1YYAK6NgfsI0v/mTgyPKWsX1CnJ0XPSDhViejru1GcRkLWb8RlzFYJRqGUbaug==}

  '@types/debug@4.1.12':
    resolution: {integrity: sha512-vIChWdVG3LG1SMxEvI/AK+FWJthlrqlTu7fbrlywTkkaONwk/UAGaULXRlf8vkzFBLVm0zkMdCquhL5aOjhXPQ==}

  '@types/dns-packet@5.6.5':
    resolution: {integrity: sha512-qXOC7XLOEe43ehtWJCMnQXvgcIpv6rPmQ1jXT98Ad8A3TB1Ue50jsCbSSSyuazScEuZ/Q026vHbrOTVkmwA+7Q==}

  '@types/eslint-scope@3.7.7':
    resolution: {integrity: sha512-MzMFlSLBqNF2gcHWO0G1vP/YQyfvrxZ0bF+u7mzUdZ1/xK4A4sru+nraZz5i3iEIk1l1uyicaDVTB4QbbEkAYg==}

  '@types/eslint@9.6.1':
    resolution: {integrity: sha512-FXx2pKgId/WyYo2jXw63kk7/+TY7u7AziEJxJAnSFzHlqTAS3Ync6SvgYAN/k4/PQpnnVuzoMuVnByKK2qp0ag==}

  '@types/estree@1.0.8':
    resolution: {integrity: sha512-dWHzHa2WqEXI/O1E9OjrocMTKJl2mSrEolh1Iomrv6U+JuNwaHXsXx9bLu5gG7BUWFIN0skIQJQ/L1rIex4X6w==}

  '@types/express-serve-static-core@4.19.6':
    resolution: {integrity: sha512-N4LZ2xG7DatVqhCZzOGb1Yi5lMbXSZcmdLDe9EzSndPV2HpWYWzRbaerl2n27irrm94EPpprqa8KpskPT085+A==}

  '@types/express@4.17.23':
    resolution: {integrity: sha512-Crp6WY9aTYP3qPi2wGDo9iUe/rceX01UMhnF1jmwDcKCFM6cx7YhGP/Mpr3y9AASpfHixIG0E6azCcL5OcDHsQ==}

  '@types/html-minifier-terser@6.1.0':
    resolution: {integrity: sha512-oh/6byDPnL1zeNXFrDXFLyZjkr1MsBG667IM792caf1L2UPOOMf65NFzjUH/ltyfwjAGfs1rsX1eftK0jC/KIg==}

  '@types/http-cache-semantics@4.0.4':
    resolution: {integrity: sha512-1m0bIFVc7eJWyve9S0RnuRgcQqF/Xd5QsUZAZeQFr1Q3/p9JWoQQEqmVy+DPTNpGXwhgIetAoYF8JSc33q29QA==}

  '@types/http-errors@2.0.5':
    resolution: {integrity: sha512-r8Tayk8HJnX0FztbZN7oVqGccWgw98T/0neJphO91KkmOzug1KkofZURD4UaD5uH8AqcFLfdPErnBod0u71/qg==}

  '@types/http-proxy@1.17.16':
    resolution: {integrity: sha512-sdWoUajOB1cd0A8cRRQ1cfyWNbmFKLAqBB89Y8x5iYyG/mkJHc0YUH8pdWBy2omi9qtCpiIgGjuwO0dQST2l5w==}

  '@types/istanbul-lib-coverage@2.0.6':
    resolution: {integrity: sha512-2QF/t/auWm0lsy8XtKVPG19v3sSOQlJe/YHZgfjb/KBBHOGSV+J2q/S671rcq9uTBrLAXmZpqJiaQbMT+zNU1w==}

  '@types/istanbul-lib-report@3.0.3':
    resolution: {integrity: sha512-NQn7AHQnk/RSLOxrBbGyJM/aVQ+pjj5HCgasFxc0K/KhoATfQ/47AyUl15I2yBUpihjmas+a+VJBOqecrFH+uA==}

  '@types/istanbul-reports@3.0.4':
    resolution: {integrity: sha512-pk2B1NWalF9toCRu6gjBzR69syFjP4Od8WRAX+0mmf9lAjCRicLOWc+ZrxZHx/0XRjotgkF9t6iaMJ+aXcOdZQ==}

  '@types/jsdom@21.1.7':
    resolution: {integrity: sha512-yOriVnggzrnQ3a9OKOCxaVuSug3w3/SbOj5i7VwXWZEyUNl3bLF9V3MfxGbZKuwqJOQyRfqXyROBB1CoZLFWzA==}

  '@types/json-schema@7.0.15':
    resolution: {integrity: sha512-5+fP8P8MFNC+AyZCDxrB2pkZFPGzqQWUzpSeuuVLvm8VMcorNYavBqoFcxK8bQz4Qsbn4oUEEem4wDLfcysGHA==}

  '@types/keyv@3.1.4':
    resolution: {integrity: sha512-BQ5aZNSCpj7D6K2ksrRCTmKRLEpnPvWDiLPfoGyhZ++8YtiK9d/3DBKPJgry359X/P1PfruyYwvnvwFjuEiEIg==}

  '@types/marked@4.3.2':
    resolution: {integrity: sha512-a79Yc3TOk6dGdituy8hmTTJXjOkZ7zsFYV10L337ttq/rec8lRMDBpV7fL3uLx6TgbFCa5DU/h8FmIBQPSbU0w==}

  '@types/mime@1.3.5':
    resolution: {integrity: sha512-/pyBZWSLD2n0dcHE3hq8s8ZvcETHtEuF+3E7XVt0Ig2nvsVQXdghHVcEkIWjy9A0wKfTn97a/PSDYohKIlnP/w==}

  '@types/ms@2.1.0':
    resolution: {integrity: sha512-GsCCIZDE/p3i96vtEqx+7dBUGXrc7zeSK3wwPHIaRThS+9OhWIXRqzs4d6k1SVU8g91DrNRWxWUGhp5KXQb2VA==}

  '@types/node-forge@1.3.13':
    resolution: {integrity: sha512-zePQJSW5QkwSHKRApqWCVKeKoSOt4xvEnLENZPjyvm9Ezdf/EyDeJM7jqLzOwjVICQQzvLZ63T55MKdJB5H6ww==}

  '@types/node@12.20.55':
    resolution: {integrity: sha512-J8xLz7q2OFulZ2cyGTLE1TbbZcjpno7FaN6zdJNrgAdrJ+DZzh/uFR6YrTb4C+nXakvud8Q4+rbhoIWlYQbUFQ==}

  '@types/node@24.0.14':
    resolution: {integrity: sha512-4zXMWD91vBLGRtHK3YbIoFMia+1nqEz72coM42C5ETjnNCa/heoj7NT1G67iAfOqMmcfhuCZ4uNpyz8EjlAejw==}

  '@types/qs@6.14.0':
    resolution: {integrity: sha512-eOunJqu0K1923aExK6y8p6fsihYEn/BYuQ4g0CxAAgFc4b/ZLN4CrsRZ55srTdqoiLzU2B2evC+apEIxprEzkQ==}

  '@types/range-parser@1.2.7':
    resolution: {integrity: sha512-hKormJbkJqzQGhziax5PItDUTMAM9uE2XXQmM37dyd4hVM+5aVl7oVxMVUiVQn2oCQFN/LKCZdvSM0pFRqbSmQ==}

  '@types/responselike@1.0.3':
    resolution: {integrity: sha512-H/+L+UkTV33uf49PH5pCAUBVPNj2nDBXTN+qS1dOwyyg24l3CcicicCA7ca+HMvJBZcFgl5r8e+RR6elsb4Lyw==}

  '@types/retry@0.12.2':
    resolution: {integrity: sha512-XISRgDJ2Tc5q4TRqvgJtzsRkFYNJzZrhTdtMoGVBttwzzQJkPnS3WWTFc7kuDRoPtPakl+T+OfdEUjYJj7Jbow==}

  '@types/send@0.17.5':
    resolution: {integrity: sha512-z6F2D3cOStZvuk2SaP6YrwkNO65iTZcwA2ZkSABegdkAh/lf+Aa/YQndZVfmEXT5vgAp6zv06VQ3ejSVjAny4w==}

  '@types/serve-index@1.9.4':
    resolution: {integrity: sha512-qLpGZ/c2fhSs5gnYsQxtDEq3Oy8SXPClIXkW5ghvAvsNuVSA8k+gCONcUCS/UjLEYvYps+e8uBtfgXgvhwfNug==}

  '@types/serve-static@1.15.8':
    resolution: {integrity: sha512-roei0UY3LhpOJvjbIP6ZZFngyLKl5dskOtDhxY5THRSpO+ZI+nzJ+m5yUMzGrp89YRa7lvknKkMYjqQFGwA7Sg==}

  '@types/sockjs@0.3.36':
    resolution: {integrity: sha512-MK9V6NzAS1+Ud7JV9lJLFqW85VbC9dq3LmwZCuBe4wBDgKC0Kj/jd8Xl+nSviU+Qc3+m7umHHyHg//2KSa0a0Q==}

  '@types/stack-utils@2.0.3':
    resolution: {integrity: sha512-9aEbYZ3TbYMznPdcdr3SmIrLXwC/AKZXQeCf9Pgao5CKb8CyHuEX5jzWPTkvregvhRJHcpRO6BFoGW9ycaOkYw==}

  '@types/tern@0.23.9':
    resolution: {integrity: sha512-ypzHFE/wBzh+BlH6rrBgS5I/Z7RD21pGhZ2rltb/+ZrVM1awdZwjx7hE5XfuYgHWk9uvV5HLZN3SloevCAp3Bw==}

  '@types/tough-cookie@4.0.5':
    resolution: {integrity: sha512-/Ad8+nIOV7Rl++6f1BdKxFSMgmoqEoYbHRpPcx3JEfv8VRsQe9Z4mCXeJBzxs7mbHY/XOZZuXlRNfhpVPbs6ZA==}

  '@types/triple-beam@1.3.5':
    resolution: {integrity: sha512-6WaYesThRMCl19iryMYP7/x2OVgCtbIVflDGFpWnb9irXI3UjYE4AzmYuiUKY1AJstGijoY+MgUszMgRxIYTYw==}

  '@types/trusted-types@2.0.7':
    resolution: {integrity: sha512-ScaPdn1dQczgbl0QFTeTOmVHFULt394XJgOQNoyVhZ6r2vLnMLJfBPd53SB52T/3G36VI1/g2MZaX0cwDuXsfw==}

  '@types/ws@8.18.1':
    resolution: {integrity: sha512-ThVF6DCVhA8kUGy+aazFQ4kXQ7E1Ty7A3ypFOe0IcJV8O/M511G99AW24irKrW56Wt44yG9+ij8FaqoBGkuBXg==}

  '@types/yargs-parser@21.0.3':
    resolution: {integrity: sha512-I4q9QU9MQv4oEOz4tAHJtNz1cwuLxn2F3xcc2iV5WdqLPpUnj30aUuxt1mAxYTG+oe8CZMV/+6rU4S4gRDzqtQ==}

  '@types/yargs@17.0.33':
    resolution: {integrity: sha512-WpxBCKWPLr4xSsHgz511rFJAM+wS28w2zEO1QDNY5zM/S8ok70NNfztH0xwhqKyaK0OHCbN98LDAZuy1ctxDkA==}

  '@ungap/structured-clone@1.3.0':
    resolution: {integrity: sha512-WmoN8qaIAo7WTYWbAZuG8PYEhn5fkz7dZrqTBZ7dtt//lL2Gwms1IcnQ5yHqjDfX8Ft5j4YzDM23f87zBfDe9g==}

  '@unrs/resolver-binding-android-arm-eabi@1.11.1':
    resolution: {integrity: sha512-ppLRUgHVaGRWUx0R0Ut06Mjo9gBaBkg3v/8AxusGLhsIotbBLuRk51rAzqLC8gq6NyyAojEXglNjzf6R948DNw==}
    cpu: [arm]
    os: [android]

  '@unrs/resolver-binding-android-arm64@1.11.1':
    resolution: {integrity: sha512-lCxkVtb4wp1v+EoN+HjIG9cIIzPkX5OtM03pQYkG+U5O/wL53LC4QbIeazgiKqluGeVEeBlZahHalCaBvU1a2g==}
    cpu: [arm64]
    os: [android]

  '@unrs/resolver-binding-darwin-arm64@1.11.1':
    resolution: {integrity: sha512-gPVA1UjRu1Y/IsB/dQEsp2V1pm44Of6+LWvbLc9SDk1c2KhhDRDBUkQCYVWe6f26uJb3fOK8saWMgtX8IrMk3g==}
    cpu: [arm64]
    os: [darwin]

  '@unrs/resolver-binding-darwin-x64@1.11.1':
    resolution: {integrity: sha512-cFzP7rWKd3lZaCsDze07QX1SC24lO8mPty9vdP+YVa3MGdVgPmFc59317b2ioXtgCMKGiCLxJ4HQs62oz6GfRQ==}
    cpu: [x64]
    os: [darwin]

  '@unrs/resolver-binding-freebsd-x64@1.11.1':
    resolution: {integrity: sha512-fqtGgak3zX4DCB6PFpsH5+Kmt/8CIi4Bry4rb1ho6Av2QHTREM+47y282Uqiu3ZRF5IQioJQ5qWRV6jduA+iGw==}
    cpu: [x64]
    os: [freebsd]

  '@unrs/resolver-binding-linux-arm-gnueabihf@1.11.1':
    resolution: {integrity: sha512-u92mvlcYtp9MRKmP+ZvMmtPN34+/3lMHlyMj7wXJDeXxuM0Vgzz0+PPJNsro1m3IZPYChIkn944wW8TYgGKFHw==}
    cpu: [arm]
    os: [linux]

  '@unrs/resolver-binding-linux-arm-musleabihf@1.11.1':
    resolution: {integrity: sha512-cINaoY2z7LVCrfHkIcmvj7osTOtm6VVT16b5oQdS4beibX2SYBwgYLmqhBjA1t51CarSaBuX5YNsWLjsqfW5Cw==}
    cpu: [arm]
    os: [linux]

  '@unrs/resolver-binding-linux-arm64-gnu@1.11.1':
    resolution: {integrity: sha512-34gw7PjDGB9JgePJEmhEqBhWvCiiWCuXsL9hYphDF7crW7UgI05gyBAi6MF58uGcMOiOqSJ2ybEeCvHcq0BCmQ==}
    cpu: [arm64]
    os: [linux]

  '@unrs/resolver-binding-linux-arm64-musl@1.11.1':
    resolution: {integrity: sha512-RyMIx6Uf53hhOtJDIamSbTskA99sPHS96wxVE/bJtePJJtpdKGXO1wY90oRdXuYOGOTuqjT8ACccMc4K6QmT3w==}
    cpu: [arm64]
    os: [linux]

  '@unrs/resolver-binding-linux-ppc64-gnu@1.11.1':
    resolution: {integrity: sha512-D8Vae74A4/a+mZH0FbOkFJL9DSK2R6TFPC9M+jCWYia/q2einCubX10pecpDiTmkJVUH+y8K3BZClycD8nCShA==}
    cpu: [ppc64]
    os: [linux]

  '@unrs/resolver-binding-linux-riscv64-gnu@1.11.1':
    resolution: {integrity: sha512-frxL4OrzOWVVsOc96+V3aqTIQl1O2TjgExV4EKgRY09AJ9leZpEg8Ak9phadbuX0BA4k8U5qtvMSQQGGmaJqcQ==}
    cpu: [riscv64]
    os: [linux]

  '@unrs/resolver-binding-linux-riscv64-musl@1.11.1':
    resolution: {integrity: sha512-mJ5vuDaIZ+l/acv01sHoXfpnyrNKOk/3aDoEdLO/Xtn9HuZlDD6jKxHlkN8ZhWyLJsRBxfv9GYM2utQ1SChKew==}
    cpu: [riscv64]
    os: [linux]

  '@unrs/resolver-binding-linux-s390x-gnu@1.11.1':
    resolution: {integrity: sha512-kELo8ebBVtb9sA7rMe1Cph4QHreByhaZ2QEADd9NzIQsYNQpt9UkM9iqr2lhGr5afh885d/cB5QeTXSbZHTYPg==}
    cpu: [s390x]
    os: [linux]

  '@unrs/resolver-binding-linux-x64-gnu@1.11.1':
    resolution: {integrity: sha512-C3ZAHugKgovV5YvAMsxhq0gtXuwESUKc5MhEtjBpLoHPLYM+iuwSj3lflFwK3DPm68660rZ7G8BMcwSro7hD5w==}
    cpu: [x64]
    os: [linux]

  '@unrs/resolver-binding-linux-x64-musl@1.11.1':
    resolution: {integrity: sha512-rV0YSoyhK2nZ4vEswT/QwqzqQXw5I6CjoaYMOX0TqBlWhojUf8P94mvI7nuJTeaCkkds3QE4+zS8Ko+GdXuZtA==}
    cpu: [x64]
    os: [linux]

  '@unrs/resolver-binding-wasm32-wasi@1.11.1':
    resolution: {integrity: sha512-5u4RkfxJm+Ng7IWgkzi3qrFOvLvQYnPBmjmZQ8+szTK/b31fQCnleNl1GgEt7nIsZRIf5PLhPwT0WM+q45x/UQ==}
    engines: {node: '>=14.0.0'}
    cpu: [wasm32]

  '@unrs/resolver-binding-win32-arm64-msvc@1.11.1':
    resolution: {integrity: sha512-nRcz5Il4ln0kMhfL8S3hLkxI85BXs3o8EYoattsJNdsX4YUU89iOkVn7g0VHSRxFuVMdM4Q1jEpIId1Ihim/Uw==}
    cpu: [arm64]
    os: [win32]

  '@unrs/resolver-binding-win32-ia32-msvc@1.11.1':
    resolution: {integrity: sha512-DCEI6t5i1NmAZp6pFonpD5m7i6aFrpofcp4LA2i8IIq60Jyo28hamKBxNrZcyOwVOZkgsRp9O2sXWBWP8MnvIQ==}
    cpu: [ia32]
    os: [win32]

  '@unrs/resolver-binding-win32-x64-msvc@1.11.1':
    resolution: {integrity: sha512-lrW200hZdbfRtztbygyaq/6jP6AKE8qQN2KvPcJ+x7wiD038YtnYtZ82IMNJ69GJibV7bwL3y9FgK+5w/pYt6g==}
    cpu: [x64]
    os: [win32]

  '@wagmi/connectors@5.8.5':
    resolution: {integrity: sha512-CHh4uYP6MziCMlSVXmuAv7wMoYWdxXliuzwCRAxHNNkgXE7z37ez5XzJu0Sm39NUau3Fl8WSjwKo4a4w9BOYNA==}
    peerDependencies:
      '@wagmi/core': 2.17.3
      typescript: '>=5.0.4'
      viem: 2.x
    peerDependenciesMeta:
      typescript:
        optional: true

  '@wagmi/core@2.17.3':
    resolution: {integrity: sha512-fgZR9fAiCFtGaosTspkTx5lidccq9Z5xRWOk1HG0VfB6euQGw2//Db7upiP4uQ7DPst2YS9yQN2A1m9+iJLYCw==}
    peerDependencies:
      '@tanstack/query-core': '>=5.0.0'
      typescript: '>=5.0.4'
      viem: 2.x
    peerDependenciesMeta:
      '@tanstack/query-core':
        optional: true
      typescript:
        optional: true

  '@walletconnect/core@2.21.0':
    resolution: {integrity: sha512-o6R7Ua4myxR8aRUAJ1z3gT9nM+jd2B2mfamu6arzy1Cc6vi10fIwFWb6vg3bC8xJ6o9H3n/cN5TOW3aA9Y1XVw==}
    engines: {node: '>=18'}

  '@walletconnect/core@2.21.1':
    resolution: {integrity: sha512-Tp4MHJYcdWD846PH//2r+Mu4wz1/ZU/fr9av1UWFiaYQ2t2TPLDiZxjLw54AAEpMqlEHemwCgiRiAmjR1NDdTQ==}
    engines: {node: '>=18'}

  '@walletconnect/environment@1.0.1':
    resolution: {integrity: sha512-T426LLZtHj8e8rYnKfzsw1aG6+M0BT1ZxayMdv/p8yM0MU+eJDISqNY3/bccxRr4LrF9csq02Rhqt08Ibl0VRg==}

  '@walletconnect/ethereum-provider@2.21.1':
    resolution: {integrity: sha512-SSlIG6QEVxClgl1s0LMk4xr2wg4eT3Zn/Hb81IocyqNSGfXpjtawWxKxiC5/9Z95f1INyBD6MctJbL/R1oBwIw==}

  '@walletconnect/events@1.0.1':
    resolution: {integrity: sha512-NPTqaoi0oPBVNuLv7qPaJazmGHs5JGyO8eEAk5VGKmJzDR7AHzD4k6ilox5kxk1iwiOnFopBOOMLs86Oa76HpQ==}

  '@walletconnect/heartbeat@1.2.2':
    resolution: {integrity: sha512-uASiRmC5MwhuRuf05vq4AT48Pq8RMi876zV8rr8cV969uTOzWdB/k+Lj5yI2PBtB1bGQisGen7MM1GcZlQTBXw==}

  '@walletconnect/jsonrpc-http-connection@1.0.8':
    resolution: {integrity: sha512-+B7cRuaxijLeFDJUq5hAzNyef3e3tBDIxyaCNmFtjwnod5AGis3RToNqzFU33vpVcxFhofkpE7Cx+5MYejbMGw==}

  '@walletconnect/jsonrpc-provider@1.0.14':
    resolution: {integrity: sha512-rtsNY1XqHvWj0EtITNeuf8PHMvlCLiS3EjQL+WOkxEOA4KPxsohFnBDeyPYiNm4ZvkQdLnece36opYidmtbmow==}

  '@walletconnect/jsonrpc-types@1.0.4':
    resolution: {integrity: sha512-P6679fG/M+wuWg9TY8mh6xFSdYnFyFjwFelxyISxMDrlbXokorEVXYOxiqEbrU3x1BmBoCAJJ+vtEaEoMlpCBQ==}

  '@walletconnect/jsonrpc-utils@1.0.8':
    resolution: {integrity: sha512-vdeb03bD8VzJUL6ZtzRYsFMq1eZQcM3EAzT0a3st59dyLfJ0wq+tKMpmGH7HlB7waD858UWgfIcudbPFsbzVdw==}

  '@walletconnect/jsonrpc-ws-connection@1.0.16':
    resolution: {integrity: sha512-G81JmsMqh5nJheE1mPst1W0WfVv0SG3N7JggwLLGnI7iuDZJq8cRJvQwLGKHn5H1WTW7DEPCo00zz5w62AbL3Q==}

  '@walletconnect/keyvaluestorage@1.1.1':
    resolution: {integrity: sha512-V7ZQq2+mSxAq7MrRqDxanTzu2RcElfK1PfNYiaVnJgJ7Q7G7hTVwF8voIBx92qsRyGHZihrwNPHuZd1aKkd0rA==}
    peerDependencies:
      '@react-native-async-storage/async-storage': 1.x
    peerDependenciesMeta:
      '@react-native-async-storage/async-storage':
        optional: true

  '@walletconnect/logger@2.1.2':
    resolution: {integrity: sha512-aAb28I3S6pYXZHQm5ESB+V6rDqIYfsnHaQyzFbwUUBFY4H0OXx/YtTl8lvhUNhMMfb9UxbwEBS253TlXUYJWSw==}

  '@walletconnect/relay-api@1.0.11':
    resolution: {integrity: sha512-tLPErkze/HmC9aCmdZOhtVmYZq1wKfWTJtygQHoWtgg722Jd4homo54Cs4ak2RUFUZIGO2RsOpIcWipaua5D5Q==}

  '@walletconnect/relay-auth@1.1.0':
    resolution: {integrity: sha512-qFw+a9uRz26jRCDgL7Q5TA9qYIgcNY8jpJzI1zAWNZ8i7mQjaijRnWFKsCHAU9CyGjvt6RKrRXyFtFOpWTVmCQ==}

  '@walletconnect/safe-json@1.0.2':
    resolution: {integrity: sha512-Ogb7I27kZ3LPC3ibn8ldyUr5544t3/STow9+lzz7Sfo808YD7SBWk7SAsdBFlYgP2zDRy2hS3sKRcuSRM0OTmA==}

  '@walletconnect/sign-client@2.21.0':
    resolution: {integrity: sha512-z7h+PeLa5Au2R591d/8ZlziE0stJvdzP9jNFzFolf2RG/OiXulgFKum8PrIyXy+Rg2q95U9nRVUF9fWcn78yBA==}

  '@walletconnect/sign-client@2.21.1':
    resolution: {integrity: sha512-QaXzmPsMnKGV6tc4UcdnQVNOz4zyXgarvdIQibJ4L3EmLat73r5ZVl4c0cCOcoaV7rgM9Wbphgu5E/7jNcd3Zg==}

  '@walletconnect/time@1.0.2':
    resolution: {integrity: sha512-uzdd9woDcJ1AaBZRhqy5rNC9laqWGErfc4dxA9a87mPdKOgWMD85mcFo9dIYIts/Jwocfwn07EC6EzclKubk/g==}

  '@walletconnect/types@2.21.0':
    resolution: {integrity: sha512-ll+9upzqt95ZBWcfkOszXZkfnpbJJ2CmxMfGgE5GmhdxxxCcO5bGhXkI+x8OpiS555RJ/v/sXJYMSOLkmu4fFw==}

  '@walletconnect/types@2.21.1':
    resolution: {integrity: sha512-UeefNadqP6IyfwWC1Yi7ux+ljbP2R66PLfDrDm8izmvlPmYlqRerJWJvYO4t0Vvr9wrG4Ko7E0c4M7FaPKT/sQ==}

  '@walletconnect/universal-provider@2.21.0':
    resolution: {integrity: sha512-mtUQvewt+X0VBQay/xOJBvxsB3Xsm1lTwFjZ6WUwSOTR1X+FNb71hSApnV5kbsdDIpYPXeQUbGt2se1n5E5UBg==}

  '@walletconnect/universal-provider@2.21.1':
    resolution: {integrity: sha512-Wjx9G8gUHVMnYfxtasC9poGm8QMiPCpXpbbLFT+iPoQskDDly8BwueWnqKs4Mx2SdIAWAwuXeZ5ojk5qQOxJJg==}

  '@walletconnect/utils@2.21.0':
    resolution: {integrity: sha512-zfHLiUoBrQ8rP57HTPXW7rQMnYxYI4gT9yTACxVW6LhIFROTF6/ytm5SKNoIvi4a5nX5dfXG4D9XwQUCu8Ilig==}

  '@walletconnect/utils@2.21.1':
    resolution: {integrity: sha512-VPZvTcrNQCkbGOjFRbC24mm/pzbRMUq2DSQoiHlhh0X1U7ZhuIrzVtAoKsrzu6rqjz0EEtGxCr3K1TGRqDG4NA==}

  '@walletconnect/window-getters@1.0.1':
    resolution: {integrity: sha512-vHp+HqzGxORPAN8gY03qnbTMnhqIwjeRJNOMOAzePRg4xVEEE2WvYsI9G2NMjOknA8hnuYbU3/hwLcKbjhc8+Q==}

  '@walletconnect/window-metadata@1.0.1':
    resolution: {integrity: sha512-9koTqyGrM2cqFRW517BPY/iEtUDx2r1+Pwwu5m7sJ7ka79wi3EyqhqcICk/yDmv6jAS1rjKgTKXlEhanYjijcA==}

  '@webassemblyjs/ast@1.14.1':
    resolution: {integrity: sha512-nuBEDgQfm1ccRp/8bCQrx1frohyufl4JlbMMZ4P1wpeOfDhF6FQkxZJ1b/e+PLwr6X1Nhw6OLme5usuBWYBvuQ==}

  '@webassemblyjs/floating-point-hex-parser@1.13.2':
    resolution: {integrity: sha512-6oXyTOzbKxGH4steLbLNOu71Oj+C8Lg34n6CqRvqfS2O71BxY6ByfMDRhBytzknj9yGUPVJ1qIKhRlAwO1AovA==}

  '@webassemblyjs/helper-api-error@1.13.2':
    resolution: {integrity: sha512-U56GMYxy4ZQCbDZd6JuvvNV/WFildOjsaWD3Tzzvmw/mas3cXzRJPMjP83JqEsgSbyrmaGjBfDtV7KDXV9UzFQ==}

  '@webassemblyjs/helper-buffer@1.14.1':
    resolution: {integrity: sha512-jyH7wtcHiKssDtFPRB+iQdxlDf96m0E39yb0k5uJVhFGleZFoNw1c4aeIcVUPPbXUVJ94wwnMOAqUHyzoEPVMA==}

  '@webassemblyjs/helper-numbers@1.13.2':
    resolution: {integrity: sha512-FE8aCmS5Q6eQYcV3gI35O4J789wlQA+7JrqTTpJqn5emA4U2hvwJmvFRC0HODS+3Ye6WioDklgd6scJ3+PLnEA==}

  '@webassemblyjs/helper-wasm-bytecode@1.13.2':
    resolution: {integrity: sha512-3QbLKy93F0EAIXLh0ogEVR6rOubA9AoZ+WRYhNbFyuB70j3dRdwH9g+qXhLAO0kiYGlg3TxDV+I4rQTr/YNXkA==}

  '@webassemblyjs/helper-wasm-section@1.14.1':
    resolution: {integrity: sha512-ds5mXEqTJ6oxRoqjhWDU83OgzAYjwsCV8Lo/N+oRsNDmx/ZDpqalmrtgOMkHwxsG0iI//3BwWAErYRHtgn0dZw==}

  '@webassemblyjs/ieee754@1.13.2':
    resolution: {integrity: sha512-4LtOzh58S/5lX4ITKxnAK2USuNEvpdVV9AlgGQb8rJDHaLeHciwG4zlGr0j/SNWlr7x3vO1lDEsuePvtcDNCkw==}

  '@webassemblyjs/leb128@1.13.2':
    resolution: {integrity: sha512-Lde1oNoIdzVzdkNEAWZ1dZ5orIbff80YPdHx20mrHwHrVNNTjNr8E3xz9BdpcGqRQbAEa+fkrCb+fRFTl/6sQw==}

  '@webassemblyjs/utf8@1.13.2':
    resolution: {integrity: sha512-3NQWGjKTASY1xV5m7Hr0iPeXD9+RDobLll3T9d2AO+g3my8xy5peVyjSag4I50mR1bBSN/Ct12lo+R9tJk0NZQ==}

  '@webassemblyjs/wasm-edit@1.14.1':
    resolution: {integrity: sha512-RNJUIQH/J8iA/1NzlE4N7KtyZNHi3w7at7hDjvRNm5rcUXa00z1vRz3glZoULfJ5mpvYhLybmVcwcjGrC1pRrQ==}

  '@webassemblyjs/wasm-gen@1.14.1':
    resolution: {integrity: sha512-AmomSIjP8ZbfGQhumkNvgC33AY7qtMCXnN6bL2u2Js4gVCg8fp735aEiMSBbDR7UQIj90n4wKAFUSEd0QN2Ukg==}

  '@webassemblyjs/wasm-opt@1.14.1':
    resolution: {integrity: sha512-PTcKLUNvBqnY2U6E5bdOQcSM+oVP/PmrDY9NzowJjislEjwP/C4an2303MCVS2Mg9d3AJpIGdUFIQQWbPds0Sw==}

  '@webassemblyjs/wasm-parser@1.14.1':
    resolution: {integrity: sha512-JLBl+KZ0R5qB7mCnud/yyX08jWFw5MsoalJ1pQ4EdFlgj9VdXKGuENGsiCIjegI1W7p91rUlcB/LB5yRJKNTcQ==}

  '@webassemblyjs/wast-printer@1.14.1':
    resolution: {integrity: sha512-kPSSXE6De1XOR820C90RIo2ogvZG+c3KiHzqUoO/F34Y2shGzesfqv7o57xrxovZJH/MetF5UjroJ/R/3isoiw==}

  '@webpack-cli/configtest@3.0.1':
    resolution: {integrity: sha512-u8d0pJ5YFgneF/GuvEiDA61Tf1VDomHHYMjv/wc9XzYj7nopltpG96nXN5dJRstxZhcNpV1g+nT6CydO7pHbjA==}
    engines: {node: '>=18.12.0'}
    peerDependencies:
      webpack: ^5.82.0
      webpack-cli: 6.x.x

  '@webpack-cli/info@3.0.1':
    resolution: {integrity: sha512-coEmDzc2u/ffMvuW9aCjoRzNSPDl/XLuhPdlFRpT9tZHmJ/039az33CE7uH+8s0uL1j5ZNtfdv0HkfaKRBGJsQ==}
    engines: {node: '>=18.12.0'}
    peerDependencies:
      webpack: ^5.82.0
      webpack-cli: 6.x.x

  '@webpack-cli/serve@3.0.1':
    resolution: {integrity: sha512-sbgw03xQaCLiT6gcY/6u3qBDn01CWw/nbaXl3gTdTFuJJ75Gffv3E3DBpgvY2fkkrdS1fpjaXNOmJlnbtKauKg==}
    engines: {node: '>=18.12.0'}
    peerDependencies:
      webpack: ^5.82.0
      webpack-cli: 6.x.x
      webpack-dev-server: '*'
    peerDependenciesMeta:
      webpack-dev-server:
        optional: true

  '@xtuc/ieee754@1.2.0':
    resolution: {integrity: sha512-DX8nKgqcGwsc0eJSqYt5lwP4DH5FlHnmuWWBRy7X0NcaGR0ZtuyeESgMwTYVEtxmsNGY+qit4QYT/MIYTOTPeA==}

  '@xtuc/long@4.2.2':
    resolution: {integrity: sha512-NuHqBY1PB/D8xU6s/thBgOAiAP7HOYDQ32+BFZILJ8ivkUkAHQnWfn6WhL79Owj1qmUnoN/YPhktdIoucipkAQ==}

  '@zeit/schemas@2.36.0':
    resolution: {integrity: sha512-7kjMwcChYEzMKjeex9ZFXkt1AyNov9R5HZtjBKVsmVpw7pa7ZtlCGvCBC2vnnXctaYN+aRI61HjIqeetZW5ROg==}

  abitype@1.0.8:
    resolution: {integrity: sha512-ZeiI6h3GnW06uYDLx0etQtX/p8E24UaHHBj57RSjK7YBFe7iuVn07EDpOeP451D06sF27VOz9JJPlIKJmXgkEg==}
    peerDependencies:
      typescript: '>=5.0.4'
      zod: ^3 >=3.22.0
    peerDependenciesMeta:
      typescript:
        optional: true
      zod:
        optional: true

  abort-error@1.0.1:
    resolution: {integrity: sha512-fxqCblJiIPdSXIUrxI0PL+eJG49QdP9SQ70qtB65MVAoMr2rASlOyAbJFOylfB467F/f+5BCLJJq58RYi7mGfg==}

  accepts@1.3.8:
    resolution: {integrity: sha512-PYAthTa2m2VKxuvSD3DPC/Gy+U+sOA1LAuT8mkmRuvw+NACSaeXEQ+NHcVF7rONl6qcaxV3Uuemwawk+7+SJLw==}
    engines: {node: '>= 0.6'}

  accepts@2.0.0:
    resolution: {integrity: sha512-5cvg6CtKwfgdmVqY1WIiXKc3Q1bkRqGLi+2W/6ao+6Y7gu/RCwRuAhGEzh5B4KlszSuTLgZYuqFqo5bImjNKng==}
    engines: {node: '>= 0.6'}

  acorn-import-phases@1.0.4:
    resolution: {integrity: sha512-wKmbr/DDiIXzEOiWrTTUcDm24kQ2vGfZQvM2fwg2vXqR5uW6aapr7ObPtj1th32b9u90/Pf4AItvdTh42fBmVQ==}
    engines: {node: '>=10.13.0'}
    peerDependencies:
      acorn: ^8.14.0

  acorn-jsx@5.3.2:
    resolution: {integrity: sha512-rq9s+JNhf0IChjtDXxllJ7g41oZk5SlXtp0LHwyA5cejwn7vKmKp4pPri6YEePv2PU65sAsegbXtIinmDFDXgQ==}
    peerDependencies:
      acorn: ^6.0.0 || ^7.0.0 || ^8.0.0

  acorn-walk@8.3.4:
    resolution: {integrity: sha512-ueEepnujpqee2o5aIYnvHU6C0A42MNdsIDeqy5BydrkuC5R1ZuUFnm27EeFJGoEHJQgn3uleRvmTXaJgfXbt4g==}
    engines: {node: '>=0.4.0'}

  acorn@8.15.0:
    resolution: {integrity: sha512-NZyJarBfL7nWwIq+FDL6Zp/yHEhePMNnnJ0y3qfieCrmNvYct8uvtiV41UvlSe6apAfk0fY1FbWx+NwfmpvtTg==}
    engines: {node: '>=0.4.0'}
    hasBin: true

  agent-base@7.1.4:
    resolution: {integrity: sha512-MnA+YT8fwfJPgBx3m60MNqakm30XOkyIoH1y6huTQvC0PwZG7ki8NacLBcrPbNoo8vEZy7Jpuk7+jMO+CUovTQ==}
    engines: {node: '>= 14'}

  ajv-formats@2.1.1:
    resolution: {integrity: sha512-Wx0Kx52hxE7C18hkMEggYlEifqWZtYaRgouJor+WMdPnQyEK13vgEWyVNup7SoeeoLMsr4kf5h6dOW11I15MUA==}
    peerDependencies:
      ajv: ^8.0.0
    peerDependenciesMeta:
      ajv:
        optional: true

  ajv-keywords@3.5.2:
    resolution: {integrity: sha512-5p6WTN0DdTGVQk6VjcEju19IgaHudalcfabD7yhDGeA6bcQnmL+CpveLJq/3hvfwd1aof6L386Ougkx6RfyMIQ==}
    peerDependencies:
      ajv: ^6.9.1

  ajv-keywords@5.1.0:
    resolution: {integrity: sha512-YCS/JNFAUyr5vAuhk1DWm1CBxRHW9LbJ2ozWeemrIqpbsqKjHVxYPyi5GC0rjZIT5JxJ3virVTS8wk4i/Z+krw==}
    peerDependencies:
      ajv: ^8.8.2

  ajv@6.12.6:
    resolution: {integrity: sha512-j3fVLgvTo527anyYyJOGTYJbG+vnnQYvE0m5mmkc1TK+nxAppkCLMIL0aZ4dblVCNoGShhm+kzE4ZUykBoMg4g==}

  ajv@8.12.0:
    resolution: {integrity: sha512-sRu1kpcO9yLtYxBKvqfTeh9KzZEwO3STyX1HT+4CaDzC6HpTGYhIhPIzj9XuKU7KYDwnaeh5hcOwjy1QuJzBPA==}

  ajv@8.17.1:
    resolution: {integrity: sha512-B/gBuNg5SiMTrPkC+A2+cW0RszwxYmn6VYxB/inlBStS5nx6xHIt/ehKRhIMhqusl7a8LjQoZnjCs5vhwxOQ1g==}

  ansi-align@3.0.1:
    resolution: {integrity: sha512-IOfwwBF5iczOjp/WeY4YxyjqAFMQoZufdQWDd19SEExbVLNXqvpzSJ/M7Za4/sCPmQ0+GRquoA7bGcINcxew6w==}

  ansi-colors@4.1.3:
    resolution: {integrity: sha512-/6w/C21Pm1A7aZitlI5Ni/2J6FFQN8i1Cvz3kHABAAbw93v/NlvKdVOqz7CCWz/3iv/JplRSEEZ83XION15ovw==}
    engines: {node: '>=6'}

  ansi-escapes@4.3.2:
    resolution: {integrity: sha512-gKXj5ALrKWQLsYG9jlTRmR/xKluxHV+Z9QEwNIgCfM1/uwPMCuzVVnh5mwTd+OuBZcwSIMbqssNWRm1lE51QaQ==}
    engines: {node: '>=8'}

  ansi-html-community@0.0.8:
    resolution: {integrity: sha512-1APHAyr3+PCamwNw3bXCPp4HFLONZt/yIH0sZp0/469KWNTEy+qN5jQ3GVX6DMZ1UXAi34yVwtTeaG/HpBuuzw==}
    engines: {'0': node >= 0.8.0}
    hasBin: true

  ansi-regex@5.0.1:
    resolution: {integrity: sha512-quJQXlTSUGL2LH9SUXo8VwsY4soanhgo6LNSm84E1LBcE8s3O0wpdiRzyR9z/ZZJMlMWv37qOOb9pdJlMUEKFQ==}
    engines: {node: '>=8'}

  ansi-regex@6.1.0:
    resolution: {integrity: sha512-7HSX4QQb4CspciLpVFwyRe79O3xsIZDDLER21kERQ71oaPodF8jL725AgJMFAYbooIqolJoRLuM81SpeUkpkvA==}
    engines: {node: '>=12'}

  ansi-styles@4.3.0:
    resolution: {integrity: sha512-zbB9rCJAT1rbjiVDb2hqKFHNYLxgtk8NURxZ3IZwD3F6NtxbXZQCnnSi1Lkx+IDohdPlFp222wVALIheZJQSEg==}
    engines: {node: '>=8'}

  ansi-styles@5.2.0:
    resolution: {integrity: sha512-Cxwpt2SfTzTtXcfOlzGEee8O+c+MmUgGrNiBcXnuWxuFJHe6a5Hz7qwhwe5OgaSYI0IJvkLqWX1ASG+cJOkEiA==}
    engines: {node: '>=10'}

  ansi-styles@6.2.1:
    resolution: {integrity: sha512-bN798gFfQX+viw3R7yrGWRqnrN2oRkEkUjjl4JNn4E8GxxbjtG3FbrEIIY3l8/hrwUwIeCZvi4QuOTP4MErVug==}
    engines: {node: '>=12'}

  any-signal@4.1.1:
    resolution: {integrity: sha512-iADenERppdC+A2YKbOXXB2WUeABLaM6qnpZ70kZbPZ1cZMMJ7eF+3CaYm+/PhBizgkzlvssC7QuHS30oOiQYWA==}
    engines: {node: '>=16.0.0', npm: '>=7.0.0'}

  anymatch@3.1.3:
    resolution: {integrity: sha512-KMReFUr0B4t+D+OBkjR3KYqvocp2XaSzO55UcB6mgQMd3KbcE+mWTyvVV7D/zsdEbNnV6acZUutkiHQXvTr1Rw==}
    engines: {node: '>= 8'}

  append-field@1.0.0:
    resolution: {integrity: sha512-klpgFSWLW1ZEs8svjfb7g4qWY0YS5imI82dTg+QahUvJ8YqAY0P10Uk8tTyh9ZGuYEZEMaeJYCF5BFuX552hsw==}

  arch@2.2.0:
    resolution: {integrity: sha512-Of/R0wqp83cgHozfIYLbBMnej79U/SVGOOyuB3VVFv1NRM/PSFMK12x9KVtiYzJqmnU5WR2qp0Z5rHb7sWGnFQ==}

  arg@5.0.2:
    resolution: {integrity: sha512-PYjyFOLKQ9y57JvQ6QLo8dAgNqswh8M1RMJYdQduT6xbWSgK36P/Z/v+p888pM69jMMfS8Xd8F6I1kQ/I9HUGg==}

  argparse@1.0.10:
    resolution: {integrity: sha512-o5Roy6tNG4SL/FOkCAN6RzjiakZS25RLYFrcMttJqbdd8BWrnA+fGz57iN5Pb06pvBGvl5gQ0B48dJlslXvoTg==}

  argparse@2.0.1:
    resolution: {integrity: sha512-8+9WqebbFzpX9OR+Wa6O29asIogeRMzcGtAINdpMHHyAg10f05aSFVBbcEqGf/PXw1EjAZ+q2/bEBg3DvurK3Q==}

  array-flatten@1.1.1:
    resolution: {integrity: sha512-PCVAQswWemu6UdxsDFFX/+gVeYqKAod3D3UVm91jHwynguOwAvYPhx8nNlM++NqRcK6CxxpUafjmhIdKiHibqg==}

  array-union@2.1.0:
    resolution: {integrity: sha512-HGyxoOTYUyCM6stUe6EJgnd4EoewAI7zMdfqO+kGjnlZmBDz/cR5pf8r/cR4Wq60sL/p0IkcjUEEPwS3GFrIyw==}
    engines: {node: '>=8'}

  async-mutex@0.2.6:
    resolution: {integrity: sha512-Hs4R+4SPgamu6rSGW8C7cV9gaWUKEHykfzCCvIRuaVv636Ju10ZdeUbvb4TBEW0INuq2DHZqXbK4Nd3yG4RaRw==}

  async@3.2.6:
    resolution: {integrity: sha512-htCUDlxyyCLMgaM3xXg0C0LW2xqfuQ6p05pCEIsXuyQ+a1koYKTuBMzRNwmybfLgvJDMd0r1LTn4+E0Ti6C2AA==}

  atomic-sleep@1.0.0:
    resolution: {integrity: sha512-kNOjDqAh7px0XWNI+4QbzoiR/nTkHAWNud2uvnJquD1/x5a7EQZMJT0AczqK0Qn67oY/TTQ1LbUKajZpp3I9tQ==}
    engines: {node: '>=8.0.0'}

  autoprefixer@10.4.21:
    resolution: {integrity: sha512-O+A6LWV5LDHSJD3LjHYoNi4VLsj/Whi7k6zG12xTYaU4cQ8oxQGckXNX8cRHK5yOZ/ppVHe0ZBXGzSV9jXdVbQ==}
    engines: {node: ^10 || ^12 || >=14}
    hasBin: true
    peerDependencies:
      postcss: ^8.1.0

  available-typed-arrays@1.0.7:
    resolution: {integrity: sha512-wvUjBtSGN7+7SjNpq/9M2Tg350UZD3q62IFZLbRAR1bSMlCo1ZaeW+BJ+D090e4hIIZLBcTDWe4Mh4jvUDajzQ==}
    engines: {node: '>= 0.4'}

  babel-jest@30.0.4:
    resolution: {integrity: sha512-UjG2j7sAOqsp2Xua1mS/e+ekddkSu3wpf4nZUSvXNHuVWdaOUXQ77+uyjJLDE9i0atm5x4kds8K9yb5lRsRtcA==}
    engines: {node: ^18.14.0 || ^20.0.0 || ^22.0.0 || >=24.0.0}
    peerDependencies:
      '@babel/core': ^7.11.0

  babel-loader@10.0.0:
    resolution: {integrity: sha512-z8jt+EdS61AMw22nSfoNJAZ0vrtmhPRVi6ghL3rCeRZI8cdNYFiV5xeV3HbE7rlZZNmGH8BVccwWt8/ED0QOHA==}
    engines: {node: ^18.20.0 || ^20.10.0 || >=22.0.0}
    peerDependencies:
      '@babel/core': ^7.12.0
      webpack: '>=5.61.0'

  babel-plugin-istanbul@7.0.0:
    resolution: {integrity: sha512-C5OzENSx/A+gt7t4VH1I2XsflxyPUmXRFPKBxt33xncdOmq7oROVM3bZv9Ysjjkv8OJYDMa+tKuKMvqU/H3xdw==}
    engines: {node: '>=12'}

  babel-plugin-jest-hoist@30.0.1:
    resolution: {integrity: sha512-zTPME3pI50NsFW8ZBaVIOeAxzEY7XHlmWeXXu9srI+9kNfzCUTy8MFan46xOGZY8NZThMqq+e3qZUKsvXbasnQ==}
    engines: {node: ^18.14.0 || ^20.0.0 || ^22.0.0 || >=24.0.0}

  babel-plugin-polyfill-corejs2@0.4.14:
    resolution: {integrity: sha512-Co2Y9wX854ts6U8gAAPXfn0GmAyctHuK8n0Yhfjd6t30g7yvKjspvvOo9yG+z52PZRgFErt7Ka2pYnXCjLKEpg==}
    peerDependencies:
      '@babel/core': ^7.4.0 || ^8.0.0-0 <8.0.0

  babel-plugin-polyfill-corejs3@0.13.0:
    resolution: {integrity: sha512-U+GNwMdSFgzVmfhNm8GJUX88AadB3uo9KpJqS3FaqNIPKgySuvMb+bHPsOmmuWyIcuqZj/pzt1RUIUZns4y2+A==}
    peerDependencies:
      '@babel/core': ^7.4.0 || ^8.0.0-0 <8.0.0

  babel-plugin-polyfill-regenerator@0.6.5:
    resolution: {integrity: sha512-ISqQ2frbiNU9vIJkzg7dlPpznPZ4jOiUQ1uSmB0fEHeowtN3COYRsXr/xexn64NpU13P06jc/L5TgiJXOgrbEg==}
    peerDependencies:
      '@babel/core': ^7.4.0 || ^8.0.0-0 <8.0.0

  babel-preset-current-node-syntax@1.1.0:
    resolution: {integrity: sha512-ldYss8SbBlWva1bs28q78Ju5Zq1F+8BrqBZZ0VFhLBvhh6lCpC2o3gDJi/5DRLs9FgYZCnmPYIVFU4lRXCkyUw==}
    peerDependencies:
      '@babel/core': ^7.0.0

  babel-preset-jest@30.0.1:
    resolution: {integrity: sha512-+YHejD5iTWI46cZmcc/YtX4gaKBtdqCHCVfuVinizVpbmyjO3zYmeuyFdfA8duRqQZfgCAMlsfmkVbJ+e2MAJw==}
    engines: {node: ^18.14.0 || ^20.0.0 || ^22.0.0 || >=24.0.0}
    peerDependencies:
      '@babel/core': ^7.11.0

  balanced-match@1.0.2:
    resolution: {integrity: sha512-3oSeUO0TMV67hN1AmbXsK4yaqU7tjiHlbxRDZOpH0KW9+CeX4bRAaX0Anxt0tx2MrpRpWwQaPwIlISEJhYU5Pw==}

  base-x@5.0.1:
    resolution: {integrity: sha512-M7uio8Zt++eg3jPj+rHMfCC+IuygQHHCOU+IYsVtik6FWjuYpVt/+MRKcgsAMHh8mMFAwnB+Bs+mTrFiXjMzKg==}

  base64-js@1.5.1:
    resolution: {integrity: sha512-AKpaYlHn8t4SVbOHCy+b5+KKgvR4vrsD8vbvrbiQJps7fKDTkjkDry6ji0rUJjC0kzbNePLwzxq8iypo41qeWA==}

  batch@0.6.1:
    resolution: {integrity: sha512-x+VAiMRL6UPkx+kudNvxTl6hB2XNNCG2r+7wixVfIYwu/2HKRXimwQyaumLjMveWvT2Hkd/cAJw+QBMfJ/EKVw==}

  better-path-resolve@1.0.0:
    resolution: {integrity: sha512-pbnl5XzGBdrFU/wT4jqmJVPn2B6UHPBOhzMQkY/SPUPB6QtUXtmBHBIwCbXJol93mOpGMnQyP/+BB19q04xj7g==}
    engines: {node: '>=4'}

  big.js@5.2.2:
    resolution: {integrity: sha512-vyL2OymJxmarO8gxMr0mhChsO9QGwhynfuu4+MHTAW6czfq9humCB7rKpUjDd9YUiDPU4mzpyupFSvOClAwbmQ==}

  big.js@6.2.2:
    resolution: {integrity: sha512-y/ie+Faknx7sZA5MfGA2xKlu0GDv8RWrXGsmlteyJQ2lvoKv9GBK/fpRMc2qlSoBAgNxrixICFCBefIq8WCQpQ==}

  binary-extensions@2.3.0:
    resolution: {integrity: sha512-Ceh+7ox5qe7LJuLHoY0feh3pHuUDHAcRUeyL2VYghZwfpkNIy/+8Ocg0a3UuSoYzavmylwuLWQOf3hl0jjMMIw==}
    engines: {node: '>=8'}

  binary@0.3.0:
    resolution: {integrity: sha512-D4H1y5KYwpJgK8wk1Cue5LLPgmwHKYSChkbspQg5JtVuR5ulGckxfR62H3AE9UDkdMC8yyXlqYihuz3Aqg2XZg==}

  bl@4.1.0:
    resolution: {integrity: sha512-1W07cM9gS6DcLperZfFSj+bWLtaPGSOHWhPiGzXmvVJbRLdG82sH/Kn8EtW1VqWVA54AKf2h5k5BbnIbwF3h6w==}

  bl@5.1.0:
    resolution: {integrity: sha512-tv1ZJHLfTDnXE6tMHv73YgSJaWR2AFuPwMntBe7XL/GBFHnT0CLnsHMogfk5+GzCDC5ZWarSCYaIGATZt9dNsQ==}

  blob-to-it@2.0.10:
    resolution: {integrity: sha512-I39vO57y+LBEIcAV7fif0sn96fYOYVqrPiOD+53MxQGv4DBgt1/HHZh0BHheWx2hVe24q5LTSXxqeV1Y3Nzkgg==}

  blockstore-core@5.0.4:
    resolution: {integrity: sha512-v7wtBEpW2J/kKljN7Z2u4Tnwr7qwnOvW1aPVfynIxEdejlVC7gg4z9k6iJt7n5XMGkdNnH4HOmVcjYcaMnu7yg==}

  blockstore-idb@2.0.3:
    resolution: {integrity: sha512-YyMan8RqJPbi66UsEkS4pOsi1T7/ewzrqLgPxCxi8+prCqR7yUlzOM16yS23Y9uX8qYlAIa7Rl3v1pqRScrXvg==}

  bn.js@5.2.2:
    resolution: {integrity: sha512-v2YAxEmKaBLahNwE1mjp4WON6huMNeuDvagFZW+ASCuA/ku0bXR9hSMw0XpiqMoA3+rmnyck/tPRSFQkoC9Cuw==}

  body-parser@1.20.3:
    resolution: {integrity: sha512-7rAxByjUMqQ3/bHJy7D6OGXvx/MMc4IqBn/X0fcM1QUcAItpZrBEYhWGem+tzXH90c+G01ypMcYJBO9Y30203g==}
    engines: {node: '>= 0.8', npm: 1.2.8000 || >= 1.4.16}

  body-parser@2.2.0:
    resolution: {integrity: sha512-02qvAaxv8tp7fBa/mw1ga98OGm+eCbqzJOKoRt70sLmfEEi+jyBYVTDGfCL/k06/4EMk/z01gCe7HoCH/f2LTg==}
    engines: {node: '>=18'}

  bonjour-service@1.3.0:
    resolution: {integrity: sha512-3YuAUiSkWykd+2Azjgyxei8OWf8thdn8AITIog2M4UICzoqfjlqr64WIjEXZllf/W6vK1goqleSR6brGomxQqA==}

  boolbase@1.0.0:
    resolution: {integrity: sha512-JZOSA7Mo9sNGB8+UjSgzdLtokWAky1zbztM3WRLCbZ70/3cTANmQmOdR7y2g+J0e2WXywy1yS468tY+IruqEww==}

  bowser@2.11.0:
    resolution: {integrity: sha512-AlcaJBi/pqqJBIQ8U9Mcpc9i8Aqxn88Skv5d+xBX006BY5u8N3mGLHa5Lgppa7L/HfwgwLgZ6NYs+Ag6uUmJRA==}

  boxen@7.0.0:
    resolution: {integrity: sha512-j//dBVuyacJbvW+tvZ9HuH03fZ46QcaKvvhZickZqtB271DxJ7SNRSNxrV/dZX0085m7hISRZWbzWlJvx/rHSg==}
    engines: {node: '>=14.16'}

  brace-expansion@1.1.12:
    resolution: {integrity: sha512-9T9UjW3r0UW5c1Q7GTwllptXwhvYmEzFhzMfZ9H7FQWt+uZePjZPjBP/W1ZEyZ1twGWom5/56TF4lPcqjnDHcg==}

  brace-expansion@2.0.2:
    resolution: {integrity: sha512-Jt0vHyM+jmUBqojB7E1NIYadt0vI0Qxjxd2TErW94wDz+E2LAm5vKMXXwg6ZZBTHPuUlDgQHKXvjGBdfcF1ZDQ==}

  braces@3.0.3:
    resolution: {integrity: sha512-yQbXgO/OSZVD2IsiLlro+7Hf6Q18EJrKSEsdoMzKePKXct3gvD8oLcOQdIzGupr5Fj+EDe8gO/lxc1BzfMpxvA==}
    engines: {node: '>=8'}

  browser-readablestream-to-it@2.0.10:
    resolution: {integrity: sha512-I/9hEcRtjct8CzD9sVo9Mm4ntn0D+7tOVrjbPl69XAoOfgJ8NBdOQU+WX+5SHhcELJDb14mWt7zuvyqha+MEAQ==}

  browserify-zlib@0.1.4:
    resolution: {integrity: sha512-19OEpq7vWgsH6WkvkBJQDFvJS1uPcbFOQ4v9CU839dO+ZZXUZO6XpE6hNCqvlIIj+4fZvRiJ6DsAQ382GwiyTQ==}

  browserslist@4.25.1:
    resolution: {integrity: sha512-KGj0KoOMXLpSNkkEI6Z6mShmQy0bc1I+T7K9N81k4WWMrfz+6fQ6es80B/YLAeRoKvjYE1YSHHOW1qe9xIVzHw==}
    engines: {node: ^6 || ^7 || ^8 || ^9 || ^10 || ^11 || ^12 || >=13.7}
    hasBin: true

  bs58@6.0.0:
    resolution: {integrity: sha512-PD0wEnEYg6ijszw/u8s+iI3H17cTymlrwkKhDhPZq+Sokl3AU4htyBFTjAeNAlCCmg0f53g6ih3jATyCKftTfw==}

  bser@2.1.1:
    resolution: {integrity: sha512-gQxTNE/GAfIIrmHLUE3oJyp5FO6HRBfhjnw4/wMmA63ZGDJnWBmgY/lyQBpnDUkGmAhbSe39tx2d/iTOAfglwQ==}

  buffer-from@1.1.2:
    resolution: {integrity: sha512-E+XQCRwSbaaiChtv6k6Dwgc+bx+Bs6vuKJHHl5kox/BaKbhiXzqQOwK4cO22yElGp2OCmjwVhT3HmxgyPGnJfQ==}

  buffer@5.7.1:
    resolution: {integrity: sha512-EHcyIPBQ4BSGlvjB16k5KgAJ27CIsHY/2JBmCRReo48y9rQ3MaUzWX3KVlBa4U7MyX02HdVj0K7C3WaB3ju7FQ==}

  buffer@6.0.3:
    resolution: {integrity: sha512-FTiCpNxtwiZZHEZbcbTIcZjERVICn9yq/pDFkTl95/AxzD1naBctN7YO68riM/gLSDY7sdrMby8hofADYuuqOA==}

  buffers@0.1.1:
    resolution: {integrity: sha512-9q/rDEGSb/Qsvv2qvzIzdluL5k7AaJOTrw23z9reQthrbF7is4CtlT0DXyO1oei2DCp4uojjzQ7igaSHp1kAEQ==}
    engines: {node: '>=0.2.0'}

  bufferutil@4.0.9:
    resolution: {integrity: sha512-WDtdLmJvAuNNPzByAYpRo2rF1Mmradw6gvWsQKf63476DDXmomT9zUiGypLcG4ibIM67vhAj8jJRdbmEws2Aqw==}
    engines: {node: '>=6.14.2'}

  bundle-name@4.1.0:
    resolution: {integrity: sha512-tjwM5exMg6BGRI+kNmTntNsvdZS1X8BFYS6tnJ2hdH0kVxM6/eVZ2xy+FqStSWvYmtfFMDLIxurorHwDKfDz5Q==}
    engines: {node: '>=18'}

  busboy@1.6.0:
    resolution: {integrity: sha512-8SFQbg/0hQ9xy3UNTB0YEnsNBbWfhf7RtnzpL7TkBiTBRfrQ9Fxcnz7VJsleJpyp6rVLvXiuORqjlHi5q+PYuA==}
    engines: {node: '>=10.16.0'}

  bytes@3.0.0:
    resolution: {integrity: sha512-pMhOfFDPiv9t5jjIXkHosWmkSyQbvsgEVNkz0ERHbuLh2T/7j4Mqqpz523Fe8MVY89KC6Sh/QfS2sM+SjgFDcw==}
    engines: {node: '>= 0.8'}

  bytes@3.1.2:
    resolution: {integrity: sha512-/Nf7TyzTx6S3yRJObOAV7956r8cr2+Oj8AC5dt8wSP3BQAoeX58NoHyCU8P8zGkNXStjTSi6fzO6F0pBdcYbEg==}
    engines: {node: '>= 0.8'}

  cacheable-lookup@5.0.4:
    resolution: {integrity: sha512-2/kNscPhpcxrOigMZzbiWF7dz8ilhb/nIHU3EyZiXWXpeq/au8qJ8VhdftMkty3n7Gj6HIGalQG8oiBNB3AJgA==}
    engines: {node: '>=10.6.0'}

  cacheable-request@7.0.4:
    resolution: {integrity: sha512-v+p6ongsrp0yTGbJXjgxPow2+DL93DASP4kXCDKb8/bwRtt9OEF3whggkkDkGNzgcWy2XaF4a8nZglC7uElscg==}
    engines: {node: '>=8'}

  cachedir@2.4.0:
    resolution: {integrity: sha512-9EtFOZR8g22CL7BWjJ9BUx1+A/djkofnyW3aOXZORNW2kxoUpx2h+uN2cOqwPmFhnpVmxg+KW2OjOSgChTEvsQ==}
    engines: {node: '>=6'}

  call-bind-apply-helpers@1.0.2:
    resolution: {integrity: sha512-Sp1ablJ0ivDkSzjcaJdxEunN5/XvksFJ2sMBFfq6x0ryhQV/2b/KwFe21cMpmHtPOSij8K99/wSfoEuTObmuMQ==}
    engines: {node: '>= 0.4'}

  call-bind@1.0.8:
    resolution: {integrity: sha512-oKlSFMcMwpUg2ednkhQ454wfWiU/ul3CkJe/PEHcTKuiX6RpbehUiFMXu13HalGZxfUwCQzZG747YXBn1im9ww==}
    engines: {node: '>= 0.4'}

  call-bound@1.0.4:
    resolution: {integrity: sha512-+ys997U96po4Kx/ABpBCqhA9EuxJaQWDQg7295H4hBphv3IZg0boBKuwYpt4YXp6MZ5AmZQnU/tyMTlRpaSejg==}
    engines: {node: '>= 0.4'}

  callsites@3.1.0:
    resolution: {integrity: sha512-P8BjAsXvZS+VIDUI11hHCQEv74YT67YUi5JJFNWIqL235sBmjX4+qx9Muvls5ivyNENctx46xQLQ3aTuE7ssaQ==}
    engines: {node: '>=6'}

  camel-case@4.1.2:
    resolution: {integrity: sha512-gxGWBrTT1JuMx6R+o5PTXMmUnhnVzLQ9SNutD4YqKtI6ap897t3tKECYla6gCWEkplXnlNybEkZg9GEGxKFCgw==}

  camelcase@5.3.1:
    resolution: {integrity: sha512-L28STB170nwWS63UjtlEOE3dldQApaJXZkOI1uMFfzf3rRuPegHaHesyee+YxQ+W6SvRDQV6UrdOdRiR153wJg==}
    engines: {node: '>=6'}

  camelcase@6.3.0:
    resolution: {integrity: sha512-Gmy6FhYlCY7uOElZUSbxo2UCDH8owEk996gkbrpsgGtrJLM3J7jGxl9Ic7Qwwj4ivOE5AWZWRMecDdF7hqGjFA==}
    engines: {node: '>=10'}

  camelcase@7.0.1:
    resolution: {integrity: sha512-xlx1yCK2Oc1APsPXDL2LdlNP6+uu8OCDdhOBSVT279M/S+y75O30C2VuD8T2ogdePBBl7PfPF4504tnLgX3zfw==}
    engines: {node: '>=14.16'}

  caniuse-lite@1.0.30001727:
    resolution: {integrity: sha512-pB68nIHmbN6L/4C6MH1DokyR3bYqFwjaSs/sWDHGj4CTcFtQUQMuJftVwWkXq7mNWOybD3KhUv3oWHoGxgP14Q==}

  cartonne@3.0.1:
    resolution: {integrity: sha512-Y8DH//DthEUbfvOMGYj/9K3F1RcWkiVu2dB9tGkiBnMqojAXTpu+TUs9FNNx202H0TQdJgbPsQl7Q6NuJ48dCw==}

  cborg@4.2.12:
    resolution: {integrity: sha512-z126yLoavS75cdTuiKu61RC3Y3trqtDAgQRa5Q0dpHn1RmqhIedptWXKnk0lQ5yo/GmcV9myvIkzFgZ8GnqSog==}
    hasBin: true

  chainsaw@0.1.0:
    resolution: {integrity: sha512-75kWfWt6MEKNC8xYXIdRpDehRYY/tNSgwKaJq+dbbDcxORuVrrQ+SEHoWsniVn9XPYfP4gmdWIeDk/4YNp1rNQ==}

  chalk-template@0.4.0:
    resolution: {integrity: sha512-/ghrgmhfY8RaSdeo43hNXxpoHAtxdbskUHjPpfqUWGttFgycUhYPGx3YZBCnUCvOa7Doivn1IZec3DEGFoMgLg==}
    engines: {node: '>=12'}

  chalk@4.1.2:
    resolution: {integrity: sha512-oKnbhFyRIXpUuez8iBMmyEa4nbj4IOQyuhc/wy9kY7/WVPcwIO9VA668Pu8RkO7+0G76SLROeyw9CpQ061i4mA==}
    engines: {node: '>=10'}

  chalk@5.0.1:
    resolution: {integrity: sha512-Fo07WOYGqMfCWHOzSXOt2CxDbC6skS/jO9ynEcmpANMoPrD+W1r1K6Vx7iNm+AQmETU1Xr2t+n8nzkV9t6xh3w==}
    engines: {node: ^12.17.0 || ^14.13 || >=16.0.0}

  char-regex@1.0.2:
    resolution: {integrity: sha512-kWWXztvZ5SBQV+eRgKFeh8q5sLuZY2+8WUIzlxWVTg+oGwY14qylx1KbKzHd8P6ZYkAg0xyIDU9JMHhyJMZ1jw==}
    engines: {node: '>=10'}

  chardet@0.7.0:
    resolution: {integrity: sha512-mT8iDcrh03qDGRRmoA2hmBJnxpllMR+0/0qlzjqZES6NdiWDcZkCNAk4rPFZ9Q85r27unkiNNg8ZOiwZXBHwcA==}

  chokidar@3.6.0:
    resolution: {integrity: sha512-7VT13fmjotKpGipCW9JEQAusEPE+Ei8nl6/g4FBAmIm0GOOLMua9NDDo/DWp0ZAxCr3cPq5ZpBqmPAQgDda2Pw==}
    engines: {node: '>= 8.10.0'}

  chokidar@4.0.3:
    resolution: {integrity: sha512-Qgzu8kfBvo+cA4962jnP1KkS6Dop5NS6g7R5LFYJr4b8Ub94PPQXUksCw9PvXoeXPRRddRNC5C1JQUR2SMGtnA==}
    engines: {node: '>= 14.16.0'}

  chownr@1.1.4:
    resolution: {integrity: sha512-jJ0bqzaylmJtVnNgzTeSOs8DPavpbYgEr/b0YL8/2GO3xJEhInFmhKMUnEJQjZumK7KXGFhUy89PrsJWlakBVg==}

  chownr@3.0.0:
    resolution: {integrity: sha512-+IxzY9BZOQd/XuYPRmrvEVjF/nqj5kgT4kEq7VofrDoM1MxoRjEWkrCC3EtLi59TVawxTAn+orJwFQcrqEN1+g==}
    engines: {node: '>=18'}

  chrome-trace-event@1.0.4:
    resolution: {integrity: sha512-rNjApaLzuwaOTjCiT8lSDdGN1APCiqkChLMJxJPWLunPAt5fy8xgU9/jNOchV84wfIxrA0lRQB7oCT8jrn/wrQ==}
    engines: {node: '>=6.0'}

  ci-info@3.9.0:
    resolution: {integrity: sha512-NIxF55hv4nSqQswkAeiOi1r83xy8JldOFDTWiug55KBu9Jnblncd2U6ViHmYgHf01TPZS77NJBhBMKdWj9HQMQ==}
    engines: {node: '>=8'}

  ci-info@4.3.0:
    resolution: {integrity: sha512-l+2bNRMiQgcfILUi33labAZYIWlH1kWDp+ecNo5iisRKrbm0xcRyCww71/YU0Fkw0mAFpz9bJayXPjey6vkmaQ==}
    engines: {node: '>=8'}

  cjs-module-lexer@2.1.0:
    resolution: {integrity: sha512-UX0OwmYRYQQetfrLEZeewIFFI+wSTofC+pMBLNuH3RUuu/xzG1oz84UCEDOSoQlN3fZ4+AzmV50ZYvGqkMh9yA==}

  clean-css@5.3.3:
    resolution: {integrity: sha512-D5J+kHaVb/wKSFcyyV75uCn8fiY4sV38XJoe4CUyGQ+mOU/fMVYUdH1hJC+CJQ5uY3EnW27SbJYS4X8BiLrAFg==}
    engines: {node: '>= 10.0'}

  cli-boxes@3.0.0:
    resolution: {integrity: sha512-/lzGpEWL/8PfI0BmBOPRwp0c/wFNX1RdUML3jK/RcSBA9T8mZDdQpqYBKtCFTOfQbwPqWEOpjqW+Fnayc0969g==}
    engines: {node: '>=10'}

  clipboardy@3.0.0:
    resolution: {integrity: sha512-Su+uU5sr1jkUy1sGRpLKjKrvEOVXgSgiSInwa/qeID6aJ07yh+5NWc3h2QfjHjBnfX4LhtFcuAWKUsJ3r+fjbg==}
    engines: {node: ^12.20.0 || ^14.13.1 || >=16.0.0}

  cliui@6.0.0:
    resolution: {integrity: sha512-t6wbgtoCXvAzst7QgXxJYqPt0usEfbgQdftEPbLL/cvv6HPE5VgvqCuAIDR0NgU52ds6rFwqrgakNLrHEjCbrQ==}

  cliui@8.0.1:
    resolution: {integrity: sha512-BSeNnyus75C4//NQ9gQt1/csTXyo/8Sb+afLAkzAptFuMsod9HFokGNudZpi/oQV73hnVK+sR+5PVRMd+Dr7YQ==}
    engines: {node: '>=12'}

  clone-deep@4.0.1:
    resolution: {integrity: sha512-neHB9xuzh/wk0dIHweyAXv2aPGZIVk3pLMe+/RNzINf17fe0OG96QroktYAUm7SM1PBnzTabaLboqqxDyMU+SQ==}
    engines: {node: '>=6'}

  clone-response@1.0.3:
    resolution: {integrity: sha512-ROoL94jJH2dUVML2Y/5PEDNaSHgeOdSDicUyS7izcF63G6sTc/FTjLub4b8Il9S8S0beOfYt0TaA5qvFK+w0wA==}

  clsx@1.2.1:
    resolution: {integrity: sha512-EcR6r5a8bj6pu3ycsa/E/cKVGuTgZJZdsyUYHOksG/UHIiKfjxzRxYJpyVBwYaQeOvghal9fcc4PidlgzugAQg==}
    engines: {node: '>=6'}

  co@4.6.0:
    resolution: {integrity: sha512-QVb0dM5HvG+uaxitm8wONl7jltx8dqhfU33DcqtOZcLSVIKSDDLDi7+0LbAKiyI8hD9u42m2YxXSkMGWThaecQ==}
    engines: {iojs: '>= 1.0.0', node: '>= 0.12.0'}

  codemirror-spell-checker@1.1.2:
    resolution: {integrity: sha512-2Tl6n0v+GJRsC9K3MLCdLaMOmvWL0uukajNJseorZJsslaxZyZMgENocPU8R0DyoTAiKsyqiemSOZo7kjGV0LQ==}

  codemirror@5.65.19:
    resolution: {integrity: sha512-+aFkvqhaAVr1gferNMuN8vkTSrWIFvzlMV9I2KBLCWS2WpZ2+UAkZjlMZmEuT+gcXTi6RrGQCkWq1/bDtGqhIA==}

  collect-v8-coverage@1.0.2:
    resolution: {integrity: sha512-lHl4d5/ONEbLlJvaJNtsF/Lz+WvB07u2ycqTYbdrq7UypDXailES4valYb2eWiJFxZlVmpGekfqoxQhzyFdT4Q==}

  color-convert@1.9.3:
    resolution: {integrity: sha512-QfAUtd+vFdAtFQcC8CCyYt1fYWxSqAiK2cSD6zDB8N3cpsEBAvRxp9zOGg6G/SHHJYAT88/az/IuDGALsNVbGg==}

  color-convert@2.0.1:
    resolution: {integrity: sha512-RRECPsj7iu/xb5oKYcsFHSppFNnsj/52OVTRKb4zP5onXwVF3zVmmToNcOfGC+CRDpfK/U584fMg38ZHCaElKQ==}
    engines: {node: '>=7.0.0'}

  color-name@1.1.3:
    resolution: {integrity: sha512-72fSenhMw2HZMTVHeCA9KCmpEIbzWiQsjN+BHcBbS9vr1mtt+vJjPdksIBNUmKAW8TFUDPJK5SUU3QhE9NEXDw==}

  color-name@1.1.4:
    resolution: {integrity: sha512-dOy+3AuW3a2wNbZHIuMZpTcgjGuLU/uBL/ubcZF9OXbDo8ff4O8yVp5Bf0efS8uEoYo5q4Fx7dY9OgQGXgAsQA==}

  color-string@1.9.1:
    resolution: {integrity: sha512-shrVawQFojnZv6xM40anx4CkoDP+fZsw/ZerEMsW/pyzsRbElpsL/DBVW7q3ExxwusdNXI3lXpuhEZkzs8p5Eg==}

  color@3.2.1:
    resolution: {integrity: sha512-aBl7dZI9ENN6fUGC7mWpMTPNHmWUSNan9tuWN6ahh5ZLNk9baLJOnSMlrQkHcrfFgz2/RigjUVAjdx36VcemKA==}

  colorette@2.0.20:
    resolution: {integrity: sha512-IfEDxwoWIjkeXL1eXcDiow4UbKjhLdq6/EuSVR9GMN7KVH3r9gQ83e73hsz1Nd1T3ijd5xv1wcWRYO+D6kCI2w==}

  colorspace@1.1.4:
    resolution: {integrity: sha512-BgvKJiuVu1igBUF2kEjRCZXol6wiiGbY5ipL/oVPwm0BL9sIpMIzM8IK7vwuxIIzOXMV3Ey5w+vxhm0rR/TN8w==}

  commander@12.1.0:
    resolution: {integrity: sha512-Vw8qHK3bZM9y/P10u3Vib8o/DdkvA2OtPtZvD871QKjy74Wj1WSKFILMPRPSdUSx5RFK1arlJzEtA4PkFgnbuA==}
    engines: {node: '>=18'}

  commander@14.0.0:
    resolution: {integrity: sha512-2uM9rYjPvyq39NwLRqaiLtWHyDC1FvryJDa2ATTVims5YAS4PupsEQsDvP14FqhFr0P49CYDugi59xaxJlTXRA==}
    engines: {node: '>=20'}

  commander@2.20.3:
    resolution: {integrity: sha512-GpVkmM8vF2vQUkj2LvZmD35JxeJOLCwJ9cUkugyk2nuhbv3+mJvpLYYt+0+USMxE+oj+ey/lJEnhZw75x/OMcQ==}

  commander@7.2.0:
    resolution: {integrity: sha512-QrWXB+ZQSVPmIWIhtEO9H+gwHaMGYiF5ChvoJ+K9ZGHG/sVsa6yiesAD1GC/x46sET00Xlwo1u49RVVVzvcSkw==}
    engines: {node: '>= 10'}

  commander@8.3.0:
    resolution: {integrity: sha512-OkTL9umf+He2DZkUq8f8J9of7yL6RJKI24dVITBmNfZBmri9zYZQrKkuXiKhyfPSu8tUhnVBB1iKXevvnlR4Ww==}
    engines: {node: '>= 12'}

  compressible@2.0.18:
    resolution: {integrity: sha512-AF3r7P5dWxL8MxyITRMlORQNaOA2IkAFaTr4k7BUumjPtRpGDTZpl0Pb1XCO6JeDCBdp126Cgs9sMxqSjgYyRg==}
    engines: {node: '>= 0.6'}

  compression@1.7.4:
    resolution: {integrity: sha512-jaSIDzP9pZVS4ZfQ+TzvtiWhdpFhE2RDHz8QJkpX9SIpLq88VueF5jJw6t+6CUQcAoA6t+x89MLrWAqpfDE8iQ==}
    engines: {node: '>= 0.8.0'}

  compression@1.8.0:
    resolution: {integrity: sha512-k6WLKfunuqCYD3t6AsuPGvQWaKwuLLh2/xHNcX4qE+vIfDNXpSqnrhwA7O53R7WVQUnt8dVAIW+YHr7xTgOgGA==}
    engines: {node: '>= 0.8.0'}

  concat-map@0.0.1:
    resolution: {integrity: sha512-/Srv4dswyQNBfohGpz9o6Yb3Gz3SrUDqBH5rTuhGR7ahtlbYKnVxw2bCFMRljaA7EXHaXZ8wsHdodFvbkhKmqg==}

  concat-stream@2.0.0:
    resolution: {integrity: sha512-MWufYdFw53ccGjCA+Ol7XJYpAlW6/prSMzuPOTRnJGcGzuhLn4Scrz7qf6o8bROZ514ltazcIFJZevcfbo0x7A==}
    engines: {'0': node >= 6.0}

  connect-history-api-fallback@2.0.0:
    resolution: {integrity: sha512-U73+6lQFmfiNPrYbXqr6kZ1i1wiRqXnp2nhMsINseWXO8lDau0LGEffJ8kQi4EjLZympVgRdvqjAgiZ1tgzDDA==}
    engines: {node: '>=0.8'}

  content-disposition@0.5.2:
    resolution: {integrity: sha512-kRGRZw3bLlFISDBgwTSA1TMBFN6J6GWDeubmDE3AF+3+yXL8hTWv8r5rkLbqYXY4RjPk/EzHnClI3zQf1cFmHA==}
    engines: {node: '>= 0.6'}

  content-disposition@0.5.4:
    resolution: {integrity: sha512-FveZTNuGw04cxlAiWbzi6zTAL/lhehaWbTtgluJh4/E95DqMwTmha3KZN1aAWA8cFIhHzMZUvLevkw5Rqk+tSQ==}
    engines: {node: '>= 0.6'}

  content-disposition@1.0.0:
    resolution: {integrity: sha512-Au9nRL8VNUut/XSzbQA38+M78dzP4D+eqg3gfJHMIHHYa3bg067xj1KxMUWj+VULbiZMowKngFFbKczUrNJ1mg==}
    engines: {node: '>= 0.6'}

  content-type@1.0.5:
    resolution: {integrity: sha512-nTjqfcBFEipKdXCv4YDQWCfmcLZKm81ldF0pAopTvyrFGVbcR6P/VAAd5G7N+0tTr8QqiU0tFadD6FK4NtJwOA==}
    engines: {node: '>= 0.6'}

  convert-source-map@2.0.0:
    resolution: {integrity: sha512-Kvp459HrV2FEJ1CAsi1Ku+MY3kasH19TFykTz2xWmMeq6bk2NU3XXvfJ+Q61m0xktWwt+1HSYf3JZsTms3aRJg==}

  cookie-es@1.2.2:
    resolution: {integrity: sha512-+W7VmiVINB+ywl1HGXJXmrqkOhpKrIiVZV6tQuV54ZyQC7MMuBt81Vc336GMLoHBq5hV/F9eXgt5Mnx0Rha5Fg==}

  cookie-signature@1.0.6:
    resolution: {integrity: sha512-QADzlaHc8icV8I7vbaJXJwod9HWYp8uCqf1xa4OfNu1T7JVxQIrUgOWtHdNDtPiywmFbiS12VjotIXLrKM3orQ==}

  cookie-signature@1.2.2:
    resolution: {integrity: sha512-D76uU73ulSXrD1UXF4KE2TMxVVwhsnCgfAyTg9k8P6KGZjlXKrOLe4dJQKI3Bxi5wjesZoFXJWElNWBjPZMbhg==}
    engines: {node: '>=6.6.0'}

  cookie@0.7.1:
    resolution: {integrity: sha512-6DnInpx7SJ2AK3+CTUE/ZM0vWTUboZCegxhC2xiIydHR9jNuTAASBrfEpHhiGOZw/nX51bHt6YQl8jsGo4y/0w==}
    engines: {node: '>= 0.6'}

  cookie@0.7.2:
    resolution: {integrity: sha512-yki5XnKuf750l50uGTllt6kKILY4nQ1eNIQatoXEByZ5dWgnKqbnqmTrBE5B4N7lrMJKQ2ytWMiTO2o0v6Ew/w==}
    engines: {node: '>= 0.6'}

  cookie@1.0.2:
    resolution: {integrity: sha512-9Kr/j4O16ISv8zBBhJoi4bXOYNTkFLOqSL3UDB0njXxCXNezjeyVrJyGOWtgfs/q2km1gwBcfH8q1yEGoMYunA==}
    engines: {node: '>=18'}

  copy-webpack-plugin@13.0.0:
    resolution: {integrity: sha512-FgR/h5a6hzJqATDGd9YG41SeDViH+0bkHn6WNXCi5zKAZkeESeSxLySSsFLHqLEVCh0E+rITmCf0dusXWYukeQ==}
    engines: {node: '>= 18.12.0'}
    peerDependencies:
      webpack: ^5.1.0

  core-js-compat@3.44.0:
    resolution: {integrity: sha512-JepmAj2zfl6ogy34qfWtcE7nHKAJnKsQFRn++scjVS2bZFllwptzw61BZcZFYBPpUznLfAvh0LGhxKppk04ClA==}

  core-util-is@1.0.3:
    resolution: {integrity: sha512-ZQBvi1DcpJ4GDqanjucZ2Hj3wEO5pZDS89BWbkcrvdxksJorwUDDZamX9ldFkp9aw2lmBDLgkObEA4DWNJ9FYQ==}

  cors@2.8.5:
    resolution: {integrity: sha512-KIHbLJqu73RGr/hnbrO9uBeixNGuvSQjul/jdFvS/KFSIH1hWVd1ng7zOHx+YrEfInLG7q4n6GHQ9cDtxv/P6g==}
    engines: {node: '>= 0.10'}

  cosmiconfig@8.3.6:
    resolution: {integrity: sha512-kcZ6+W5QzcJ3P1Mt+83OUv/oHFqZHIx8DuxG6eZ5RGMERoLqp4BuGjhHLYGK+Kf5XVkQvqBSmAy/nGWN3qDgEA==}
    engines: {node: '>=14'}
    peerDependencies:
      typescript: '>=4.9.5'
    peerDependenciesMeta:
      typescript:
        optional: true

  cosmiconfig@9.0.0:
    resolution: {integrity: sha512-itvL5h8RETACmOTFc4UfIyB2RfEHi71Ax6E/PivVxq9NseKbOWpeyHEOIbmAw1rs8Ak0VursQNww7lf7YtUwzg==}
    engines: {node: '>=14'}
    peerDependencies:
      typescript: '>=4.9.5'
    peerDependenciesMeta:
      typescript:
        optional: true

  crc-32@1.2.2:
    resolution: {integrity: sha512-ROmzCKrTnOwybPcJApAA6WBWij23HVfGVNKqqrZpuyZOHqK2CwHSvpGuyt/UNNvaIjEd8X5IFGp4Mh+Ie1IHJQ==}
    engines: {node: '>=0.8'}
    hasBin: true

  cross-fetch@3.2.0:
    resolution: {integrity: sha512-Q+xVJLoGOeIMXZmbUK4HYk+69cQH6LudR0Vu/pRm2YlU/hDV9CiS0gKUMaWY5f2NeUH9C1nV3bsTlCo0FsTV1Q==}

  cross-fetch@4.1.0:
    resolution: {integrity: sha512-uKm5PU+MHTootlWEY+mZ4vvXoCn4fLQxT9dSc1sXVMSFkINTJVN8cAQROpwcKm8bJ/c7rgZVIBWzH5T78sNZZw==}

  cross-spawn@7.0.6:
    resolution: {integrity: sha512-uV2QOWP2nWzsy2aMp8aRibhi9dlzF5Hgh5SHaB9OiTGEyDTiJJyx0uy51QXdyWbtAHNua4XJzUKca3OzKUd3vA==}
    engines: {node: '>= 8'}

  crossws@0.3.5:
    resolution: {integrity: sha512-ojKiDvcmByhwa8YYqbQI/hg7MEU0NC03+pSdEq4ZUnZR9xXpwk7E43SMNGkn+JxJGPFtNvQ48+vV2p+P1ml5PA==}

  css-loader@7.1.2:
    resolution: {integrity: sha512-6WvYYn7l/XEGN8Xu2vWFt9nVzrCn39vKyTEFf/ExEyoksJjjSZV/0/35XPlMbpnr6VGhZIUg5yJrL8tGfes/FA==}
    engines: {node: '>= 18.12.0'}
    peerDependencies:
      '@rspack/core': 0.x || 1.x
      webpack: ^5.27.0
    peerDependenciesMeta:
      '@rspack/core':
        optional: true
      webpack:
        optional: true

  css-select@4.3.0:
    resolution: {integrity: sha512-wPpOYtnsVontu2mODhA19JrqWxNsfdatRKd64kmpRbQgh1KtItko5sTnEpPdpSaJszTOhEMlF/RPz28qj4HqhQ==}

  css-select@5.2.2:
    resolution: {integrity: sha512-TizTzUddG/xYLA3NXodFM0fSbNizXjOKhqiQQwvhlspadZokn1KDy0NZFS0wuEubIYAV5/c1/lAr0TaaFXEXzw==}

  css-tree@2.2.1:
    resolution: {integrity: sha512-OA0mILzGc1kCOCSJerOeqDxDQ4HOh+G8NbOJFOTgOCzpw7fCBubk0fEyxp8AgOL/jvLgYA/uV0cMbe43ElF1JA==}
    engines: {node: ^10 || ^12.20.0 || ^14.13.0 || >=15.0.0, npm: '>=7.0.0'}

  css-tree@2.3.1:
    resolution: {integrity: sha512-6Fv1DV/TYw//QF5IzQdqsNDjx/wc8TrMBZsqjL9eW01tWb7R7k/mq+/VXfJCl7SoD5emsJop9cOByJZfs8hYIw==}
    engines: {node: ^10 || ^12.20.0 || ^14.13.0 || >=15.0.0}

  css-what@6.2.2:
    resolution: {integrity: sha512-u/O3vwbptzhMs3L1fQE82ZSLHQQfto5gyZzwteVIEyeaY5Fc7R4dapF/BvRoSYFeqfBk4m0V1Vafq5Pjv25wvA==}
    engines: {node: '>= 6'}

  cssesc@3.0.0:
    resolution: {integrity: sha512-/Tb/JcjK111nNScGob5MNtsntNM1aCNUDipB/TkwZFhyDrrE47SOx/18wF2bbjgc3ZzCSKW1T5nt5EbFoAz/Vg==}
    engines: {node: '>=4'}
    hasBin: true

  csso@5.0.5:
    resolution: {integrity: sha512-0LrrStPOdJj+SPCCrGhzryycLjwcgUSHBtxNA8aIDxf0GLsRh1cKYhB00Gd1lDOS4yGH69+SNn13+TWbVHETFQ==}
    engines: {node: ^10 || ^12.20.0 || ^14.13.0 || >=15.0.0, npm: '>=7.0.0'}

  cssstyle@4.6.0:
    resolution: {integrity: sha512-2z+rWdzbbSZv6/rhtvzvqeZQHrBaqgogqt85sqFNbabZOuFbCVFb8kPeEtZjiKkbrm395irpNKiYeFeLiQnFPg==}
    engines: {node: '>=18'}

  dag-jose@5.1.1:
    resolution: {integrity: sha512-9alfZ8Wh1XOOMel8bMpDqWsDT72ojFQCJPtwZSev9qh4f8GoCV9qrJW8jcOUhcstO8Kfm09FHGo//jqiZq3z9w==}

  daisyui@5.0.46:
    resolution: {integrity: sha512-vMDZK1tI/bOb2Mc3Mk5WpquBG3ZqBz1YKZ0xDlvpOvey60dOS4/5Qhdowq1HndbQl7PgDLDYysxAjjUjwR7/eQ==}

  data-urls@5.0.0:
    resolution: {integrity: sha512-ZYP5VBHshaDAiVZxjbRVcFJpc+4xGgT0bK3vzy1HLN8jTO975HEbuYzZJcHoQEY5K1a0z8YayJkyVETa08eNTg==}
    engines: {node: '>=18'}

  date-fns@2.30.0:
    resolution: {integrity: sha512-fnULvOpxnC5/Vg3NCiWelDsLiUc9bRwAPs/+LfTLNvetFCtCTN+yQz15C/fs4AwX1R9K5GLtLfn8QW+dWisaAw==}
    engines: {node: '>=0.11'}

  dayjs@1.11.13:
    resolution: {integrity: sha512-oaMBel6gjolK862uaPQOVTA7q3TZhuSvuMQAAglQDOWYO9A91IrAOUJEyKVlqJlHE0vq5p5UXxzdPfMH/x6xNg==}

  debounce@1.2.1:
    resolution: {integrity: sha512-XRRe6Glud4rd/ZGQfiV1ruXSfbvfJedlV9Y6zOlP+2K04vBYiJEte6stfFkCP03aMnY5tsipamumUjL14fofug==}

  debug@2.6.9:
    resolution: {integrity: sha512-bC7ElrdJaJnPbAP+1EotYvqZsb3ecl5wi6Bfi6BJTUcNowp6cvspg0jXznRTKDjm/E7AdgFBVeAPVMNcKGsHMA==}
    peerDependencies:
      supports-color: '*'
    peerDependenciesMeta:
      supports-color:
        optional: true

  debug@4.3.7:
    resolution: {integrity: sha512-Er2nc/H7RrMXZBFCEim6TCmMk02Z8vLC2Rbi1KEBggpo0fS6l0S1nnapwmIi3yW/+GOJap1Krg4w0Hg80oCqgQ==}
    engines: {node: '>=6.0'}
    peerDependencies:
      supports-color: '*'
    peerDependenciesMeta:
      supports-color:
        optional: true

  debug@4.4.1:
    resolution: {integrity: sha512-KcKCqiftBJcZr++7ykoDIEwSa3XWowTfNPo92BYxjXiyYEVrUQh2aLyhxBCwww+heortUFxEJYcRzosstTEBYQ==}
    engines: {node: '>=6.0'}
    peerDependencies:
      supports-color: '*'
    peerDependenciesMeta:
      supports-color:
        optional: true

  decamelize@1.2.0:
    resolution: {integrity: sha512-z2S+W9X73hAUUki+N+9Za2lBlun89zigOyGrsax+KUQ6wKW4ZoWpEYBkGhQjwAjjDCkWxhY0VKEhk8wzY7F5cA==}
    engines: {node: '>=0.10.0'}

  decimal.js@10.6.0:
    resolution: {integrity: sha512-YpgQiITW3JXGntzdUmyUR1V812Hn8T1YVXhCu+wO3OpS4eU9l4YdD3qjyiKdV6mvV29zapkMeD390UVEf2lkUg==}

  decode-uri-component@0.2.2:
    resolution: {integrity: sha512-FqUYQ+8o158GyGTrMFJms9qh3CqTKvAqgqsTnkLI8sKu0028orqBhxNMFkFen0zGyg6epACD32pjVk58ngIErQ==}
    engines: {node: '>=0.10'}

  decompress-response@6.0.0:
    resolution: {integrity: sha512-aW35yZM6Bb/4oJlZncMH2LCoZtJXTRxES17vE3hoRiowU2kWHaJKFkSBDnDR+cm9J+9QhXmREyIfv0pji9ejCQ==}
    engines: {node: '>=10'}

  dedent@1.6.0:
    resolution: {integrity: sha512-F1Z+5UCFpmQUzJa11agbyPVMbpgT/qA3/SKyJ1jyBgm7dUcUEa8v9JwDkerSQXfakBwFljIxhOJqGkjUwZ9FSA==}
    peerDependencies:
      babel-plugin-macros: ^3.1.0
    peerDependenciesMeta:
      babel-plugin-macros:
        optional: true

  deep-extend@0.6.0:
    resolution: {integrity: sha512-LOHxIOaPYdHlJRtCQfDIVZtfw/ufM8+rVj649RIHzcm/vGwQRXFt6OPqIFWsm2XEMrNIEtWR64sY1LEKD2vAOA==}
    engines: {node: '>=4.0.0'}

  deep-is@0.1.4:
    resolution: {integrity: sha512-oIPzksmTg4/MriiaYGO+okXDT7ztn/w3Eptv/+gSIdMdKsJo0u4CfYNFJPy+4SKMuCqGw2wxnA+URMg3t8a/bQ==}

  deepmerge@4.3.1:
    resolution: {integrity: sha512-3sUqbMEc77XqpdNO7FRyRog+eW3ph+GYCbj+rK+uYyRMuwsVy0rMiVtPn+QJlKFvWP/1PYpapqYn0Me2knFn+A==}
    engines: {node: '>=0.10.0'}

  default-browser-id@5.0.0:
    resolution: {integrity: sha512-A6p/pu/6fyBcA1TRz/GqWYPViplrftcW2gZC9q79ngNCKAeR/X3gcEdXQHl4KNXV+3wgIJ1CPkJQ3IHM6lcsyA==}
    engines: {node: '>=18'}

  default-browser@5.2.1:
    resolution: {integrity: sha512-WY/3TUME0x3KPYdRRxEJJvXRHV4PyPoUsxtZa78lwItwRQRHhd2U9xOscaT/YTf8uCXIAjeJOFBVEh/7FtD8Xg==}
    engines: {node: '>=18'}

  defer-to-connect@2.0.1:
    resolution: {integrity: sha512-4tvttepXG1VaYGrRibk5EwJd1t4udunSOVMdLSAL6mId1ix438oPwPZMALY41FCijukO1L0twNcGsdzS7dHgDg==}
    engines: {node: '>=10'}

  define-data-property@1.1.4:
    resolution: {integrity: sha512-rBMvIzlpA8v6E+SJZoo++HAYqsLrkg7MSfIinMPFhmkorw7X+dOXVJQs+QT69zGkzMyfDnIMN2Wid1+NbL3T+A==}
    engines: {node: '>= 0.4'}

  define-lazy-prop@3.0.0:
    resolution: {integrity: sha512-N+MeXYoqr3pOgn8xfyRPREN7gHakLYjhsHhWGT3fWAiL4IkAt0iDw14QiiEm2bE30c5XX5q0FtAA3CK5f9/BUg==}
    engines: {node: '>=12'}

  defu@6.1.4:
    resolution: {integrity: sha512-mEQCMmwJu317oSz8CwdIOdwf3xMif1ttiM8LTufzc3g6kR+9Pe236twL8j3IYT1F7GfRgGcW6MWxzZjLIkuHIg==}

  delay@6.0.0:
    resolution: {integrity: sha512-2NJozoOHQ4NuZuVIr5CWd0iiLVIRSDepakaovIN+9eIDHEhdCAEvSy2cuf1DCrPPQLvHmbqTHODlhHg8UCy4zw==}
    engines: {node: '>=16'}

  depd@1.1.2:
    resolution: {integrity: sha512-7emPTl6Dpo6JRXOXjLRxck+FlLRX5847cLKEn00PLAgc3g2hTZZgr+e4c2v6QpSmLeFP3n5yUo7ft6avBK/5jQ==}
    engines: {node: '>= 0.6'}

  depd@2.0.0:
    resolution: {integrity: sha512-g7nH6P6dyDioJogAAGprGpCtVImJhpPk/roCzdb3fIh61/s/nPsfR6onyMwkCAR/OlC3yBC0lESvUoQEAssIrw==}
    engines: {node: '>= 0.8'}

  derive-valtio@0.1.0:
    resolution: {integrity: sha512-OCg2UsLbXK7GmmpzMXhYkdO64vhJ1ROUUGaTFyHjVwEdMEcTTRj7W1TxLbSBxdY8QLBPCcp66MTyaSy0RpO17A==}
    peerDependencies:
      valtio: '*'

  destr@2.0.5:
    resolution: {integrity: sha512-ugFTXCtDZunbzasqBxrK93Ik/DRYsO6S/fedkWEMKqt04xZ4csmnmwGDBAb07QWNaGMAmnTIemsYZCksjATwsA==}

  destroy@1.2.0:
    resolution: {integrity: sha512-2sJGJTaXIIaR1w4iJSNoN0hnMY7Gpc/n8D4qSCJw8QqFWXf7cuAgnEHxBpweaVcPevC2l3KpjYCx3NypQQgaJg==}
    engines: {node: '>= 0.8', npm: 1.2.8000 || >= 1.4.16}

  detect-browser@5.3.0:
    resolution: {integrity: sha512-53rsFbGdwMwlF7qvCt0ypLM5V5/Mbl0szB7GPN8y9NCcbknYOeVVXdrXEq+90IwAfrrzt6Hd+u2E2ntakICU8w==}

  detect-indent@6.1.0:
    resolution: {integrity: sha512-reYkTUJAZb9gUuZ2RvVCNhVHdg62RHnJ7WJl8ftMi4diZ6NWlciOzQN88pUhSELEwflJht4oQDv0F0BMlwaYtA==}
    engines: {node: '>=8'}

  detect-libc@2.0.4:
    resolution: {integrity: sha512-3UDv+G9CsCKO1WKMGw9fwq/SWJYbI0c5Y7LU1AXYoDdbhE2AHQ6N6Nb34sG8Fj7T5APy8qXDCKuuIHd1BR0tVA==}
    engines: {node: '>=8'}

  detect-newline@3.1.0:
    resolution: {integrity: sha512-TLz+x/vEXm/Y7P7wn1EJFNLxYpUD4TgMosxY6fAVJUnJMbupHBOncxyWUG9OpTaH9EBD7uFI5LfEgmMOc54DsA==}
    engines: {node: '>=8'}

  detect-node@2.1.0:
    resolution: {integrity: sha512-T0NIuQpnTvFDATNuHN5roPwSBG83rFsuO+MXXH9/3N1eFbn4wcPjttvjMLEPWJ0RGUYgQE7cGgS3tNxbqCGM7g==}

  dijkstrajs@1.0.3:
    resolution: {integrity: sha512-qiSlmBq9+BCdCA/L46dw8Uy93mloxsPSbwnm5yrKn2vMPiy8KyAskTF6zuV/j5BMsmOGZDPs7KjU+mjb670kfA==}

  dir-glob@3.0.1:
    resolution: {integrity: sha512-WkrWp9GR4KXfKGYzOLmTuGVi1UWFfws377n9cc55/tb6DuqyF6pcQ5AbiHEshaDpY9v6oaSr2XCDidGmMwdzIA==}
    engines: {node: '>=8'}

  dns-packet@5.6.1:
    resolution: {integrity: sha512-l4gcSouhcgIKRvyy99RNVOgxXiicE+2jZoNmaNmZ6JXiGajBOJAesk1OBlJuM5k2c+eudGdLxDqXuPCKIj6kpw==}
    engines: {node: '>=6'}

  doctrine@3.0.0:
    resolution: {integrity: sha512-yS+Q5i3hBf7GBkd4KG8a7eBNNWNGLTaEwwYWUijIYM7zrlYDM0BFXHjjPWlWZ1Rg7UaddZeIDmi9jF3HmqiQ2w==}
    engines: {node: '>=6.0.0'}

  dom-converter@0.2.0:
    resolution: {integrity: sha512-gd3ypIPfOMr9h5jIKq8E3sHOTCjeirnl0WK5ZdS1AW0Odt0b1PaWaHdJ4Qk4klv+YB9aJBS7mESXjFoDQPu6DA==}

  dom-serializer@1.4.1:
    resolution: {integrity: sha512-VHwB3KfrcOOkelEG2ZOfxqLZdfkil8PtJi4P8N2MMXucZq2yLp75ClViUlOVwyoHEDjYU433Aq+5zWP61+RGag==}

  dom-serializer@2.0.0:
    resolution: {integrity: sha512-wIkAryiqt/nV5EQKqQpo3SToSOV9J0DnbJqwK7Wv/Trc92zIAYZ4FlMu+JPFW1DfGFt81ZTCGgDEabffXeLyJg==}

  domelementtype@2.3.0:
    resolution: {integrity: sha512-OLETBj6w0OsagBwdXnPdN0cnMfF9opN69co+7ZrbfPGrdpPVNBUj02spi6B1N7wChLQiPn4CSH/zJvXw56gmHw==}

  domhandler@4.3.1:
    resolution: {integrity: sha512-GrwoxYN+uWlzO8uhUXRl0P+kHE4GtVPfYzVLcUxPL7KNdHKj66vvlhiweIHqYYXWlw+T8iLMp42Lm67ghw4WMQ==}
    engines: {node: '>= 4'}

  domhandler@5.0.3:
    resolution: {integrity: sha512-cgwlv/1iFQiFnU96XXgROh8xTeetsnJiDsTc7TYCLFd9+/WNkIqPTxiM/8pSd8VIrhXGTf1Ny1q1hquVqDJB5w==}
    engines: {node: '>= 4'}

  domutils@2.8.0:
    resolution: {integrity: sha512-w96Cjofp72M5IIhpjgobBimYEfoPjx1Vx0BSX9P30WBdZW2WIKU0T1Bd0kz2eNZ9ikjKgHbEyKx8BB6H1L3h3A==}

  domutils@3.2.2:
    resolution: {integrity: sha512-6kZKyUajlDuqlHKVX1w7gyslj9MPIXzIFiz/rGu35uC1wMi+kMhQwGhl4lt9unC9Vb9INnY9Z3/ZA3+FhASLaw==}

  dot-case@3.0.4:
    resolution: {integrity: sha512-Kv5nKlh6yRrdrGvxeJ2e5y2eRUpkUosIW4A2AS38zwSz27zu7ufDwQPi5Jhs3XAlGNetl3bmnGhQsMtkKJnj3w==}

  dotenv@17.2.0:
    resolution: {integrity: sha512-Q4sgBT60gzd0BB0lSyYD3xM4YxrXA9y4uBDof1JNYGzOXrQdQ6yX+7XIAqoFOGQFOTK1D3Hts5OllpxMDZFONQ==}
    engines: {node: '>=12'}

  dunder-proto@1.0.1:
    resolution: {integrity: sha512-KIN/nDJBQRcXw0MLVhZE9iQHmG68qAVIBg9CqmUYjmQIhgij9U5MFvrqkUL5FbtyyzZuOeOt0zdeRe4UY7ct+A==}
    engines: {node: '>= 0.4'}

  duplexer@0.1.2:
    resolution: {integrity: sha512-jtD6YG370ZCIi/9GTaJKQxWTZD045+4R4hTk/x1UyoqadyJ9x9CgSi1RlVDQF8U2sxLLSnFkCaMihqljHIWgMg==}

  duplexify@3.7.1:
    resolution: {integrity: sha512-07z8uv2wMyS51kKhD1KsdXJg5WQ6t93RneqRxUHnskXVtlYYkLqM0gqStQZ3pj073g687jPCHrqNfCzawLYh5g==}

  duplexify@4.1.3:
    resolution: {integrity: sha512-M3BmBhwJRZsSx38lZyhE53Csddgzl5R7xGJNk7CVddZD6CcmwMCH8J+7AprIrQKH7TonKxaCjcv27Qmf+sQ+oA==}

  eastasianwidth@0.2.0:
    resolution: {integrity: sha512-I88TYZWc9XiYHRQ4/3c5rjjfgkjhLyW2luGIheGERbNQ6OY7yTybanSpDXZa8y7VUP9YmDcYa+eyq4ca7iLqWA==}

  easymde@2.20.0:
    resolution: {integrity: sha512-V1Z5f92TfR42Na852OWnIZMbM7zotWQYTddNaLYZFVKj7APBbyZ3FYJ27gBw2grMW3R6Qdv9J8n5Ij7XRSIgXQ==}

  eciesjs@0.4.15:
    resolution: {integrity: sha512-r6kEJXDKecVOCj2nLMuXK/FCPeurW33+3JRpfXVbjLja3XUYFfD9I/JBreH6sUyzcm3G/YQboBjMla6poKeSdA==}
    engines: {bun: '>=1', deno: '>=2', node: '>=16'}

  ee-first@1.1.1:
    resolution: {integrity: sha512-WMwm9LhRUo+WUaRN+vRuETqG89IgZphVSNkdFgeb6sS/E4OrDIN7t48CAewSHXc6C8lefD8KKfr5vY61brQlow==}

  electron-fetch@1.9.1:
    resolution: {integrity: sha512-M9qw6oUILGVrcENMSRRefE1MbHPIz0h79EKIeJWK9v563aT9Qkh8aEHPO1H5vi970wPirNY+jO9OpFoLiMsMGA==}
    engines: {node: '>=6'}

  electron-to-chromium@1.5.185:
    resolution: {integrity: sha512-dYOZfUk57hSMPePoIQ1fZWl1Fkj+OshhEVuPacNKWzC1efe56OsHY3l/jCfiAgIICOU3VgOIdoq7ahg7r7n6MQ==}

  emittery@0.13.1:
    resolution: {integrity: sha512-DeWwawk6r5yR9jFgnDKYt4sLS0LmHJJi3ZOnb5/JdbYwj3nW+FxQnHIjhBKz8YLC7oRNPVM9NQ47I3CVx34eqQ==}
    engines: {node: '>=12'}

  emoji-regex@8.0.0:
    resolution: {integrity: sha512-MSjYzcWNOA0ewAHpz0MxpYFvwg6yjy1NG3xteoqz644VCo/RPgnr1/GGt+ic3iJTzQ8Eu3TdM14SawnVUmGE6A==}

  emoji-regex@9.2.2:
    resolution: {integrity: sha512-L18DaJsXSUk2+42pv8mLs5jJT2hqFkFE4j21wOmgbUqsZ2hL72NsUU785g9RXgo3s0ZNgVl42TiHp3ZtOv/Vyg==}

  emojis-list@3.0.0:
    resolution: {integrity: sha512-/kyM18EfinwXZbno9FyUGeFh87KC8HRQBQGildHZbEuRyWFOmv1U10o9BBp8XVZDVNNuQKyIGIu5ZYAAXJ0V2Q==}
    engines: {node: '>= 4'}

  enabled@2.0.0:
    resolution: {integrity: sha512-AKrN98kuwOzMIdAizXGI86UFBoo26CL21UM763y1h/GMSJ4/OHU9k2YlsmBpyScFo/wbLzWQJBMCW4+IO3/+OQ==}

  encode-utf8@1.0.3:
    resolution: {integrity: sha512-ucAnuBEhUK4boH2HjVYG5Q2mQyPorvv0u/ocS+zhdw0S8AlHYY+GOFhP1Gio5z4icpP2ivFSvhtFjQi8+T9ppw==}

  encodeurl@1.0.2:
    resolution: {integrity: sha512-TPJXq8JqFaVYm2CWmPvnP2Iyo4ZSM7/QKcSmuMLDObfpH5fi7RUGmd/rTDf+rut/saiDiQEeVTNgAmJEdAOx0w==}
    engines: {node: '>= 0.8'}

  encodeurl@2.0.0:
    resolution: {integrity: sha512-Q0n9HRi4m6JuGIV1eFlmvJB7ZEVxu93IrMyiMsGC0lrMJMWzRgx6WGquyfQgZVb31vhGgXnfmPNNXmxnOkRBrg==}
    engines: {node: '>= 0.8'}

  encoding@0.1.13:
    resolution: {integrity: sha512-ETBauow1T35Y/WZMkio9jiM0Z5xjHHmJ4XmjZOq1l/dXz3lr2sRn87nJy20RupqSh1F2m3HHPSp8ShIPQJrJ3A==}

  end-of-stream@1.4.5:
    resolution: {integrity: sha512-ooEGc6HP26xXq/N+GCGOT0JKCLDGrq2bQUZrQ7gyrJiZANJ/8YDTxTpQBXGMn+WbIQXNVpyWymm7KYVICQnyOg==}

  engine.io-client@6.6.3:
    resolution: {integrity: sha512-T0iLjnyNWahNyv/lcjS2y4oE358tVS/SYQNxYXGAJ9/GLgH4VCvOQ/mhTjqU88mLZCQgiG8RIegFHYCdVC+j5w==}

  engine.io-parser@5.2.3:
    resolution: {integrity: sha512-HqD3yTBfnBxIrbnM1DoD6Pcq8NECnh8d4As1Qgh0z5Gg3jRRIqijury0CL3ghu/edArpUYiYqQiDUQBIs4np3Q==}
    engines: {node: '>=10.0.0'}

  enhanced-resolve@5.18.2:
    resolution: {integrity: sha512-6Jw4sE1maoRJo3q8MsSIn2onJFbLTOjY9hlx4DZXmOKvLRd1Ok2kXmAGXaafL2+ijsJZ1ClYbl/pmqr9+k4iUQ==}
    engines: {node: '>=10.13.0'}

  enquirer@2.4.1:
    resolution: {integrity: sha512-rRqJg/6gd538VHvR3PSrdRBb/1Vy2YfzHqzvbhGIQpDRKIa4FgV/54b5Q1xYSxOOwKvjXweS26E0Q+nAMwp2pQ==}
    engines: {node: '>=8.6'}

  entities@2.2.0:
    resolution: {integrity: sha512-p92if5Nz619I0w+akJrLZH0MX0Pb5DX39XOwQTtXSdQQOaYH03S1uIQp4mhOZtAXrxq4ViO67YTiLBo2638o9A==}

  entities@4.5.0:
    resolution: {integrity: sha512-V0hjH4dGPh9Ao5p0MoRY6BVqtwCjhz6vI5LT8AJ55H+4g9/4vbHx1I54fS0XuclLhDHArPQCiMjDxjaL8fPxhw==}
    engines: {node: '>=0.12'}

  entities@6.0.1:
    resolution: {integrity: sha512-aN97NXWF6AWBTahfVOIrB/NShkzi5H7F9r1s9mD3cDj4Ko5f2qhhVoYMibXF7GlLveb/D2ioWay8lxI97Ven3g==}
    engines: {node: '>=0.12'}

  env-paths@2.2.1:
    resolution: {integrity: sha512-+h1lkLKhZMTYjog1VEpJNG7NZJWcuc2DDk/qsqSTRRCOXiLjeQ1d1/udrUGhqMxUgAlwKNZ0cf2uqan5GLuS2A==}
    engines: {node: '>=6'}

  envinfo@7.14.0:
    resolution: {integrity: sha512-CO40UI41xDQzhLB1hWyqUKgFhs250pNcGbyGKe1l/e4FSaI/+YE4IMG76GDt0In67WLPACIITC+sOi08x4wIvg==}
    engines: {node: '>=4'}
    hasBin: true

  err-code@3.0.1:
    resolution: {integrity: sha512-GiaH0KJUewYok+eeY05IIgjtAe4Yltygk9Wqp1V5yVWLdhf0hYZchRjNIT9bb0mSwRcIusT3cx7PJUf3zEIfUA==}

  error-ex@1.3.2:
    resolution: {integrity: sha512-7dFHNmqeFSEt2ZBsCriorKnn3Z2pj+fd9kmI6QoWw4//DL+icEBfc0U7qJCisqrTsKTjw4fNFy2pW9OqStD84g==}

  es-define-property@1.0.1:
    resolution: {integrity: sha512-e3nRfgfUZ4rNGL232gUgX06QNyyez04KdjFrF+LTRoOXmrOgFKDg4BCdsjW8EnT69eqdYGmRpJwiPVYNrCaW3g==}
    engines: {node: '>= 0.4'}

  es-errors@1.3.0:
    resolution: {integrity: sha512-Zf5H2Kxt2xjTvbJvP2ZWLEICxA6j+hAmMzIlypy4xcBg1vKVnx89Wy0GbS+kf5cwCVFFzdCFh2XSCFNULS6csw==}
    engines: {node: '>= 0.4'}

  es-module-lexer@1.7.0:
    resolution: {integrity: sha512-jEQoCwk8hyb2AZziIOLhDqpm5+2ww5uIE6lkO/6jcOCusfk6LhMHpXXfBLXTZ7Ydyt0j4VoUQv6uGNYbdW+kBA==}

  es-object-atoms@1.1.1:
    resolution: {integrity: sha512-FGgH2h8zKNim9ljj7dankFPcICIK9Cp5bm+c2gQSYePhpaG5+esrLODihIorn+Pe6FGJzWhXQotPv73jTaldXA==}
    engines: {node: '>= 0.4'}

  es-toolkit@1.33.0:
    resolution: {integrity: sha512-X13Q/ZSc+vsO1q600bvNK4bxgXMkHcf//RxCmYDaRY5DAcT+eoXjY5hoAPGMdRnWQjvyLEcyauG3b6hz76LNqg==}

  escalade@3.2.0:
    resolution: {integrity: sha512-WUj2qlxaQtO4g6Pq5c29GTcWGDyd8itL8zTlipgECz3JesAiiOKotd8JU6otB3PACgG6xkJUyVhboMS+bje/jA==}
    engines: {node: '>=6'}

  escape-html@1.0.3:
    resolution: {integrity: sha512-NiSupZ4OeuGwr68lGIeym/ksIZMJodUGOSCZ/FSnTxcrekbvqrgdUxlJOMpijaKZVjAJrWrGs/6Jy8OMuyj9ow==}

  escape-string-regexp@2.0.0:
    resolution: {integrity: sha512-UpzcLCXolUWcNu5HtVMHYdXJjArjsF9C0aNnquZYY4uW/Vu0miy5YoWvbV345HauVvcAUnpRuhMMcqTcGOY2+w==}
    engines: {node: '>=8'}

  escape-string-regexp@4.0.0:
    resolution: {integrity: sha512-TtpcNJ3XAzx3Gq8sWRzJaVajRs0uVxA2YAkdb1jm2YkPz4G6egUFAyA3n5vtEIZefPk5Wa4UXbKuS5fKkJWdgA==}
    engines: {node: '>=10'}

  eslint-scope@5.1.1:
    resolution: {integrity: sha512-2NxwbF/hZ0KpepYN0cNbo+FN6XoK7GaHlQhgx/hIZl6Va0bF45RQOOwhLIy8lQDbuCiadSLCBnH2CFYquit5bw==}
    engines: {node: '>=8.0.0'}

  eslint-scope@8.4.0:
    resolution: {integrity: sha512-sNXOfKCn74rt8RICKMvJS7XKV/Xk9kA7DyJr8mJik3S7Cwgy3qlkkmyS2uQB3jiJg6VNdZd/pDBJu0nvG2NlTg==}
    engines: {node: ^18.18.0 || ^20.9.0 || >=21.1.0}

  eslint-visitor-keys@3.4.3:
    resolution: {integrity: sha512-wpc+LXeiyiisxPlEkUzU6svyS1frIO3Mgxj1fdy7Pm8Ygzguax2N3Fa/D/ag1WqbOprdI+uY6wMUl8/a2G+iag==}
    engines: {node: ^12.22.0 || ^14.17.0 || >=16.0.0}

  eslint-visitor-keys@4.2.1:
    resolution: {integrity: sha512-Uhdk5sfqcee/9H/rCOJikYz67o0a2Tw2hGRPOG2Y1R2dg7brRe1uG0yaNQDHu+TO/uQPF/5eCapvYSmHUjt7JQ==}
    engines: {node: ^18.18.0 || ^20.9.0 || >=21.1.0}

  eslint@9.31.0:
    resolution: {integrity: sha512-QldCVh/ztyKJJZLr4jXNUByx3gR+TDYZCRXEktiZoUR3PGy4qCmSbkxcIle8GEwGpb5JBZazlaJ/CxLidXdEbQ==}
    engines: {node: ^18.18.0 || ^20.9.0 || >=21.1.0}
    hasBin: true
    peerDependencies:
      jiti: '*'
    peerDependenciesMeta:
      jiti:
        optional: true

  espree@10.4.0:
    resolution: {integrity: sha512-j6PAQ2uUr79PZhBjP5C5fhl8e39FmRnOjsD5lGnWrFU8i2G776tBK7+nP8KuQUTTyAZUwfQqXAgrVH5MbH9CYQ==}
    engines: {node: ^18.18.0 || ^20.9.0 || >=21.1.0}

  esprima@4.0.1:
    resolution: {integrity: sha512-eGuFFw7Upda+g4p+QHvnW0RyTX/SVeJBDM/gCtMARO0cLuT2HcEKnTPvhjV6aGeqrCB/sbNop0Kszm0jsaWU4A==}
    engines: {node: '>=4'}
    hasBin: true

  esquery@1.6.0:
    resolution: {integrity: sha512-ca9pw9fomFcKPvFLXhBKUK90ZvGibiGOvRJNbjljY7s7uq/5YO4BOzcYtJqExdx99rF6aAcnRxHmcUHcz6sQsg==}
    engines: {node: '>=0.10'}

  esrecurse@4.3.0:
    resolution: {integrity: sha512-KmfKL3b6G+RXvP8N1vr3Tq1kL/oCFgn2NYXEtqP8/L3pKapUA4G8cFVaoF3SU323CD4XypR/ffioHmkti6/Tag==}
    engines: {node: '>=4.0'}

  estraverse@4.3.0:
    resolution: {integrity: sha512-39nnKffWz8xN1BU/2c79n9nB9HDzo0niYUqx6xyqUnyoAnQyyWpOTdZEeiCch8BBu515t4wp9ZmgVfVhn9EBpw==}
    engines: {node: '>=4.0'}

  estraverse@5.3.0:
    resolution: {integrity: sha512-MMdARuVEQziNTeJD8DgMqmhwR11BRQ/cBP+pLtYdSTnf3MIO8fFeiINEbX36ZdNlfU/7A9f3gUw49B3oQsvwBA==}
    engines: {node: '>=4.0'}

  esutils@2.0.3:
    resolution: {integrity: sha512-kVscqXk4OCp68SZ0dkgEKVi6/8ij300KBWTJq32P/dYeWTSwK41WyTxalN1eRmA5Z9UU/LX9D7FWSmV9SAYx6g==}
    engines: {node: '>=0.10.0'}

  etag@1.8.1:
    resolution: {integrity: sha512-aIL5Fx7mawVa300al2BnEE4iNvo1qETxLrPI/o05L7z6go7fCw1J6EQmbK4FmJ2AS7kgVF/KEZWufBfdClMcPg==}
    engines: {node: '>= 0.6'}

  eth-block-tracker@7.1.0:
    resolution: {integrity: sha512-8YdplnuE1IK4xfqpf4iU7oBxnOYAc35934o083G8ao+8WM8QQtt/mVlAY6yIAdY1eMeLqg4Z//PZjJGmWGPMRg==}
    engines: {node: '>=14.0.0'}

  eth-json-rpc-filters@6.0.1:
    resolution: {integrity: sha512-ITJTvqoCw6OVMLs7pI8f4gG92n/St6x80ACtHodeS+IXmO0w+t1T5OOzfSt7KLSMLRkVUoexV7tztLgDxg+iig==}
    engines: {node: '>=14.0.0'}

  eth-query@2.1.2:
    resolution: {integrity: sha512-srES0ZcvwkR/wd5OQBRA1bIJMww1skfGS0s8wlwK3/oNP4+wnds60krvu5R1QbpRQjMmpG5OMIWro5s7gvDPsA==}

  eth-rpc-errors@4.0.3:
    resolution: {integrity: sha512-Z3ymjopaoft7JDoxZcEb3pwdGh7yiYMhOwm2doUt6ASXlMavpNlK6Cre0+IMl2VSGyEU9rkiperQhp5iRxn5Pg==}

  ethereum-cryptography@2.2.1:
    resolution: {integrity: sha512-r/W8lkHSiTLxUxW8Rf3u4HGB0xQweG2RyETjywylKZSzLWoWAijRz8WCuOtJ6wah+avllXBqZuk29HCCvhEIRg==}

  eventemitter2@6.4.9:
    resolution: {integrity: sha512-JEPTiaOt9f04oa6NOkc4aH+nVp5I3wEjpHbIPqfgCdD5v5bUzy7xQqwcVO2aDQgOWhI28da57HksMrzK9HlRxg==}

  eventemitter3@4.0.7:
    resolution: {integrity: sha512-8guHBZCwKnFhYdHr2ysuRWErTwhoN2X8XELRlrRwpmfeY2jjuUN4taQMsULKUVo1K4DvZl+0pgfyoysHxvmvEw==}

  eventemitter3@5.0.1:
    resolution: {integrity: sha512-GWkBvjiSZK87ELrYOSESUYeVIc9mvLLf/nXalMOS5dYrgZq9o5OVkbZAVM06CVxYsCwH9BDZFPlQTlPA1j4ahA==}

  events@3.3.0:
    resolution: {integrity: sha512-mQw+2fkQbALzQ7V0MY0IqdnXNOeTtP4r0lN9z7AAawCXgqea7bDii20AYrIBrFd/Hx0M2Ocz6S111CaFkUcb0Q==}
    engines: {node: '>=0.8.x'}

  execa@5.1.1:
    resolution: {integrity: sha512-8uSpZZocAZRBAPIEINJj3Lo9HyGitllczc27Eh5YYojjMFMn8yHMDMaUHE2Jqfq05D/wucwI4JGURyXt1vchyg==}
    engines: {node: '>=10'}

  execa@9.6.0:
    resolution: {integrity: sha512-jpWzZ1ZhwUmeWRhS7Qv3mhpOhLfwI+uAX4e5fOcXqwMR7EcJ0pj2kV1CVzHVMX/LphnKWD3LObjZCoJ71lKpHw==}
    engines: {node: ^18.19.0 || >=20.5.0}

  exit-x@0.2.2:
    resolution: {integrity: sha512-+I6B/IkJc1o/2tiURyz/ivu/O0nKNEArIUB5O7zBrlDVJr22SCLH3xTeEry428LvFhRzIA1g8izguxJ/gbNcVQ==}
    engines: {node: '>= 0.8.0'}

  expect@30.0.4:
    resolution: {integrity: sha512-dDLGjnP2cKbEppxVICxI/Uf4YemmGMPNy0QytCbfafbpYk9AFQsxb8Uyrxii0RPK7FWgLGlSem+07WirwS3cFQ==}
    engines: {node: ^18.14.0 || ^20.0.0 || ^22.0.0 || >=24.0.0}

  express-jsdoc-swagger@1.8.0:
    resolution: {integrity: sha512-1Ij+2tSRldJzduxi56Dm3zS87UKQl83VXanhy7GPmXHxChCxafPcbf0SCJTIu+NdO0kq0seSPE1fQdwaEq+Vrg==}
    engines: {node: '>= 10.0.0'}

  express@4.21.2:
    resolution: {integrity: sha512-28HqgMZAmih1Czt9ny7qr6ek2qddF4FclbMzwhCREB6OFfH+rXAnuNCwo1/wFvrtbgsQDb4kSbX9de9lFbrXnA==}
    engines: {node: '>= 0.10.0'}

  express@5.1.0:
    resolution: {integrity: sha512-DT9ck5YIRU+8GYzzU5kT3eHGA5iL+1Zd0EutOmTE9Dtk+Tvuzd23VBU+ec7HPNSTxXYO55gPV/hq4pSBJDjFpA==}
    engines: {node: '>= 18'}

  extendable-error@0.1.7:
    resolution: {integrity: sha512-UOiS2in6/Q0FK0R0q6UY9vYpQ21mr/Qn1KOnte7vsACuNJf514WvCCUHSRCPcgjPT2bAhNIJdlE6bVap1GKmeg==}

  extension-port-stream@3.0.0:
    resolution: {integrity: sha512-an2S5quJMiy5bnZKEf6AkfH/7r8CzHvhchU40gxN+OM6HPhe7Z9T1FUychcf2M9PpPOO0Hf7BAEfJkw2TDIBDw==}
    engines: {node: '>=12.0.0'}

  external-editor@3.1.0:
    resolution: {integrity: sha512-hMQ4CX1p1izmuLYyZqLMO/qGNw10wSv9QDCPfzXfyFrOaCSSoRfqE1Kf1s5an66J5JZC62NewG+mK49jOCtQew==}
    engines: {node: '>=4'}

  fake-indexeddb@6.0.1:
    resolution: {integrity: sha512-He2AjQGHe46svIFq5+L2Nx/eHDTI1oKgoevBP+TthnjymXiKkeJQ3+ITeWey99Y5+2OaPFbI1qEsx/5RsGtWnQ==}
    engines: {node: '>=18'}

  fast-deep-equal@3.1.3:
    resolution: {integrity: sha512-f3qQ9oQy9j2AhBe/H9VC91wLmKBCCU/gDOnKNAYG5hswO7BLKj09Hc5HYNz9cGI++xlpDCIgDaitVs03ATR84Q==}

  fast-fifo@1.3.2:
    resolution: {integrity: sha512-/d9sfos4yxzpwkDkuN7k2SqFKtYNmCTzgfEpz82x34IM9/zc8KGxQoXg1liNC/izpRM/MBdt44Nmx41ZWqk+FQ==}

  fast-glob@3.3.3:
    resolution: {integrity: sha512-7MptL8U0cqcFdzIzwOTHoilX9x5BrNqye7Z/LuC7kCMRio1EMSyqRK3BEAUD7sXRq4iT4AzTVuZdhgQ2TCvYLg==}
    engines: {node: '>=8.6.0'}

  fast-json-stable-stringify@2.1.0:
    resolution: {integrity: sha512-lhd/wF+Lk98HZoTCtlVraHtfh5XYijIjalXck7saUtuanSDyLMxnHhSXEDJqHxD7msR8D0uCmqlkwjCV8xvwHw==}

  fast-levenshtein@2.0.6:
    resolution: {integrity: sha512-DCXu6Ifhqcks7TZKY3Hxp3y6qphY5SJZmrWMDrKcERSOXWQdMhU9Ig/PYrzyw/ul9jOIyh0N4M0tbC5hodg8dw==}

  fast-redact@3.5.0:
    resolution: {integrity: sha512-dwsoQlS7h9hMeYUq1W++23NDcBLV4KqONnITDV9DjfS3q1SgDGVrBdvvTLUotWtPSD7asWDV9/CmsZPy8Hf70A==}
    engines: {node: '>=6'}

  fast-safe-stringify@2.1.1:
    resolution: {integrity: sha512-W+KJc2dmILlPplD/H4K9l9LcAHAfPtP6BY84uVLXQ6Evcz9Lcg33Y2z1IVblT6xdY54PXYVHEv+0Wpq8Io6zkA==}

  fast-uri@3.0.6:
    resolution: {integrity: sha512-Atfo14OibSv5wAp4VWNsFYE1AchQRTv9cBGWET4pZWHzYshFSS9NQI6I57rdKn9croWVMbYFbLhJ+yJvmZIIHw==}

  fastest-levenshtein@1.0.16:
    resolution: {integrity: sha512-eRnCtTTtGZFpQCwhJiUOuxPQWRXVKYDn0b2PeHfXL6/Zi53SLAzAHfVhVWK2AryC/WH05kGfxhFIPvTF0SXQzg==}
    engines: {node: '>= 4.9.1'}

  fastq@1.19.1:
    resolution: {integrity: sha512-GwLTyxkCXjXbxqIhTsMI2Nui8huMPtnxg7krajPJAjnEG/iiOS7i+zCtWGZR9G0NBKbXKh6X9m9UIsYX/N6vvQ==}

  faye-websocket@0.11.4:
    resolution: {integrity: sha512-CzbClwlXAuiRQAlUyfqPgvPoNKTckTPGfwZV4ZdAhVcP2lh9KUxJg2b5GkE7XbjKQ3YJnQ9z6D9ntLAlB+tP8g==}
    engines: {node: '>=0.8.0'}

  fb-watchman@2.0.2:
    resolution: {integrity: sha512-p5161BqbuCaSnB8jIbzQHOlpgsPmK5rJVDfDKO91Axs5NC1uu3HRQm6wt9cd9/+GtQQIO53JdGXXoyDpTAsgYA==}

  fdir@6.4.6:
    resolution: {integrity: sha512-hiFoqpyZcfNm1yc4u8oWCf9A2c4D3QjCrks3zmoVKVxpQRzmPNar1hUJcBG2RQHvEVGDN+Jm81ZheVLAQMK6+w==}
    peerDependencies:
      picomatch: ^3 || ^4
    peerDependenciesMeta:
      picomatch:
        optional: true

  fecha@4.2.3:
    resolution: {integrity: sha512-OP2IUU6HeYKJi3i0z4A19kHMQoLVs4Hc+DPqqxI2h/DPZHTm/vjsfC6P0b4jCMy14XizLBqvndQ+UilD7707Jw==}

  fflate@0.8.2:
    resolution: {integrity: sha512-cPJU47OaAoCbg0pBvzsgpTPhmhqI5eJjh/JIu8tPj5q+T7iLvW/JAYUqmE7KOB4R1ZyEhzBaIQpQpardBF5z8A==}

  figures@6.1.0:
    resolution: {integrity: sha512-d+l3qxjSesT4V7v2fh+QnmFnUWv9lSpjarhShNTgBOfA0ttejbQUAlHLitbjkoRiDulW0OPoQPYIGhIC8ohejg==}
    engines: {node: '>=18'}

  file-entry-cache@8.0.0:
    resolution: {integrity: sha512-XXTUwCvisa5oacNGRP9SfNtYBNAMi+RPwBFmblZEF7N7swHYQS6/Zfk7SRwx4D5j3CH211YNRco1DEMNVfZCnQ==}
    engines: {node: '>=16.0.0'}

  file-loader@6.2.0:
    resolution: {integrity: sha512-qo3glqyTa61Ytg4u73GultjHGjdRyig3tG6lPtyX/jOEJvHif9uB0/OCI2Kif6ctF3caQTW2G5gym21oAsI4pw==}
    engines: {node: '>= 10.13.0'}
    peerDependencies:
      webpack: ^4.0.0 || ^5.0.0

  file-stream-rotator@0.6.1:
    resolution: {integrity: sha512-u+dBid4PvZw17PmDeRcNOtCP9CCK/9lRN2w+r1xIS7yOL9JFrIBKTvrYsxT4P0pGtThYTn++QS5ChHaUov3+zQ==}

  file-type@20.5.0:
    resolution: {integrity: sha512-BfHZtG/l9iMm4Ecianu7P8HRD2tBHLtjXinm4X62XBOYzi7CYA7jyqfJzOvXHqzVrVPYqBo2/GvbARMaaJkKVg==}
    engines: {node: '>=18'}

  fill-range@7.1.1:
    resolution: {integrity: sha512-YsGpe3WHLK8ZYi4tWDg2Jy3ebRz2rXowDxnld4bkQB00cc/1Zw9AWnC0i9ztDJitivtQvaI9KaLyKrc+hBW0yg==}
    engines: {node: '>=8'}

  filter-obj@1.1.0:
    resolution: {integrity: sha512-8rXg1ZnX7xzy2NGDVkBVaAy+lSlPNwad13BtgSlLuxfIslyt5Vg64U7tFcCt4WS1R0hvtnQybT/IyCkGZ3DpXQ==}
    engines: {node: '>=0.10.0'}

  finalhandler@1.3.1:
    resolution: {integrity: sha512-6BN9trH7bp3qvnrRyzsBz+g3lZxTNZTbVO2EV1CS0WIcDbawYVdYvGflME/9QP0h0pYlCDBCTjYa9nZzMDpyxQ==}
    engines: {node: '>= 0.8'}

  finalhandler@2.1.0:
    resolution: {integrity: sha512-/t88Ty3d5JWQbWYgaOGCCYfXRwV1+be02WqYYlL6h0lEiUAMPM8o8qKGO01YIkOHzka2up08wvgYD0mDiI+q3Q==}
    engines: {node: '>= 0.8'}

  find-up@3.0.0:
    resolution: {integrity: sha512-1yD6RmLI1XBfxugvORwlck6f75tYL+iR0jqwsOrOxMZyGYqUuDhJ0l4AXdO1iX/FTs9cBAMEk1gWSEx1kSbylg==}
    engines: {node: '>=6'}

  find-up@4.1.0:
    resolution: {integrity: sha512-PpOwAdQ/YlXQ2vj8a3h8IipDuYRi3wceVQQGYWxNINccq40Anw7BlsEXCMbt1Zt+OLA6Fq9suIpIWD0OsnISlw==}
    engines: {node: '>=8'}

  find-up@5.0.0:
    resolution: {integrity: sha512-78/PXT1wlLLDgTzDs7sjq9hzz0vXD+zn+7wypEe4fXQxCmdmqfGsEPQxmiCSQI3ajFV91bVSsvNtrJRiW6nGng==}
    engines: {node: '>=10'}

  flat-cache@4.0.1:
    resolution: {integrity: sha512-f7ccFPK3SXFHpx15UIGyRJ/FJQctuKZ0zVuN3frBo4HnK3cay9VEW0R6yPYFHC0AgqhukPzKjq22t5DmAyqGyw==}
    engines: {node: '>=16'}

  flat@5.0.2:
    resolution: {integrity: sha512-b6suED+5/3rTpUBdG1gupIl8MPFCAMA0QXwmljLhvCUKcUvdE4gWky9zpuGCcXHOsz4J9wPGNWq6OKpmIzz3hQ==}
    hasBin: true

  flatted@3.3.3:
    resolution: {integrity: sha512-GX+ysw4PBCz0PzosHDepZGANEuFCMLrnRTiEy9McGjmkCQYwRq4A/X786G/fjM/+OjsWSU1ZrY5qyARZmO/uwg==}

  fn.name@1.1.0:
    resolution: {integrity: sha512-GRnmB5gPyJpAhTQdSZTSp9uaPSvl09KoYcMQtsB9rQoOmzs9dH6ffeccH+Z+cv6P68Hu5bC6JjRh4Ah/mHSNRw==}

  follow-redirects@1.15.9:
    resolution: {integrity: sha512-gew4GsXizNgdoRyqmyfMHyAmXsZDk6mHkSxZFCzW9gwlbtOW44CDtYavM+y+72qD/Vq2l550kMF52DT8fOLJqQ==}
    engines: {node: '>=4.0'}
    peerDependencies:
      debug: '*'
    peerDependenciesMeta:
      debug:
        optional: true

  font-awesome@4.7.0:
    resolution: {integrity: sha512-U6kGnykA/6bFmg1M/oT9EkFeIYv7JlX3bozwQJWiiLz6L0w3F5vBVPxHlwyX/vtNq1ckcpRKOB9f2Qal/VtFpg==}
    engines: {node: '>=0.10.3'}

  for-each@0.3.5:
    resolution: {integrity: sha512-dKx12eRCVIzqCxFGplyFKJMPvLEWgmNtUrpTiJIR5u97zEhRG8ySrtboPHZXx7daLxQVrl643cTzbab2tkQjxg==}
    engines: {node: '>= 0.4'}

  foreground-child@3.3.1:
    resolution: {integrity: sha512-gIXjKqtFuWEgzFRJA9WCQeSJLZDjgJUOMCMzxtvFq/37KojM1BFGufqsCy0r4qSQmYLsZYMeyRqzIWOMup03sw==}
    engines: {node: '>=14'}

  forwarded@0.2.0:
    resolution: {integrity: sha512-buRG0fpBtRHSTCOASe6hD258tEubFoRLb4ZNA6NxMVHNw2gOcwHo9wyablzMzOA5z9xA9L1KNjk/Nt6MT9aYow==}
    engines: {node: '>= 0.6'}

  fraction.js@4.3.7:
    resolution: {integrity: sha512-ZsDfxO51wGAXREY55a7la9LScWpwv9RxIrYABrlvOFBlH/ShPnrtsXeuUIfXKKOVicNxQ+o8JTbJvjS4M89yew==}

  fresh@0.5.2:
    resolution: {integrity: sha512-zJ2mQYM18rEFOudeV4GShTGIQ7RbzA7ozbU9I/XBpm7kqgMywgmylMwXHxZJmkVoYkna9d2pVXVXPdYTP9ej8Q==}
    engines: {node: '>= 0.6'}

  fresh@2.0.0:
    resolution: {integrity: sha512-Rx/WycZ60HOaqLKAi6cHRKKI7zxWbJ31MhntmtwMoaTeF7XFH9hhBp8vITaMidfljRQ6eYWCKkaTK+ykVJHP2A==}
    engines: {node: '>= 0.8'}

  fs-constants@1.0.0:
    resolution: {integrity: sha512-y6OAwoSIf7FyjMIv94u+b5rdheZEjzR63GTyZJm5qh4Bi+2YgwLCcI/fPFZkL5PSixOt6ZNKm+w+Hfp/Bciwow==}

  fs-extra@7.0.1:
    resolution: {integrity: sha512-YJDaCJZEnBmcbw13fvdAM9AwNOJwOzrE4pqMqBq5nFiEqXUqHwlK4B+3pUw6JNvfSPtX05xFHtYy/1ni01eGCw==}
    engines: {node: '>=6 <7 || >=8'}

  fs-extra@8.1.0:
    resolution: {integrity: sha512-yhlQgA6mnOJUKOsRUFsgJdQCvkKhcz8tlZG5HBQfReYZy46OwLcY+Zia0mtdHsOo9y/hP+CxMN0TU9QxoOtG4g==}
    engines: {node: '>=6 <7 || >=8'}

  fs.realpath@1.0.0:
    resolution: {integrity: sha512-OO0pH2lK6a0hZnAdau5ItzHPI6pUlvI7jMVnxUQRtw4owF2wk8lOSabtGDCTP4Ggrg2MbGnWO9X8K1t4+fGMDw==}

  fsevents@2.3.3:
    resolution: {integrity: sha512-5xoDfX+fL7faATnagmWPpbFtwh/R77WmMMqqHGS65C3vvB0YHrgF+B1YmZ3441tMj5n63k0212XNoJwzlhffQw==}
    engines: {node: ^8.16.0 || ^10.6.0 || >=11.0.0}
    os: [darwin]

  function-bind@1.1.2:
    resolution: {integrity: sha512-7XHNxH7qX9xG5mIwxkhumTox/MIRNcOgDrxWsMt2pAr23WHp6MrRlN7FBSFpCpr+oVO0F744iUgR82nJMfG2SA==}

  gensync@1.0.0-beta.2:
    resolution: {integrity: sha512-3hN7NaskYvMDLQY55gnW3NQ+mesEAepTqlg+VEbj7zzqEMBVNhzcGYYeqFo/TlYz6eQiFcp1HcsCZO+nGgS8zg==}
    engines: {node: '>=6.9.0'}

  get-caller-file@2.0.5:
    resolution: {integrity: sha512-DyFP3BM/3YHTQOCUL/w0OZHR0lpKeGrxotcHWcqNEdnltqFwXVfhEBQ94eIo34AfQpo0rGki4cyIiftY06h2Fg==}
    engines: {node: 6.* || 8.* || >= 10.*}

  get-intrinsic@1.3.0:
    resolution: {integrity: sha512-9fSjSaos/fRIVIp+xSJlE6lfwhES7LNtKaCBIamHsjr2na1BiABJPo0mOjjz8GJDURarmCPGqaiVg5mfjb98CQ==}
    engines: {node: '>= 0.4'}

  get-iterator@1.0.2:
    resolution: {integrity: sha512-v+dm9bNVfOYsY1OrhaCrmyOcYoSeVvbt+hHZ0Au+T+p1y+0Uyj9aMaGIeUTT6xdpRbWzDeYKvfOslPhggQMcsg==}

  get-iterator@2.0.1:
    resolution: {integrity: sha512-7HuY/hebu4gryTDT7O/XY/fvY9wRByEGdK6QOa4of8npTcv0+NS6frFKABcf6S9EBAsveTuKTsZQQBFMMNILIg==}

  get-package-type@0.1.0:
    resolution: {integrity: sha512-pjzuKtY64GYfWizNAJ0fr9VqttZkNiK2iS430LtIHzjBEr6bX8Am2zm4sW4Ro5wjWW5cAlRL1qAMTcXbjNAO2Q==}
    engines: {node: '>=8.0.0'}

  get-proto@1.0.1:
    resolution: {integrity: sha512-sTSfBjoXBp89JvIKIefqw7U2CCebsc74kiY6awiGogKtoSGbgjYE/G/+l9sF3MWFPNc9IcoOC4ODfKHfxFmp0g==}
    engines: {node: '>= 0.4'}

  get-stream@5.2.0:
    resolution: {integrity: sha512-nBF+F1rAZVCu/p7rjzgA+Yb4lfYXrpl7a6VmJrU8wF9I1CKvP/QwPNZHnOlwbTkY6dvtFIzFMSyQXbLoTQPRpA==}
    engines: {node: '>=8'}

  get-stream@6.0.1:
    resolution: {integrity: sha512-ts6Wi+2j3jQjqi70w5AlN8DFnkSwC+MqmxEzdEALB2qXZYV3X/b1CTfgPLGJNMeAWxdPfU8FO1ms3NUfaHCPYg==}
    engines: {node: '>=10'}

  get-stream@9.0.1:
    resolution: {integrity: sha512-kVCxPF3vQM/N0B1PmoqVUqgHP+EeVjmZSQn+1oCRPxd2P21P2F19lIgbR3HBosbB1PUhOAoctJnfEn2GbN2eZA==}
    engines: {node: '>=18'}

  glob-parent@5.1.2:
    resolution: {integrity: sha512-AOIgSQCepiJYwP3ARnGx+5VnTu2HBYdzbGP45eLw1vr3zB3vZLeyed1sC9hnbcOc9/SrMyM5RPQrkGz4aS9Zow==}
    engines: {node: '>= 6'}

  glob-parent@6.0.2:
    resolution: {integrity: sha512-XxwI8EOhVQgWp6iDL+3b0r86f4d6AX6zSU55HfB4ydCEuXLXc5FcYeOu+nnGftS4TEju/11rt4KJPTMgbfmv4A==}
    engines: {node: '>=10.13.0'}

  glob-to-regexp@0.4.1:
    resolution: {integrity: sha512-lkX1HJXwyMcprw/5YUZc2s7DrpAiHB21/V+E1rHUrVNokkvB6bqMzT0VfV6/86ZNabt1k14YOIaT7nDvOX3Iiw==}

  glob@10.4.5:
    resolution: {integrity: sha512-7Bv8RF0k6xjo7d4A/PxYLbUCfb6c+Vpd2/mB2yRDlew7Jb5hEXiCD9ibfO7wpk8i4sevK6DFny9h7EYbM3/sHg==}
    hasBin: true

  glob@7.2.3:
    resolution: {integrity: sha512-nFR0zLpU2YCaRxwoCJvL6UvCH2JFyFVIvwTLsIf21AuHlMskA1hhTdk+LlYJtOlYt9v6dvszD2BGRqBL+iQK9Q==}
    deprecated: Glob versions prior to v9 are no longer supported

  globals@14.0.0:
    resolution: {integrity: sha512-oahGvuMGQlPw/ivIYBjVSrWAfWLBeku5tpPE2fOPLi+WHffIWbuh2tCjhyQhTBPMf5E9jDEH4FOmTYgYwbKwtQ==}
    engines: {node: '>=18'}

  globby@11.1.0:
    resolution: {integrity: sha512-jhIXaOzy1sb8IyocaruWSn1TjmnBVs8Ayhcy83rmxNJ8q2uWKCAj3CnJY+KpGSXCueAPc0i05kVvVKtP1t9S3g==}
    engines: {node: '>=10'}

  gopd@1.2.0:
    resolution: {integrity: sha512-ZUKRh6/kUFoAiTAtTYPZJ3hw9wNxx+BIBOijnlG9PnrJsCcSjs1wyyD6vJpaYtgnzDrKYRSqf3OO6Rfa93xsRg==}
    engines: {node: '>= 0.4'}

  got@11.8.6:
    resolution: {integrity: sha512-6tfZ91bOr7bOXnK7PRDCGBLa1H4U080YHNaAQ2KsMGlLEzRbk44nsZF2E1IeRc3vtJHPVbKCYgdFbaGO2ljd8g==}
    engines: {node: '>=10.19.0'}

  graceful-fs@4.2.11:
    resolution: {integrity: sha512-RbJ5/jmFcNNCcDV5o9eTnBLJ/HszWV0P73bc+Ff4nS/rJj+YaS6IGyiOL0VoBYX+l1Wrl3k63h/KrH+nhJ0XvQ==}

  gunzip-maybe@1.4.2:
    resolution: {integrity: sha512-4haO1M4mLO91PW57BMsDFf75UmwoRX0GkdD+Faw+Lr+r/OZrOCS0pIBwOL1xCKQqnQzbNFGgK2V2CpBUPeFNTw==}
    hasBin: true

  gzip-size@6.0.0:
    resolution: {integrity: sha512-ax7ZYomf6jqPTQ4+XCpUGyXKHk5WweS+e05MBO4/y3WJ5RkmPXNKvX+bx1behVILVwr6JSQvZAku021CHPXG3Q==}
    engines: {node: '>=10'}

  h3@1.15.3:
    resolution: {integrity: sha512-z6GknHqyX0h9aQaTx22VZDf6QyZn+0Nh+Ym8O/u0SGSkyF5cuTJYKlc8MkzW3Nzf9LE1ivcpmYC3FUGpywhuUQ==}

  hamt-sharding@3.0.6:
    resolution: {integrity: sha512-nZeamxfymIWLpVcAN0CRrb7uVq3hCOGj9IcL6NMA6VVCVWqj+h9Jo/SmaWuS92AEDf1thmHsM5D5c70hM3j2Tg==}

  handle-thing@2.0.1:
    resolution: {integrity: sha512-9Qn4yBxelxoh2Ow62nP+Ka/kMnOXRi8BXnRaUwezLNhqelnN49xKz4F/dPP8OYLxLxq6JDtZb2i9XznUQbNPTg==}

  has-flag@3.0.0:
    resolution: {integrity: sha512-sKJf1+ceQBr4SMkvQnBDNDtf4TXpVhVGateu0t918bl30FnbE2m4vNLX+VWe/dpjlb+HugGYzW7uQXH98HPEYw==}
    engines: {node: '>=4'}

  has-flag@4.0.0:
    resolution: {integrity: sha512-EykJT/Q1KjTWctppgIAgfSO0tKVuZUjhgMr17kqTumMl6Afv3EISleU7qZUzoXDFTAHTDC4NOoG/ZxU3EvlMPQ==}
    engines: {node: '>=8'}

  has-property-descriptors@1.0.2:
    resolution: {integrity: sha512-55JNKuIW+vq4Ke1BjOTjM2YctQIvCT7GFzHwmfZPGo5wnrgkid0YQtnAleFSqumZm4az3n2BS+erby5ipJdgrg==}

  has-symbols@1.1.0:
    resolution: {integrity: sha512-1cDNdwJ2Jaohmb3sg4OmKaMBwuC48sYni5HUw2DvsC8LjGTLK9h+eb1X6RyuOHe4hT0ULCW68iomhjUoKUqlPQ==}
    engines: {node: '>= 0.4'}

  has-tostringtag@1.0.2:
    resolution: {integrity: sha512-NqADB8VjPFLM2V0VvHUewwwsw0ZWBaIdgo+ieHtK3hasLz4qeCRjYcqfB6AQrBggRKppKF8L52/VqdVsO47Dlw==}
    engines: {node: '>= 0.4'}

  hasha@5.2.2:
    resolution: {integrity: sha512-Hrp5vIK/xr5SkeN2onO32H0MgNZ0f17HRNH39WfL0SYUNOTZ5Lz1TJ8Pajo/87dYGEFlLMm7mIc/k/s6Bvz9HQ==}
    engines: {node: '>=8'}

  hashlru@2.3.0:
    resolution: {integrity: sha512-0cMsjjIC8I+D3M44pOQdsy0OHXGLVz6Z0beRuufhKa0KfaD2wGwAev6jILzXsd3/vpnNQJmWyZtIILqM1N+n5A==}

  hasown@2.0.2:
    resolution: {integrity: sha512-0hJU9SCPvmMzIBdZFqNPXWa6dqh7WdH0cII9y+CyS8rG3nL48Bclra9HmKhVVUHyPWNH5Y7xDwAB7bfgSjkUMQ==}
    engines: {node: '>= 0.4'}

  he@1.2.0:
    resolution: {integrity: sha512-F/1DnUGPopORZi0ni+CvrCgHQ5FyEAHRLSApuYWMmrbSwoN2Mn/7k+Gl38gJnR7yyDZk6WLXwiGod1JOWNDKGw==}
    hasBin: true

  hpack.js@2.1.6:
    resolution: {integrity: sha512-zJxVehUdMGIKsRaNt7apO2Gqp0BdqW5yaiGHXXmbpvxgBYVZnAql+BJb4RO5ad2MgpbZKn5G6nMnegrH1FcNYQ==}

  html-encoding-sniffer@4.0.0:
    resolution: {integrity: sha512-Y22oTqIU4uuPgEemfz7NDJz6OeKf12Lsu+QC+s3BVpda64lTiMYCyGwg5ki4vFxkMwQdeZDl2adZoqUgdFuTgQ==}
    engines: {node: '>=18'}

  html-escaper@2.0.2:
    resolution: {integrity: sha512-H2iMtd0I4Mt5eYiapRdIDjp+XzelXQ0tFE4JS7YFwFevXXMmOp9myNrUvCg0D6ws8iqkRPBfKHgbwig1SmlLfg==}

  html-minifier-terser@6.1.0:
    resolution: {integrity: sha512-YXxSlJBZTP7RS3tWnQw74ooKa6L9b9i9QYXY21eUEvhZ3u9XLfv6OnFsQq6RxkhHygsaUMvYsZRV5rU/OVNZxw==}
    engines: {node: '>=12'}
    hasBin: true

  html-webpack-plugin@5.6.3:
    resolution: {integrity: sha512-QSf1yjtSAsmf7rYBV7XX86uua4W/vkhIt0xNXKbsi2foEeW7vjJQz4bhnpL3xH+l1ryl1680uNv968Z+X6jSYg==}
    engines: {node: '>=10.13.0'}
    peerDependencies:
      '@rspack/core': 0.x || 1.x
      webpack: ^5.20.0
    peerDependenciesMeta:
      '@rspack/core':
        optional: true
      webpack:
        optional: true

  htmlparser2@6.1.0:
    resolution: {integrity: sha512-gyyPk6rgonLFEDGoeRgQNaEUvdJ4ktTmmUh/h2t7s+M8oPpIPxgNACWa+6ESR57kXstwqPiCut0V8NRpcwgU7A==}

  http-cache-semantics@4.2.0:
    resolution: {integrity: sha512-dTxcvPXqPvXBQpq5dUr6mEMJX4oIEFv6bwom3FDwKRDsuIjjJGANqhBuoAn9c1RQJIdAKav33ED65E2ys+87QQ==}

  http-deceiver@1.2.7:
    resolution: {integrity: sha512-LmpOGxTfbpgtGVxJrj5k7asXHCgNZp5nLfp+hWc8QQRqtb7fUy6kRY3BO1h9ddF6yIPYUARgxGOwB42DnxIaNw==}

  http-errors@1.6.3:
    resolution: {integrity: sha512-lks+lVC8dgGyh97jxvxeYTWQFvh4uw4yC12gVl63Cg30sjPX4wuGcdkICVXDAESr6OJGjqGA8Iz5mkeN6zlD7A==}
    engines: {node: '>= 0.6'}

  http-errors@2.0.0:
    resolution: {integrity: sha512-FtwrG/euBzaEjYeRqOgly7G0qviiXoJWnvEH2Z1plBdXgbyjv34pHTSb9zoeHMyDy33+DWy5Wt9Wo+TURtOYSQ==}
    engines: {node: '>= 0.8'}

  http-parser-js@0.5.10:
    resolution: {integrity: sha512-Pysuw9XpUq5dVc/2SMHpuTY01RFl8fttgcyunjL7eEMhGM3cI4eOmiCycJDVCo/7O7ClfQD3SaI6ftDzqOXYMA==}

  http-proxy-agent@7.0.2:
    resolution: {integrity: sha512-T1gkAiYYDWYx3V5Bmyu7HcfcvL7mUrTWiM6yOfa3PIphViJ/gFPbvidQ+veqSOHci/PxBcDabeUNCzpOODJZig==}
    engines: {node: '>= 14'}

  http-proxy-middleware@2.0.9:
    resolution: {integrity: sha512-c1IyJYLYppU574+YI7R4QyX2ystMtVXZwIdzazUIPIJsHuWNd+mho2j+bKoHftndicGj9yh+xjd+l0yj7VeT1Q==}
    engines: {node: '>=12.0.0'}
    peerDependencies:
      '@types/express': ^4.17.13
    peerDependenciesMeta:
      '@types/express':
        optional: true

  http-proxy@1.18.1:
    resolution: {integrity: sha512-7mz/721AbnJwIVbnaSv1Cz3Am0ZLT/UBwkC92VlxhXv/k/BBQfM2fXElQNC27BVGr0uwUpplYPQM9LnaBMR5NQ==}
    engines: {node: '>=8.0.0'}

  http2-wrapper@1.0.3:
    resolution: {integrity: sha512-V+23sDMr12Wnz7iTcDeJr3O6AIxlnvT/bmaAAAP/Xda35C90p9599p0F1eHR/N1KILWSoWVAiOMFjBBXaXSMxg==}
    engines: {node: '>=10.19.0'}

  https-proxy-agent@7.0.6:
    resolution: {integrity: sha512-vK9P5/iUfdl95AI+JVyUuIcVtd4ofvtrOr3HNtM2yxC9bnMbEdp3x01OhQNnjb8IJYi38VlTE3mBXwcfvywuSw==}
    engines: {node: '>= 14'}

  human-id@4.1.1:
    resolution: {integrity: sha512-3gKm/gCSUipeLsRYZbbdA1BD83lBoWUkZ7G9VFrhWPAU76KwYo5KR8V28bpoPm/ygy0x5/GCbpRQdY7VLYCoIg==}
    hasBin: true

  human-signals@2.1.0:
    resolution: {integrity: sha512-B4FFZ6q/T2jhhksgkbEW3HBvWIfDW85snkQgawt07S7J5QXTk6BkNV+0yAeZrM5QpMAdYlocGoljn0sJ/WQkFw==}
    engines: {node: '>=10.17.0'}

  human-signals@8.0.1:
    resolution: {integrity: sha512-eKCa6bwnJhvxj14kZk5NCPc6Hb6BdsU9DZcOnmQKSnO1VKrfV0zCvtttPZUsBvjmNDn8rpcJfpwSYnHBjc95MQ==}
    engines: {node: '>=18.18.0'}

  hyperdyperid@1.2.0:
    resolution: {integrity: sha512-Y93lCzHYgGWdrJ66yIktxiaGULYc6oGiABxhcO5AufBeOyoIdZF7bIfLaOrbM0iGIOXQQgxxRrFEnb+Y6w1n4A==}
    engines: {node: '>=10.18'}

  iconv-lite@0.4.24:
    resolution: {integrity: sha512-v3MXnZAcvnywkTUEZomIActle7RXXeedOR31wwl7VlyoXO4Qi9arvSenNQWne1TcRwhCL1HwLI21bEqdpj8/rA==}
    engines: {node: '>=0.10.0'}

  iconv-lite@0.6.3:
    resolution: {integrity: sha512-4fCk79wshMdzMp2rH06qWrJE4iolqLhCUH+OiuIgU++RB0+94NlDL81atO7GX55uUKueo0txHNtvEyI6D7WdMw==}
    engines: {node: '>=0.10.0'}

  icss-utils@5.1.0:
    resolution: {integrity: sha512-soFhflCVWLfRNOPU3iv5Z9VUdT44xFRbzjLsEzSr5AQmgqPMTHdU3PMT1Cf1ssx8fLNJDA1juftYl+PUcv3MqA==}
    engines: {node: ^10 || ^12 || >= 14}
    peerDependencies:
      postcss: ^8.1.0

  idb-keyval@6.2.2:
    resolution: {integrity: sha512-yjD9nARJ/jb1g+CvD0tlhUHOrJ9Sy0P8T9MF3YaLlHnSRpwPfpTX0XIvpmw3gAJUmEu3FiICLBDPXVwyEvrleg==}

  idb@8.0.3:
    resolution: {integrity: sha512-LtwtVyVYO5BqRvcsKuB2iUMnHwPVByPCXFXOpuU96IZPPoPN6xjOGxZQ74pgSVVLQWtUOYgyeL4GE98BY5D3wg==}

  ieee754@1.2.1:
    resolution: {integrity: sha512-dcyqhDvX1C46lXZcVqCpK+FtMRQVdIMN6/Df5js2zouUsqG7I6sFxitIC+7KYK29KdXOLHdu9zL4sFnoVQnqaA==}

  ignore-by-default@1.0.1:
    resolution: {integrity: sha512-Ius2VYcGNk7T90CppJqcIkS5ooHUZyIQK+ClZfMfMNFEF9VSE73Fq+906u/CWu92x4gzZMWOwfFYckPObzdEbA==}

  ignore@5.3.2:
    resolution: {integrity: sha512-hsBTNUqQTDwkWtcdYI2i06Y/nUBEsNEDJKjWdigLvegy8kDuJAS8uRlpkkcQpyEXL0Z/pjDy5HBmMjRCJ2gq+g==}
    engines: {node: '>= 4'}

  image-type@6.0.0:
    resolution: {integrity: sha512-efpcYd/E9A7a+oanft11ceIbO9Aw0iszfJ7Qfh4QLWl2Ulsth9nnllV/L1TmzKwlQ2O5FuT08vy5zxLnGxZe8w==}
    engines: {node: '>=20'}

  import-fresh@3.3.1:
    resolution: {integrity: sha512-TR3KfrTZTYLPB6jUjfx6MF9WcWrHL9su5TObK4ZkYgBdWKPOFoSoQIdEuTuR82pmtxH2spWG9h6etwfr1pLBqQ==}
    engines: {node: '>=6'}

  import-local@3.2.0:
    resolution: {integrity: sha512-2SPlun1JUPWoM6t3F0dw0FkCF/jWY8kttcY4f599GLTSjh2OCuuhdTkJQsEcZzBqbXZGKMK2OqW1oZsjtf/gQA==}
    engines: {node: '>=8'}
    hasBin: true

  imurmurhash@0.1.4:
    resolution: {integrity: sha512-JmXMZ6wuvDmLiHEml9ykzqO6lwFbof0GG4IkcGaENdCRDDmMVnny7s5HsIgHCbaq0w2MyPhDqkhTUgS2LU2PHA==}
    engines: {node: '>=0.8.19'}

  inflight@1.0.6:
    resolution: {integrity: sha512-k92I/b08q4wvFscXCLvqfsHCrjrF7yiXsQuIVvVE7N82W3+aqpzuUdBbfhWcy/FZR3/4IgflMgKLOsvPDrGCJA==}
    deprecated: This module is not supported, and leaks memory. Do not use it. Check out lru-cache if you want a good and tested way to coalesce async requests by a key value, which is much more comprehensive and powerful.

  inherits@2.0.3:
    resolution: {integrity: sha512-x00IRNXNy63jwGkJmzPigoySHbaqpNuzKbBOmzK+g2OdZpQ9w+sxCN+VSB3ja7IAge2OP2qpfxTjeNcyjmW1uw==}

  inherits@2.0.4:
    resolution: {integrity: sha512-k/vGaX4/Yla3WzyMCvTQOXYeIHvqOKtnqBduzTHpzpQZzAskKMhZ2K+EnBiSM9zGSoIFeMpXKxa4dYeZIQqewQ==}

  ini@1.3.8:
    resolution: {integrity: sha512-JV/yugV2uzW5iMRSiZAyDtQd+nxtUnjeLt0acNdw98kKLrvuRVyB80tsREOE7yvGVgalhZ6RNXCmEHkUKBKxew==}

  interface-blockstore@5.3.2:
    resolution: {integrity: sha512-oA9Pjkxun/JHAsZrYEyKX+EoPjLciTzidE7wipLc/3YoHDjzsnXRJzAzFJXNUvogtY4g7hIwxArx8+WKJs2RIg==}

  interface-datastore@8.3.2:
    resolution: {integrity: sha512-R3NLts7pRbJKc3qFdQf+u40hK8XWc0w4Qkx3OFEstC80VoaDUABY/dXA2EJPhtNC+bsrf41Ehvqb6+pnIclyRA==}

  interface-store@6.0.3:
    resolution: {integrity: sha512-+WvfEZnFUhRwFxgz+QCQi7UC6o9AM0EHM9bpIe2Nhqb100NHCsTvNAn4eJgvgV2/tmLo1MP9nGxQKEcZTAueLA==}

  interpret@3.1.1:
    resolution: {integrity: sha512-6xwYfHbajpoF0xLW+iwLkhwgvLoZDfjYfoFNu8ftMoXINzwuymNLd9u/KmwtdT2GbR+/Cz66otEGEVVUHX9QLQ==}
    engines: {node: '>=10.13.0'}

  ipaddr.js@1.9.1:
    resolution: {integrity: sha512-0KI/607xoxSToH7GjN1FfSbLoU0+btTicjsQSWQlh/hZykN8KpmMf7uYwPW3R+akZ6R/w18ZlXSHBYXiYUPO3g==}
    engines: {node: '>= 0.10'}

  ipaddr.js@2.2.0:
    resolution: {integrity: sha512-Ag3wB2o37wslZS19hZqorUnrnzSkpOVy+IiiDEiTqNubEYpYuHWIf6K4psgN2ZWKExS4xhVCrRVfb/wfW8fWJA==}
    engines: {node: '>= 10'}

  ipfs-unixfs-exporter@13.6.6:
    resolution: {integrity: sha512-i/U1gU8AIFuuJH4y06SjtpFpFAhBixrMkvZJsurrGregSkoSroBxsxJZDMb64p2TenN+m5397oznINEbOzPQZA==}

  ipfs-unixfs-importer@15.4.0:
    resolution: {integrity: sha512-laypY07Q0uGLMSxx5YsfVAEPVzdbV2p9cEC1/HNxqoWoz83LA2nX45usr8dcehalKLHm38u0FwUiRHq5wCHngQ==}

  ipfs-unixfs@11.2.5:
    resolution: {integrity: sha512-uasYJ0GLPbViaTFsOLnL9YPjX5VmhnqtWRriogAHOe4ApmIi9VAOFBzgDHsUW2ub4pEa/EysbtWk126g2vkU/g==}

  ipfsd-ctl@15.0.2:
    resolution: {integrity: sha512-b7iN3zUUWd3y0SJ4Xw2AuQxRXGQPc6NcA29NQYzux0+JwRpKVVxF9Q/mdYGhX4O0dfoKTyVdshZWCVNAarBzMQ==}

  iron-webcrypto@1.2.1:
    resolution: {integrity: sha512-feOM6FaSr6rEABp/eDfVseKyTMDt+KGpeB35SkVn9Tyn0CqvVsY3EwI0v5i8nMHyJnzCIQf7nsy3p41TPkJZhg==}

  is-arguments@1.2.0:
    resolution: {integrity: sha512-7bVbi0huj/wrIAOzb8U1aszg9kdi3KN/CyU19CTI7tAoZYEZoL9yCDXpbXN+uPsuWnP02cyug1gleqq+TU+YCA==}
    engines: {node: '>= 0.4'}

  is-arrayish@0.2.1:
    resolution: {integrity: sha512-zz06S8t0ozoDXMG+ube26zeCTNXcKIPJZJi8hBrF4idCLms4CG9QtK7qBl1boi5ODzFpjswb5JPmHCbMpjaYzg==}

  is-arrayish@0.3.2:
    resolution: {integrity: sha512-eVRqCvVlZbuw3GrM63ovNSNAeA1K16kaR/LRY/92w0zxQ5/1YzwblUX652i4Xs9RwAGjW9d9y6X88t8OaAJfWQ==}

  is-binary-path@2.1.0:
    resolution: {integrity: sha512-ZMERYes6pDydyuGidse7OsHxtbI7WVeUEozgR/g7rd0xUimYNlvZRE/K2MgZTjWy725IfelLeVcEM97mmtRGXw==}
    engines: {node: '>=8'}

  is-callable@1.2.7:
    resolution: {integrity: sha512-1BC0BVFhS/p0qtw6enp8e+8OD0UrK0oFLztSjNzhcKA3WDuJxxAPXzPuPtKkjEY9UUoEWlX/8fgKeu2S8i9JTA==}
    engines: {node: '>= 0.4'}

  is-core-module@2.16.1:
    resolution: {integrity: sha512-UfoeMA6fIJ8wTYFEUjelnaGI67v6+N7qXJEvQuIGa99l4xsCruSYOVSQ0uPANn4dAzm8lkYPaKLrrijLq7x23w==}
    engines: {node: '>= 0.4'}

  is-deflate@1.0.0:
    resolution: {integrity: sha512-YDoFpuZWu1VRXlsnlYMzKyVRITXj7Ej/V9gXQ2/pAe7X1J7M/RNOqaIYi6qUn+B7nGyB9pDXrv02dsB58d2ZAQ==}

  is-docker@2.2.1:
    resolution: {integrity: sha512-F+i2BKsFrH66iaUFc0woD8sLy8getkwTwtOBjvs56Cx4CgJDeKQeqfz8wAYiSb8JOprWhHH5p77PbmYCvvUuXQ==}
    engines: {node: '>=8'}
    hasBin: true

  is-docker@3.0.0:
    resolution: {integrity: sha512-eljcgEDlEns/7AXFosB5K/2nCM4P7FQPkGc/DWLy5rmFEWvZayGrik1d9/QIY5nJ4f9YsVvBkA6kJpHn9rISdQ==}
    engines: {node: ^12.20.0 || ^14.13.1 || >=16.0.0}
    hasBin: true

  is-electron@2.2.2:
    resolution: {integrity: sha512-FO/Rhvz5tuw4MCWkpMzHFKWD2LsfHzIb7i6MdPYZ/KW7AlxawyLkqdy+jPZP1WubqEADE3O4FUENlJHDfQASRg==}

  is-extglob@2.1.1:
    resolution: {integrity: sha512-SbKbANkN603Vi4jEZv49LeVJMn4yGwsbzZworEoyEiutsN3nJYdbO36zfhGJ6QEDpOZIFkDtnq5JRxmvl3jsoQ==}
    engines: {node: '>=0.10.0'}

  is-fullwidth-code-point@3.0.0:
    resolution: {integrity: sha512-zymm5+u+sCsSWyD9qNaejV3DFvhCKclKdizYaJUuHA83RLjb7nSuGnddCHGv0hk+KY7BMAlsWeK4Ueg6EV6XQg==}
    engines: {node: '>=8'}

  is-generator-fn@2.1.0:
    resolution: {integrity: sha512-cTIB4yPYL/Grw0EaSzASzg6bBy9gqCofvWN8okThAYIxKJZC+udlRAmGbM0XLeniEJSs8uEgHPGuHSe1XsOLSQ==}
    engines: {node: '>=6'}

  is-generator-function@1.1.0:
    resolution: {integrity: sha512-nPUB5km40q9e8UfN/Zc24eLlzdSf9OfKByBw9CIdw4H1giPMeA0OIJvbchsCu4npfI2QcMVBsGEBHKZ7wLTWmQ==}
    engines: {node: '>= 0.4'}

  is-glob@4.0.3:
    resolution: {integrity: sha512-xelSayHH36ZgE7ZWhli7pW34hNbNl8Ojv5KVmkJD4hBdD3th8Tfk9vYasLM+mXWOZhFkgZfxhLSnrwRr4elSSg==}
    engines: {node: '>=0.10.0'}

  is-gzip@1.0.0:
    resolution: {integrity: sha512-rcfALRIb1YewtnksfRIHGcIY93QnK8BIQ/2c9yDYcG/Y6+vRoJuTWBmmSEbyLLYtXm7q35pHOHbZFQBaLrhlWQ==}
    engines: {node: '>=0.10.0'}

  is-inside-container@1.0.0:
    resolution: {integrity: sha512-KIYLCCJghfHZxqjYBE7rEy0OBuTd5xCHS7tHVgvCLkx7StIoaxwNW3hCALgEUjFfeRk+MG/Qxmp/vtETEF3tRA==}
    engines: {node: '>=14.16'}
    hasBin: true

  is-loopback-addr@2.0.2:
    resolution: {integrity: sha512-26POf2KRCno/KTNL5Q0b/9TYnL00xEsSaLfiFRmjM7m7Lw7ZMmFybzzuX4CcsLAluZGd+niLUiMRxEooVE3aqg==}

  is-network-error@1.1.0:
    resolution: {integrity: sha512-tUdRRAnhT+OtCZR/LxZelH/C7QtjtFrTu5tXCA8pl55eTUElUHT+GPYV8MBMBvea/j+NxQqVt3LbWMRir7Gx9g==}
    engines: {node: '>=16'}

  is-number@7.0.0:
    resolution: {integrity: sha512-41Cifkg6e8TylSpdtTpeLVMqvSBEVzTttHvERD741+pnZ8ANv0004MRL43QKPDlK9cGvNp6NZWZUBlbGXYxxng==}
    engines: {node: '>=0.12.0'}

  is-plain-obj@2.1.0:
    resolution: {integrity: sha512-YWnfyRwxL/+SsrWYfOpUtz5b3YD+nyfkHvjbcanzk8zgyO4ASD67uVMRt8k5bM4lLMDnXfriRhOpemw+NfT1eA==}
    engines: {node: '>=8'}

  is-plain-obj@3.0.0:
    resolution: {integrity: sha512-gwsOE28k+23GP1B6vFl1oVh/WOzmawBrKwo5Ev6wMKzPkaXaCDIQKzLnvsA42DRlbVTWorkgTKIviAKCWkfUwA==}
    engines: {node: '>=10'}

  is-plain-obj@4.1.0:
    resolution: {integrity: sha512-+Pgi+vMuUNkJyExiMBt5IlFoMyKnr5zhJ4Uspz58WOhBF5QoIZkFyNHIbBAtHwzVAgk5RtndVNsDRN61/mmDqg==}
    engines: {node: '>=12'}

  is-plain-object@2.0.4:
    resolution: {integrity: sha512-h5PpgXkWitc38BBMYawTYMWJHFZJVnBquFE57xFpjB8pJFiF6gZ+bU+WyI/yqXiFR5mdLsgYNaPe8uao6Uv9Og==}
    engines: {node: '>=0.10.0'}

  is-port-reachable@4.0.0:
    resolution: {integrity: sha512-9UoipoxYmSk6Xy7QFgRv2HDyaysmgSG75TFQs6S+3pDM7ZhKTF/bskZV+0UlABHzKjNVhPjYCLfeZUEg1wXxig==}
    engines: {node: ^12.20.0 || ^14.13.1 || >=16.0.0}

  is-potential-custom-element-name@1.0.1:
    resolution: {integrity: sha512-bCYeRA2rVibKZd+s2625gGnGF/t7DSqDs4dP7CrLA1m7jKWz6pps0LpYLJN8Q64HtmPKJ1hrN3nzPNKFEKOUiQ==}

  is-promise@4.0.0:
    resolution: {integrity: sha512-hvpoI6korhJMnej285dSg6nu1+e6uxs7zG3BYAm5byqDsgJNWwxzM6z6iZiAgQR4TJ30JmBTOwqZUw3WlyH3AQ==}

  is-regex@1.2.1:
    resolution: {integrity: sha512-MjYsKHO5O7mCsmRGxWcLWheFqN9DJ/2TmngvjKXihe6efViPqc274+Fx/4fYj/r03+ESvBdTXK0V6tA3rgez1g==}
    engines: {node: '>= 0.4'}

  is-stream@2.0.1:
    resolution: {integrity: sha512-hFoiJiTl63nn+kstHGBtewWSKnQLpyb155KHheA1l39uvtO9nWIop1p3udqPcUd/xbF1VLMO4n7OI6p7RbngDg==}
    engines: {node: '>=8'}

  is-stream@4.0.1:
    resolution: {integrity: sha512-Dnz92NInDqYckGEUJv689RbRiTSEHCQ7wOVeALbkOz999YpqT46yMRIGtSNl2iCL1waAZSx40+h59NV/EwzV/A==}
    engines: {node: '>=18'}

  is-subdir@1.2.0:
    resolution: {integrity: sha512-2AT6j+gXe/1ueqbW6fLZJiIw3F8iXGJtt0yDrZaBhAZEG1raiTxKWU+IPqMCzQAXOUCKdA4UDMgacKH25XG2Cw==}
    engines: {node: '>=4'}

  is-typed-array@1.1.15:
    resolution: {integrity: sha512-p3EcsicXjit7SaskXHs1hA91QxgTw46Fv6EFKKGS5DRFLD8yKnohjF3hxoju94b/OcMZoQukzpPpBE9uLVKzgQ==}
    engines: {node: '>= 0.4'}

  is-unicode-supported@2.1.0:
    resolution: {integrity: sha512-mE00Gnza5EEB3Ds0HfMyllZzbBrmLOX3vfWoj9A9PEnTfratQ/BcaJOuMhnkhjXvb2+FkY3VuHqtAGpTPmglFQ==}
    engines: {node: '>=18'}

  is-windows@1.0.2:
    resolution: {integrity: sha512-eXK1UInq2bPmjyX6e3VHIzMLobc4J94i4AWn+Hpq3OU5KkrRC96OAcR3PRJ/pGu6m8TRnBHP9dkXQVsT/COVIA==}
    engines: {node: '>=0.10.0'}

  is-wsl@2.2.0:
    resolution: {integrity: sha512-fKzAra0rGJUUBwGBgNkHZuToZcn+TtXHpeCgmkMJMMYx1sQDYaCSyjJBSCa2nH1DGm7s3n1oBnohoVTBaN7Lww==}
    engines: {node: '>=8'}

  is-wsl@3.1.0:
    resolution: {integrity: sha512-UcVfVfaK4Sc4m7X3dUSoHoozQGBEFeDC+zVo06t98xe8CzHSZZBekNXH+tu0NalHolcJ/QAGqS46Hef7QXBIMw==}
    engines: {node: '>=16'}

  isarray@1.0.0:
    resolution: {integrity: sha512-VLghIWNM6ELQzo7zwmcg0NmTVyWKYjvIeM83yjp0wRDTmUnrM678fQbcKBo6n2CJEF0szoG//ytg+TKla89ALQ==}

  isarray@2.0.5:
    resolution: {integrity: sha512-xHjhDr3cNBK0BzdUJSPXZntQUx/mwMS5Rw4A7lPJ90XGAO6ISP/ePDNuo0vhqOZU+UD5JoodwCAAoZQd3FeAKw==}

  isexe@2.0.0:
    resolution: {integrity: sha512-RHxMLp9lnKHGHRng9QFhRCMbYAcVpn69smSGcq3f36xjgVVWThj4qqLbTLlq7Ssj8B+fIQ1EuCEGI2lKsyQeIw==}

  iso-url@1.2.1:
    resolution: {integrity: sha512-9JPDgCN4B7QPkLtYAAOrEuAWvP9rWvR5offAr0/SeF046wIkglqH3VXgYYP6NcsKslH80UIVgmPqNe3j7tG2ng==}
    engines: {node: '>=12'}

  isobject@3.0.1:
    resolution: {integrity: sha512-WhB9zCku7EGTj/HQQRz5aUQEUeoQZH2bWcltRErOpymJ4boYE6wL9Tbr23krRPSZ+C5zqNSrSw+Cc7sZZ4b7vg==}
    engines: {node: '>=0.10.0'}

  isows@1.0.6:
    resolution: {integrity: sha512-lPHCayd40oW98/I0uvgaHKWCSvkzY27LjWLbtzOm64yQ+G3Q5npjjbdppU65iZXkK1Zt+kH9pfegli0AYfwYYw==}
    peerDependencies:
      ws: '*'

  isows@1.0.7:
    resolution: {integrity: sha512-I1fSfDCZL5P0v33sVqeTDSpcstAg/N+wF5HS033mogOVIp4B+oHC7oOCsA3axAbBSGTJ8QubbNmnIRN/h8U7hg==}
    peerDependencies:
      ws: '*'

  istanbul-lib-coverage@3.2.2:
    resolution: {integrity: sha512-O8dpsF+r0WV/8MNRKfnmrtCWhuKjxrq2w+jpzBL5UZKTi2LeVWnWOmWRxFlesJONmc+wLAGvKQZEOanko0LFTg==}
    engines: {node: '>=8'}

  istanbul-lib-instrument@6.0.3:
    resolution: {integrity: sha512-Vtgk7L/R2JHyyGW07spoFlB8/lpjiOLTjMdms6AFMraYt3BaJauod/NGrfnVG/y4Ix1JEuMRPDPEj2ua+zz1/Q==}
    engines: {node: '>=10'}

  istanbul-lib-report@3.0.1:
    resolution: {integrity: sha512-GCfE1mtsHGOELCU8e/Z7YWzpmybrx/+dSTfLrvY8qRmaY6zXTKWn6WQIjaAFw069icm6GVMNkgu0NzI4iPZUNw==}
    engines: {node: '>=10'}

  istanbul-lib-source-maps@5.0.6:
    resolution: {integrity: sha512-yg2d+Em4KizZC5niWhQaIomgf5WlL4vOOjZ5xGCmF8SnPE/mDWWXgvRExdcpCgh9lLRRa1/fSYp2ymmbJ1pI+A==}
    engines: {node: '>=10'}

  istanbul-reports@3.1.7:
    resolution: {integrity: sha512-BewmUXImeuRk2YY0PVbxgKAysvhRPUQE0h5QRM++nVWyubKGV0l8qQ5op8+B2DOmwSe63Jivj0BjkPQVf8fP5g==}
    engines: {node: '>=8'}

  it-all@3.0.9:
    resolution: {integrity: sha512-fz1oJJ36ciGnu2LntAlE6SA97bFZpW7Rnt0uEc1yazzR2nKokZLr8lIRtgnpex4NsmaBcvHF+Z9krljWFy/mmg==}

  it-batch@3.0.9:
    resolution: {integrity: sha512-z6p89Q8gm2urBtF3JcpnbJogacijWk3m1uc3xZYI3x0eJUoYLUbgF8IxJ2fnuVObV7yRv3SixfwGCufaZY1NCg==}

  it-filter@3.1.4:
    resolution: {integrity: sha512-80kWEKgiFEa4fEYD3mwf2uygo1dTQ5Y5midKtL89iXyjinruA/sNXl6iFkTcdNedydjvIsFhWLiqRPQP4fAwWQ==}

  it-first@3.0.9:
    resolution: {integrity: sha512-ZWYun273Gbl7CwiF6kK5xBtIKR56H1NoRaiJek2QzDirgen24u8XZ0Nk+jdnJSuCTPxC2ul1TuXKxu/7eK6NuA==}

  it-foreach@2.1.4:
    resolution: {integrity: sha512-gFntBbNLpVK9uDmaHusugICD8/Pp+OCqbF5q1Z8K+B8WaG20YgMePWbMxI1I25+JmNWWr3hk0ecKyiI9pOLgeA==}

  it-glob@3.0.4:
    resolution: {integrity: sha512-73PbGBTK/dHp5PX4l8pkQH1ozCONP0U+PB3qMqltxPonRJQNomINE3Hn9p02m2GOu95VoeVvSZdHI2N+qub0pw==}

  it-last@3.0.9:
    resolution: {integrity: sha512-AtfUEnGDBHBEwa1LjrpGHsJMzJAWDipD6zilvhakzJcm+BCvNX8zlX2BsHClHJLLTrsY4lY9JUjc+TQV4W7m1w==}

  it-map@3.1.4:
    resolution: {integrity: sha512-QB9PYQdE9fUfpVFYfSxBIyvKynUCgblb143c+ktTK6ZuKSKkp7iH58uYFzagqcJ5HcqIfn1xbfaralHWam+3fg==}

  it-merge@3.0.12:
    resolution: {integrity: sha512-nnnFSUxKlkZVZD7c0jYw6rDxCcAQYcMsFj27thf7KkDhpj0EA0g9KHPxbFzHuDoc6US2EPS/MtplkNj8sbCx4Q==}

  it-parallel-batch@3.0.9:
    resolution: {integrity: sha512-TszXWqqLG8IG5DUEnC4cgH9aZI6CsGS7sdkXTiiacMIj913bFy7+ohU3IqsFURCcZkpnXtNLNzrYnXISsKBhbQ==}

  it-parallel@3.0.13:
    resolution: {integrity: sha512-85PPJ/O8q97Vj9wmDTSBBXEkattwfQGruXitIzrh0RLPso6RHfiVqkuTqBNufYYtB1x6PSkh0cwvjmMIkFEPHA==}

  it-peekable@3.0.8:
    resolution: {integrity: sha512-7IDBQKSp/dtBxXV3Fj0v3qM1jftJ9y9XrWLRIuU1X6RdKqWiN60syNwP0fiDxZD97b8SYM58dD3uklIk1TTQAw==}

  it-pipe@3.0.1:
    resolution: {integrity: sha512-sIoNrQl1qSRg2seYSBH/3QxWhJFn9PKYvOf/bHdtCBF0bnghey44VyASsWzn5dAx0DCDDABq1hZIuzKmtBZmKA==}
    engines: {node: '>=16.0.0', npm: '>=7.0.0'}

  it-pushable@3.2.3:
    resolution: {integrity: sha512-gzYnXYK8Y5t5b/BnJUr7glfQLO4U5vyb05gPx/TyTw+4Bv1zM9gFk4YsOrnulWefMewlphCjKkakFvj1y99Tcg==}

  it-queueless-pushable@2.0.2:
    resolution: {integrity: sha512-2BqIt7XvDdgEgudLAdJkdseAwbVSBc0yAd8yPVHrll4eBuJPWIj9+8C3OIxzEKwhswLtd3bi+yLrzgw9gCyxMA==}

  it-stream-types@2.0.2:
    resolution: {integrity: sha512-Rz/DEZ6Byn/r9+/SBCuJhpPATDF9D+dz5pbgSUyBsCDtza6wtNATrz/jz1gDyNanC3XdLboriHnOC925bZRBww==}

  it-to-stream@1.0.0:
    resolution: {integrity: sha512-pLULMZMAB/+vbdvbZtebC0nWBTbG581lk6w8P7DfIIIKUfa8FbY7Oi0FxZcFPbxvISs7A9E+cMpLDBc1XhpAOA==}

  jackspeak@3.4.3:
    resolution: {integrity: sha512-OGlZQpz2yfahA/Rd1Y8Cd9SIEsqvXkLVoSw/cgwhnhFMDbsQFeZYoJJ7bIZBS9BcamUW96asq/npPWugM+RQBw==}

  jest-changed-files@30.0.2:
    resolution: {integrity: sha512-Ius/iRST9FKfJI+I+kpiDh8JuUlAISnRszF9ixZDIqJF17FckH5sOzKC8a0wd0+D+8em5ADRHA5V5MnfeDk2WA==}
    engines: {node: ^18.14.0 || ^20.0.0 || ^22.0.0 || >=24.0.0}

  jest-circus@30.0.4:
    resolution: {integrity: sha512-o6UNVfbXbmzjYgmVPtSQrr5xFZCtkDZGdTlptYvGFSN80RuOOlTe73djvMrs+QAuSERZWcHBNIOMH+OEqvjWuw==}
    engines: {node: ^18.14.0 || ^20.0.0 || ^22.0.0 || >=24.0.0}

  jest-cli@30.0.4:
    resolution: {integrity: sha512-3dOrP3zqCWBkjoVG1zjYJpD9143N9GUCbwaF2pFF5brnIgRLHmKcCIw+83BvF1LxggfMWBA0gxkn6RuQVuRhIQ==}
    engines: {node: ^18.14.0 || ^20.0.0 || ^22.0.0 || >=24.0.0}
    hasBin: true
    peerDependencies:
      node-notifier: ^8.0.1 || ^9.0.0 || ^10.0.0
    peerDependenciesMeta:
      node-notifier:
        optional: true

  jest-config@30.0.4:
    resolution: {integrity: sha512-3dzbO6sh34thAGEjJIW0fgT0GA0EVlkski6ZzMcbW6dzhenylXAE/Mj2MI4HonroWbkKc6wU6bLVQ8dvBSZ9lA==}
    engines: {node: ^18.14.0 || ^20.0.0 || ^22.0.0 || >=24.0.0}
    peerDependencies:
      '@types/node': '*'
      esbuild-register: '>=3.4.0'
      ts-node: '>=9.0.0'
    peerDependenciesMeta:
      '@types/node':
        optional: true
      esbuild-register:
        optional: true
      ts-node:
        optional: true

  jest-diff@30.0.4:
    resolution: {integrity: sha512-TSjceIf6797jyd+R64NXqicttROD+Qf98fex7CowmlSn7f8+En0da1Dglwr1AXxDtVizoxXYZBlUQwNhoOXkNw==}
    engines: {node: ^18.14.0 || ^20.0.0 || ^22.0.0 || >=24.0.0}

  jest-docblock@30.0.1:
    resolution: {integrity: sha512-/vF78qn3DYphAaIc3jy4gA7XSAz167n9Bm/wn/1XhTLW7tTBIzXtCJpb/vcmc73NIIeeohCbdL94JasyXUZsGA==}
    engines: {node: ^18.14.0 || ^20.0.0 || ^22.0.0 || >=24.0.0}

  jest-each@30.0.2:
    resolution: {integrity: sha512-ZFRsTpe5FUWFQ9cWTMguCaiA6kkW5whccPy9JjD1ezxh+mJeqmz8naL8Fl/oSbNJv3rgB0x87WBIkA5CObIUZQ==}
    engines: {node: ^18.14.0 || ^20.0.0 || ^22.0.0 || >=24.0.0}

  jest-environment-jsdom@30.0.4:
    resolution: {integrity: sha512-9WmS3oyCLFgs6DUJSoMpVb+AbH62Y2Xecw3XClbRgj6/Z+VjNeSLjrhBgVvTZ40njZTWeDHv8unp+6M/z8ADDg==}
    engines: {node: ^18.14.0 || ^20.0.0 || ^22.0.0 || >=24.0.0}
    peerDependencies:
      canvas: ^3.0.0
    peerDependenciesMeta:
      canvas:
        optional: true

  jest-environment-node@30.0.4:
    resolution: {integrity: sha512-p+rLEzC2eThXqiNh9GHHTC0OW5Ca4ZfcURp7scPjYBcmgpR9HG6750716GuUipYf2AcThU3k20B31USuiaaIEg==}
    engines: {node: ^18.14.0 || ^20.0.0 || ^22.0.0 || >=24.0.0}

  jest-fetch-mock@3.0.3:
    resolution: {integrity: sha512-Ux1nWprtLrdrH4XwE7O7InRY6psIi3GOsqNESJgMJ+M5cv4A8Lh7SN9d2V2kKRZ8ebAfcd1LNyZguAOb6JiDqw==}

  jest-haste-map@30.0.2:
    resolution: {integrity: sha512-telJBKpNLeCb4MaX+I5k496556Y2FiKR/QLZc0+MGBYl4k3OO0472drlV2LUe7c1Glng5HuAu+5GLYp//GpdOQ==}
    engines: {node: ^18.14.0 || ^20.0.0 || ^22.0.0 || >=24.0.0}

  jest-leak-detector@30.0.2:
    resolution: {integrity: sha512-U66sRrAYdALq+2qtKffBLDWsQ/XoNNs2Lcr83sc9lvE/hEpNafJlq2lXCPUBMNqamMECNxSIekLfe69qg4KMIQ==}
    engines: {node: ^18.14.0 || ^20.0.0 || ^22.0.0 || >=24.0.0}

  jest-matcher-utils@30.0.4:
    resolution: {integrity: sha512-ubCewJ54YzeAZ2JeHHGVoU+eDIpQFsfPQs0xURPWoNiO42LGJ+QGgfSf+hFIRplkZDkhH5MOvuxHKXRTUU3dUQ==}
    engines: {node: ^18.14.0 || ^20.0.0 || ^22.0.0 || >=24.0.0}

  jest-message-util@30.0.2:
    resolution: {integrity: sha512-vXywcxmr0SsKXF/bAD7t7nMamRvPuJkras00gqYeB1V0WllxZrbZ0paRr3XqpFU2sYYjD0qAaG2fRyn/CGZ0aw==}
    engines: {node: ^18.14.0 || ^20.0.0 || ^22.0.0 || >=24.0.0}

  jest-mock@30.0.2:
    resolution: {integrity: sha512-PnZOHmqup/9cT/y+pXIVbbi8ID6U1XHRmbvR7MvUy4SLqhCbwpkmXhLbsWbGewHrV5x/1bF7YDjs+x24/QSvFA==}
    engines: {node: ^18.14.0 || ^20.0.0 || ^22.0.0 || >=24.0.0}

  jest-pnp-resolver@1.2.3:
    resolution: {integrity: sha512-+3NpwQEnRoIBtx4fyhblQDPgJI0H1IEIkX7ShLUjPGA7TtUTvI1oiKi3SR4oBR0hQhQR80l4WAe5RrXBwWMA8w==}
    engines: {node: '>=6'}
    peerDependencies:
      jest-resolve: '*'
    peerDependenciesMeta:
      jest-resolve:
        optional: true

  jest-regex-util@30.0.1:
    resolution: {integrity: sha512-jHEQgBXAgc+Gh4g0p3bCevgRCVRkB4VB70zhoAE48gxeSr1hfUOsM/C2WoJgVL7Eyg//hudYENbm3Ne+/dRVVA==}
    engines: {node: ^18.14.0 || ^20.0.0 || ^22.0.0 || >=24.0.0}

  jest-resolve-dependencies@30.0.4:
    resolution: {integrity: sha512-EQBYow19B/hKr4gUTn+l8Z+YLlP2X0IoPyp0UydOtrcPbIOYzJ8LKdFd+yrbwztPQvmlBFUwGPPEzHH1bAvFAw==}
    engines: {node: ^18.14.0 || ^20.0.0 || ^22.0.0 || >=24.0.0}

  jest-resolve@30.0.2:
    resolution: {integrity: sha512-q/XT0XQvRemykZsvRopbG6FQUT6/ra+XV6rPijyjT6D0msOyCvR2A5PlWZLd+fH0U8XWKZfDiAgrUNDNX2BkCw==}
    engines: {node: ^18.14.0 || ^20.0.0 || ^22.0.0 || >=24.0.0}

  jest-runner@30.0.4:
    resolution: {integrity: sha512-mxY0vTAEsowJwvFJo5pVivbCpuu6dgdXRmt3v3MXjBxFly7/lTk3Td0PaMyGOeNQUFmSuGEsGYqhbn7PA9OekQ==}
    engines: {node: ^18.14.0 || ^20.0.0 || ^22.0.0 || >=24.0.0}

  jest-runtime@30.0.4:
    resolution: {integrity: sha512-tUQrZ8+IzoZYIHoPDQEB4jZoPyzBjLjq7sk0KVyd5UPRjRDOsN7o6UlvaGF8ddpGsjznl9PW+KRgWqCNO+Hn7w==}
    engines: {node: ^18.14.0 || ^20.0.0 || ^22.0.0 || >=24.0.0}

  jest-snapshot@30.0.4:
    resolution: {integrity: sha512-S/8hmSkeUib8WRUq9pWEb5zMfsOjiYWDWzFzKnjX7eDyKKgimsu9hcmsUEg8a7dPAw8s/FacxsXquq71pDgPjQ==}
    engines: {node: ^18.14.0 || ^20.0.0 || ^22.0.0 || >=24.0.0}

  jest-util@30.0.2:
    resolution: {integrity: sha512-8IyqfKS4MqprBuUpZNlFB5l+WFehc8bfCe1HSZFHzft2mOuND8Cvi9r1musli+u6F3TqanCZ/Ik4H4pXUolZIg==}
    engines: {node: ^18.14.0 || ^20.0.0 || ^22.0.0 || >=24.0.0}

  jest-validate@30.0.2:
    resolution: {integrity: sha512-noOvul+SFER4RIvNAwGn6nmV2fXqBq67j+hKGHKGFCmK4ks/Iy1FSrqQNBLGKlu4ZZIRL6Kg1U72N1nxuRCrGQ==}
    engines: {node: ^18.14.0 || ^20.0.0 || ^22.0.0 || >=24.0.0}

  jest-watcher@30.0.4:
    resolution: {integrity: sha512-YESbdHDs7aQOCSSKffG8jXqOKFqw4q4YqR+wHYpR5GWEQioGvL0BfbcjvKIvPEM0XGfsfJrka7jJz3Cc3gI4VQ==}
    engines: {node: ^18.14.0 || ^20.0.0 || ^22.0.0 || >=24.0.0}

  jest-worker@27.5.1:
    resolution: {integrity: sha512-7vuh85V5cdDofPyxn58nrPjBktZo0u9x1g8WtjQol+jZDaE+fhN+cIvTj11GndBnMnyfrUOG1sZQxCdjKh+DKg==}
    engines: {node: '>= 10.13.0'}

  jest-worker@30.0.2:
    resolution: {integrity: sha512-RN1eQmx7qSLFA+o9pfJKlqViwL5wt+OL3Vff/A+/cPsmuw7NPwfgl33AP+/agRmHzPOFgXviRycR9kYwlcRQXg==}
    engines: {node: ^18.14.0 || ^20.0.0 || ^22.0.0 || >=24.0.0}

  jest@30.0.4:
    resolution: {integrity: sha512-9QE0RS4WwTj/TtTC4h/eFVmFAhGNVerSB9XpJh8sqaXlP73ILcPcZ7JWjjEtJJe2m8QyBLKKfPQuK+3F+Xij/g==}
    engines: {node: ^18.14.0 || ^20.0.0 || ^22.0.0 || >=24.0.0}
    hasBin: true
    peerDependencies:
      node-notifier: ^8.0.1 || ^9.0.0 || ^10.0.0
    peerDependenciesMeta:
      node-notifier:
        optional: true

  jiti@1.21.7:
    resolution: {integrity: sha512-/imKNG4EbWNrVjoNC/1H5/9GFy+tqjGBHCaSsN+P2RnPqjsLmv6UD3Ej+Kj8nBWaRAwyk7kK5ZUc+OEatnTR3A==}
    hasBin: true

  jiti@2.4.2:
    resolution: {integrity: sha512-rg9zJN+G4n2nfJl5MW3BMygZX56zKPNVEYYqq7adpmMh4Jn2QNEwhvQlFy6jPVdcod7txZtKHWnyZiA3a0zP7A==}
    hasBin: true

  joi@17.13.3:
    resolution: {integrity: sha512-otDA4ldcIx+ZXsKHWmp0YizCweVRZG96J10b0FevjfuncLO1oX59THoAmHkNubYJ+9gWsYsp5k8v4ib6oDv1fA==}

  js-tokens@4.0.0:
    resolution: {integrity: sha512-RdJUflcE3cUzKiMqQgsCu06FPu9UdIJO0beYbPhHN4k6apgJtifcoCtT9bcxOpYBtpD2kCM6Sbzg4CausW/PKQ==}

  js-yaml@3.14.1:
    resolution: {integrity: sha512-okMH7OXXJ7YrN9Ok3/SXrnu4iX9yOk+25nqX4imS2npuvTYDmo/QEZoqwZkYaIDk3jVvBOTOIEgEhaLOynBS9g==}
    hasBin: true

  js-yaml@4.1.0:
    resolution: {integrity: sha512-wpxZs9NoxZaJESJGIZTyDEaYpl0FKSA+FB9aJiyemKhMwkxQg63h4T1KJgUGHpTqPDNRcmmYLugrRjJlBtWvRA==}
    hasBin: true

  jsdom@26.1.0:
    resolution: {integrity: sha512-Cvc9WUhxSMEo4McES3P7oK3QaXldCfNWp7pl2NNeiIFlCoLr3kfq9kb1fxftiwk1FLV7CvpvDfonxtzUDeSOPg==}
    engines: {node: '>=18'}
    peerDependencies:
      canvas: ^3.0.0
    peerDependenciesMeta:
      canvas:
        optional: true

  jsesc@3.0.2:
    resolution: {integrity: sha512-xKqzzWXDttJuOcawBt4KnKHHIf5oQ/Cxax+0PWFG+DFDgHNAdi+TXECADI+RYiFUMmx8792xsMbbgXj4CwnP4g==}
    engines: {node: '>=6'}
    hasBin: true

  jsesc@3.1.0:
    resolution: {integrity: sha512-/sM3dO2FOzXjKQhJuo0Q173wf2KOo8t4I8vHy6lF9poUp7bKT0/NHE8fPX23PwfhnykfqnC2xRxOnVw5XuGIaA==}
    engines: {node: '>=6'}
    hasBin: true

  json-buffer@3.0.1:
    resolution: {integrity: sha512-4bV5BfR2mqfQTJm+V5tPPdf+ZpuhiIvTuAB5g8kcrXOZpTT/QwwVRWBywX1ozr6lEuPdbHxwaJlm9G6mI2sfSQ==}

  json-parse-better-errors@1.0.2:
    resolution: {integrity: sha512-mrqyZKfX5EhL7hvqcV6WG1yYjnjeuYDzDhhcAAUrq8Po85NBQBJP+ZDUT75qZQ98IkUoBqdkExkukOU7Ts2wrw==}

  json-parse-even-better-errors@2.3.1:
    resolution: {integrity: sha512-xyFwyhro/JEof6Ghe2iz2NcXoj2sloNsWr/XsERDK/oiPCfaNhl5ONfp+jQdAZRQQ0IJWNzH9zIZF7li91kh2w==}

  json-rpc-engine@6.1.0:
    resolution: {integrity: sha512-NEdLrtrq1jUZyfjkr9OCz9EzCNhnRyWtt1PAnvnhwy6e8XETS0Dtc+ZNCO2gvuAoKsIn2+vCSowXTYE4CkgnAQ==}
    engines: {node: '>=10.0.0'}

  json-rpc-random-id@1.0.1:
    resolution: {integrity: sha512-RJ9YYNCkhVDBuP4zN5BBtYAzEl03yq/jIIsyif0JY9qyJuQQZNeDK7anAPKKlyEtLSj2s8h6hNh2F8zO5q7ScA==}

  json-schema-traverse@0.4.1:
    resolution: {integrity: sha512-xbbCH5dCYU5T8LcEhhuh7HJ88HXuW3qsI3Y0zOZFKfZEHcpWiHU/Jxzk629Brsab/mMiHQti9wMP+845RPe3Vg==}

  json-schema-traverse@1.0.0:
    resolution: {integrity: sha512-NM8/P9n3XjXhIZn1lLhkFaACTOURQXjWhV4BA/RnOv8xvgqtqpAX9IO4mRQxSx1Rlo4tqzeqb0sOlruaOy3dug==}

  json-stable-stringify-without-jsonify@1.0.1:
    resolution: {integrity: sha512-Bdboy+l7tA3OGW6FjyFHWkP5LuByj1Tk33Ljyq0axyzdk9//JSi2u3fP1QSmd1KNwq6VOKYGlAu87CisVir6Pw==}

  json5@2.2.3:
    resolution: {integrity: sha512-XmOWe7eyHYH14cLdVPoyg+GOH3rYX++KpzrylJwSW98t3Nk+U8XOl8FWKOgwtzdb8lXGf6zYwDUzeHMWfxasyg==}
    engines: {node: '>=6'}
    hasBin: true

  jsonfile@4.0.0:
    resolution: {integrity: sha512-m6F1R3z8jjlf2imQHS2Qez5sjKWQzbuuhuJ/FKYFRZvPE3PuHcSMVZzfsLhGVOkfd20obL5SWEBew5ShlquNxg==}

  keccak@3.0.4:
    resolution: {integrity: sha512-3vKuW0jV8J3XNTzvfyicFR5qvxrSAGl7KIhvgOu5cmWwM7tZRj3fMbj/pfIf4be7aznbc+prBWGjywox/g2Y6Q==}
    engines: {node: '>=10.0.0'}

  keyv@4.5.4:
    resolution: {integrity: sha512-oxVHkHR/EJf2CNXnWxRLW6mg7JyCCUcG0DtEGmL2ctUo1PNTin1PUil+r/+4r5MpVgC/fn1kjsx7mjSujKqIpw==}

  keyvaluestorage-interface@1.0.0:
    resolution: {integrity: sha512-8t6Q3TclQ4uZynJY9IGr2+SsIGwK9JHcO6ootkHCGA0CrQCRy+VkouYNO2xicET6b9al7QKzpebNow+gkpCL8g==}

  kind-of@6.0.3:
    resolution: {integrity: sha512-dcS1ul+9tmeD95T+x28/ehLgd9mENa3LsvDTtzm3vyBEO7RPptvAD+t44WVXaUjTBRcrpFeFlC8WCruUR456hw==}
    engines: {node: '>=0.10.0'}

  kubo-rpc-client@5.2.0:
    resolution: {integrity: sha512-J3ppL1xf7f27NDI9jUPGkr1QiExXLyxUTUwHUMMB1a4AZR4s6113SVXPHRYwe1pFIO3hRb5G+0SuHaxYSfhzBA==}

  kubo@0.35.0:
    resolution: {integrity: sha512-itTnFiiMF6+NMVdI3aRucnnRC0Vbii5VkyKgOEgp8l8wdLogRXxup3QpfM76TvWEEJtG30zFCBHybS/MZmk6Bg==}
    hasBin: true

  kuler@2.0.0:
    resolution: {integrity: sha512-Xq9nH7KlWZmXAtodXDDRE7vs6DU1gTU8zYDHDiWLSip45Egwq3plLHzPn27NgvzL2r1LMPC1vdqh98sQxtqj4A==}

  launch-editor@2.10.0:
    resolution: {integrity: sha512-D7dBRJo/qcGX9xlvt/6wUYzQxjh5G1RvZPgPv8vi4KRU99DVQL/oW7tnVOCCTm2HGeo3C5HvGE5Yrh6UBoZ0vA==}

  leven@3.1.0:
    resolution: {integrity: sha512-qsda+H8jTaUaN/x5vzW2rzc+8Rw4TAQ/4KjB46IwK5VH+IlVeeeje/EoZRpiXvIqjFgK84QffqPztGI3VBLG1A==}
    engines: {node: '>=6'}

  levn@0.4.1:
    resolution: {integrity: sha512-+bT2uH4E5LGE7h/n3evcS/sQlJXCpIp6ym8OWJ5eV6+67Dsql/LaaT7qJBAt2rzfoa/5QBGBhxDix1dMt2kQKQ==}
    engines: {node: '>= 0.8.0'}

  lightningcss-darwin-arm64@1.30.1:
    resolution: {integrity: sha512-c8JK7hyE65X1MHMN+Viq9n11RRC7hgin3HhYKhrMyaXflk5GVplZ60IxyoVtzILeKr+xAJwg6zK6sjTBJ0FKYQ==}
    engines: {node: '>= 12.0.0'}
    cpu: [arm64]
    os: [darwin]

  lightningcss-darwin-x64@1.30.1:
    resolution: {integrity: sha512-k1EvjakfumAQoTfcXUcHQZhSpLlkAuEkdMBsI/ivWw9hL+7FtilQc0Cy3hrx0AAQrVtQAbMI7YjCgYgvn37PzA==}
    engines: {node: '>= 12.0.0'}
    cpu: [x64]
    os: [darwin]

  lightningcss-freebsd-x64@1.30.1:
    resolution: {integrity: sha512-kmW6UGCGg2PcyUE59K5r0kWfKPAVy4SltVeut+umLCFoJ53RdCUWxcRDzO1eTaxf/7Q2H7LTquFHPL5R+Gjyig==}
    engines: {node: '>= 12.0.0'}
    cpu: [x64]
    os: [freebsd]

  lightningcss-linux-arm-gnueabihf@1.30.1:
    resolution: {integrity: sha512-MjxUShl1v8pit+6D/zSPq9S9dQ2NPFSQwGvxBCYaBYLPlCWuPh9/t1MRS8iUaR8i+a6w7aps+B4N0S1TYP/R+Q==}
    engines: {node: '>= 12.0.0'}
    cpu: [arm]
    os: [linux]

  lightningcss-linux-arm64-gnu@1.30.1:
    resolution: {integrity: sha512-gB72maP8rmrKsnKYy8XUuXi/4OctJiuQjcuqWNlJQ6jZiWqtPvqFziskH3hnajfvKB27ynbVCucKSm2rkQp4Bw==}
    engines: {node: '>= 12.0.0'}
    cpu: [arm64]
    os: [linux]

  lightningcss-linux-arm64-musl@1.30.1:
    resolution: {integrity: sha512-jmUQVx4331m6LIX+0wUhBbmMX7TCfjF5FoOH6SD1CttzuYlGNVpA7QnrmLxrsub43ClTINfGSYyHe2HWeLl5CQ==}
    engines: {node: '>= 12.0.0'}
    cpu: [arm64]
    os: [linux]

  lightningcss-linux-x64-gnu@1.30.1:
    resolution: {integrity: sha512-piWx3z4wN8J8z3+O5kO74+yr6ze/dKmPnI7vLqfSqI8bccaTGY5xiSGVIJBDd5K5BHlvVLpUB3S2YCfelyJ1bw==}
    engines: {node: '>= 12.0.0'}
    cpu: [x64]
    os: [linux]

  lightningcss-linux-x64-musl@1.30.1:
    resolution: {integrity: sha512-rRomAK7eIkL+tHY0YPxbc5Dra2gXlI63HL+v1Pdi1a3sC+tJTcFrHX+E86sulgAXeI7rSzDYhPSeHHjqFhqfeQ==}
    engines: {node: '>= 12.0.0'}
    cpu: [x64]
    os: [linux]

  lightningcss-win32-arm64-msvc@1.30.1:
    resolution: {integrity: sha512-mSL4rqPi4iXq5YVqzSsJgMVFENoa4nGTT/GjO2c0Yl9OuQfPsIfncvLrEW6RbbB24WtZ3xP/2CCmI3tNkNV4oA==}
    engines: {node: '>= 12.0.0'}
    cpu: [arm64]
    os: [win32]

  lightningcss-win32-x64-msvc@1.30.1:
    resolution: {integrity: sha512-PVqXh48wh4T53F/1CCu8PIPCxLzWyCnn/9T5W1Jpmdy5h9Cwd+0YQS6/LwhHXSafuc61/xg9Lv5OrCby6a++jg==}
    engines: {node: '>= 12.0.0'}
    cpu: [x64]
    os: [win32]

  lightningcss@1.30.1:
    resolution: {integrity: sha512-xi6IyHML+c9+Q3W0S4fCQJOym42pyurFiJUHEcEyHS0CeKzia4yZDEsLlqOFykxOdHpNy0NmvVO31vcSqAxJCg==}
    engines: {node: '>= 12.0.0'}

  lines-and-columns@1.2.4:
    resolution: {integrity: sha512-7ylylesZQ/PV29jhEDl3Ufjo6ZX7gCqJr5F7PKrqc93v7fzSymt1BpwEU8nAUXs8qzzvqhbjhK5QZg6Mt/HkBg==}

  lit-element@4.2.1:
    resolution: {integrity: sha512-WGAWRGzirAgyphK2urmYOV72tlvnxw7YfyLDgQ+OZnM9vQQBQnumQ7jUJe6unEzwGU3ahFOjuz1iz1jjrpCPuw==}

  lit-html@3.3.1:
    resolution: {integrity: sha512-S9hbyDu/vs1qNrithiNyeyv64c9yqiW9l+DBgI18fL+MTvOtWoFR0FWiyq1TxaYef5wNlpEmzlXoBlZEO+WjoA==}

  lit@3.3.0:
    resolution: {integrity: sha512-DGVsqsOIHBww2DqnuZzW7QsuCdahp50ojuDaBPC7jUDRpYoH0z7kHBBYZewRzer75FwtrkmkKk7iOAwSaWdBmw==}

  load-json-file@5.3.0:
    resolution: {integrity: sha512-cJGP40Jc/VXUsp8/OrnyKyTZ1y6v/dphm3bioS+RrKXjK2BB6wHUd6JptZEFDGgGahMT+InnZO5i1Ei9mpC8Bw==}
    engines: {node: '>=6'}

  loader-runner@4.3.0:
    resolution: {integrity: sha512-3R/1M+yS3j5ou80Me59j7F9IMs4PXs3VqRrm0TU3AbKPxlmpoY1TNscJV/oGJXo8qCatFGTfDbY6W6ipGOYXfg==}
    engines: {node: '>=6.11.5'}

  loader-utils@2.0.4:
    resolution: {integrity: sha512-xXqpXoINfFhgua9xiqD8fPFHgkoq1mmmpE92WlDbm9rNRd/EbRb+Gqf908T2DMfuHjjJlksiK2RbHVOdD/MqSw==}
    engines: {node: '>=8.9.0'}

  locate-path@3.0.0:
    resolution: {integrity: sha512-7AO748wWnIhNqAuaty2ZWHkQHRSNfPVIsPIfwEOWO22AmaoVrWavlOcMR5nzTLNYvp36X220/maaRsrec1G65A==}
    engines: {node: '>=6'}

  locate-path@5.0.0:
    resolution: {integrity: sha512-t7hw9pI+WvuwNJXwk5zVHpyhIqzg2qTlklJOf0mVxGSbe3Fp2VieZcduNYjaLDoy6p9uGpQEGWG87WpMKlNq8g==}
    engines: {node: '>=8'}

  locate-path@6.0.0:
    resolution: {integrity: sha512-iPZK6eYjbxRu3uB4/WZ3EsEIMJFMqAoopl3R+zuq0UjcAm/MO6KCweDgPfP3elTztoKP3KtnVHxTn2NHBSDVUw==}
    engines: {node: '>=10'}

  lodash.debounce@4.0.8:
    resolution: {integrity: sha512-FT1yDzDYEoYWhnSGnpE/4Kj1fLZkDFyqRb7fNt6FdYOSxlUWAtp42Eh6Wb0rGIv/m9Bgo7x4GhQbm5Ys4SG5ow==}

  lodash.merge@4.6.2:
    resolution: {integrity: sha512-0KpjqXRVvrYyCsX1swR/XTK0va6VQkQM6MNo7PqW77ByjAhoARA8EfrP1N4+KlKj8YS0ZUCtRT/YUuhyYDujIQ==}

  lodash.startcase@4.4.0:
    resolution: {integrity: sha512-+WKqsK294HMSc2jEbNgpHpd0JfIBhp7rEV4aqXWqFr6AlXov+SlcgB1Fv01y2kGe3Gc8nMW7VA0SrGuSkRfIEg==}

  lodash@4.17.21:
    resolution: {integrity: sha512-v2kDEe57lecTulaDIuNTPy3Ry4gLGJ6Z1O3vE1krgXZNrsQ+LFTGHVxVjcXPs17LhbZVGedAJv8XZ1tvj5FvSg==}

  logform@2.7.0:
    resolution: {integrity: sha512-TFYA4jnP7PVbmlBIfhlSe+WKxs9dklXMTEGcBCIvLhE/Tn3H6Gk1norupVW7m5Cnd4bLcr08AytbyV/xj7f/kQ==}
    engines: {node: '>= 12.0.0'}

  lower-case@2.0.2:
    resolution: {integrity: sha512-7fm3l3NAF9WfN6W3JOmf5drwpVqX78JtoGJ3A6W0a6ZnldM41w2fV5D490psKFTpMds8TJse/eHLFFsNHHjHgg==}

  lowercase-keys@2.0.0:
    resolution: {integrity: sha512-tqNXrS78oMOE73NMxK4EMLQsQowWf8jKooH9g7xPavRT706R6bkQJ6DY2Te7QukaZsulxa30wQ7bk0pm4XiHmA==}
    engines: {node: '>=8'}

  lru-cache@10.4.3:
    resolution: {integrity: sha512-JNAzZcXrCt42VGLuYz0zfAzDfAvJWW6AfYlDBQyDV5DClI2m5sAmK+OIO7s59XfsRsWHp02jAJrRadPRGTt6SQ==}

  lru-cache@11.1.0:
    resolution: {integrity: sha512-QIXZUBJUx+2zHUdQujWejBkcD9+cs94tLn0+YL8UrCh+D5sCXZ4c7LaEH48pNwRY3MLDgqUFyhlCyjJPf1WP0A==}
    engines: {node: 20 || >=22}

  lru-cache@5.1.1:
    resolution: {integrity: sha512-KpNARQA3Iwv+jTA0utUVVbrh+Jlrr1Fv0e56GGzAFOXN7dk/FviaDW8LHmK52DlcH4WP2n6gI8vN1aesBFgo9w==}

  magic-string@0.30.17:
    resolution: {integrity: sha512-sNPKHvyjVf7gyjwS4xGTaW/mCnF8wnjtifKBEhxfZ7E/S8tQ0rssrwGNn6q8JH/ohItJfSQp9mBtQYuTlH5QnA==}

  main-event@1.0.1:
    resolution: {integrity: sha512-NWtdGrAca/69fm6DIVd8T9rtfDII4Q8NQbIbsKQq2VzS9eqOGYs8uaNQjcuaCq/d9H/o625aOTJX2Qoxzqw0Pw==}

  make-dir@4.0.0:
    resolution: {integrity: sha512-hXdUTZYIVOt1Ex//jAQi+wTZZpUpwBj/0QsOzqegb3rGMMeJiSEu5xLHnYfBrRV4RH2+OCSOO95Is/7x1WJ4bw==}
    engines: {node: '>=10'}

  makeerror@1.0.12:
    resolution: {integrity: sha512-JmqCvUhmt43madlpFzG4BQzG2Z3m6tvQDNKdClZnO3VbIudJYmxsT0FNJMeiB2+JTSlTQTSbU8QdesVmwJcmLg==}

  marked@4.3.0:
    resolution: {integrity: sha512-PRsaiG84bK+AMvxziE/lCFss8juXjNaWzVbN5tXAm4XjeaS9NAHhop+PjQxz2A9h8Q4M/xGmzP8vqNwy6JeK0A==}
    engines: {node: '>= 12'}
    hasBin: true

  math-intrinsics@1.1.0:
    resolution: {integrity: sha512-/IXtbwEk5HTPyEwyKX6hGkYXxM9nbj64B+ilVJnC/R6B0pH5G4V3b0pVbL7DBj4tkhBAppbQUlf6F6Xl9LHu1g==}
    engines: {node: '>= 0.4'}

  mdn-data@2.0.28:
    resolution: {integrity: sha512-aylIc7Z9y4yzHYAJNuESG3hfhC+0Ibp/MAMiaOZgNv4pmEdFyfZhhhny4MNiAfWdBQ1RQ2mfDWmM1x8SvGyp8g==}

  mdn-data@2.0.30:
    resolution: {integrity: sha512-GaqWWShW4kv/G9IEucWScBx9G1/vsFZZJUO+tD26M8J8z3Kw5RDQjaoZe03YAClgeS/SWPOcb4nkFBTEi5DUEA==}

  media-typer@0.3.0:
    resolution: {integrity: sha512-dq+qelQ9akHpcOl/gUVRTxVIOkAJ1wR3QAvb4RsVjS8oVoFjDGTc679wJYmUmknUF5HwMLOgb5O+a3KxfWapPQ==}
    engines: {node: '>= 0.6'}

  media-typer@1.1.0:
    resolution: {integrity: sha512-aisnrDP4GNe06UcKFnV5bfMNPBUw4jsLGaWwWfnH3v02GnBuXX2MCVn5RbrWo0j3pczUilYblq7fQ7Nw2t5XKw==}
    engines: {node: '>= 0.8'}

  memfs@4.17.2:
    resolution: {integrity: sha512-NgYhCOWgovOXSzvYgUW0LQ7Qy72rWQMGGFJDoWg4G30RHd3z77VbYdtJ4fembJXBy8pMIUA31XNAupobOQlwdg==}
    engines: {node: '>= 4.0.0'}

  merge-descriptors@1.0.3:
    resolution: {integrity: sha512-gaNvAS7TZ897/rVaZ0nMtAyxNyi/pdbjbAwUpFQpN70GqnVfOiXpeUUMKRBmzXaSQ8DdTX4/0ms62r2K+hE6mQ==}

  merge-descriptors@2.0.0:
    resolution: {integrity: sha512-Snk314V5ayFLhp3fkUREub6WtjBfPdCPY1Ln8/8munuLuiYhsABgBVWsozAG+MWMbVEvcdcpbi9R7ww22l9Q3g==}
    engines: {node: '>=18'}

  merge-options@3.0.4:
    resolution: {integrity: sha512-2Sug1+knBjkaMsMgf1ctR1Ujx+Ayku4EdJN4Z+C2+JzoeF7A3OZ9KM2GY0CpQS51NR61LTurMJrRKPhSs3ZRTQ==}
    engines: {node: '>=10'}

  merge-stream@2.0.0:
    resolution: {integrity: sha512-abv/qOcuPfk3URPfDzmZU1LKmuw8kT+0nIHvKrKgFrwifol/doWcdA4ZqsWQ8ENrFKkd67Mfpo/LovbIUsbt3w==}

  merge2@1.4.1:
    resolution: {integrity: sha512-8q7VEgMJW4J8tcfVPy8g09NcQwZdbwFEqhe/WZkoIzjn/3TGDwtOCYtXGxA3O8tPzpczCCDgv+P2P5y00ZJOOg==}
    engines: {node: '>= 8'}

  merge@2.1.1:
    resolution: {integrity: sha512-jz+Cfrg9GWOZbQAnDQ4hlVnQky+341Yk5ru8bZSe6sIDTCIg8n9i/u7hSQGSVOF3C7lH6mGtqjkiT9G4wFLL0w==}

  methods@1.1.2:
    resolution: {integrity: sha512-iclAHeNqNm68zFtnZ0e+1L2yUIdvzNoauKU4WBA3VvH/vPFieF7qfRlwUZU+DA9P9bPXIS90ulxoUoCH23sV2w==}
    engines: {node: '>= 0.6'}

  micro-ftch@0.3.1:
    resolution: {integrity: sha512-/0LLxhzP0tfiR5hcQebtudP56gUurs2CLkGarnCiB/OqEyUFQ6U3paQi/tgLv0hBJYt2rnr9MNpxz4fiiugstg==}

  micromatch@4.0.8:
    resolution: {integrity: sha512-PXwfBhYu0hBCPw8Dn0E+WDYb7af3dSLVWKi3HGv84IdF4TyFoC0ysxFd0Goxw7nSv4T/PzEJQxsYsEiFCKo2BA==}
    engines: {node: '>=8.6'}

  mime-db@1.33.0:
    resolution: {integrity: sha512-BHJ/EKruNIqJf/QahvxwQZXKygOQ256myeN/Ew+THcAa5q+PjyTTMMeNQC4DZw5AwfvelsUrA6B67NKMqXDbzQ==}
    engines: {node: '>= 0.6'}

  mime-db@1.52.0:
    resolution: {integrity: sha512-sPU4uV7dYlvtWJxwwxHD0PuihVNiE7TyAbQ5SWxDCB9mUYvOgroQOwYQQOKPJ8CIbE+1ETVlOoK1UC2nU3gYvg==}
    engines: {node: '>= 0.6'}

  mime-db@1.54.0:
    resolution: {integrity: sha512-aU5EJuIN2WDemCcAp2vFBfp/m4EAhWJnUNSSw0ixs7/kXbd6Pg64EmwJkNdFhB8aWt1sH2CTXrLxo/iAGV3oPQ==}
    engines: {node: '>= 0.6'}

  mime-types@2.1.18:
    resolution: {integrity: sha512-lc/aahn+t4/SWV/qcmumYjymLsWfN3ELhpmVuUFjgsORruuZPVSwAQryq+HHGvO/SI2KVX26bx+En+zhM8g8hQ==}
    engines: {node: '>= 0.6'}

  mime-types@2.1.35:
    resolution: {integrity: sha512-ZDY+bPm5zTTF+YpCrAU9nK0UgICYPT0QtT1NZWFv4s++TNkcgVaT0g6+4R2uI4MjQjzysHB1zxuWL50hzaeXiw==}
    engines: {node: '>= 0.6'}

  mime-types@3.0.1:
    resolution: {integrity: sha512-xRc4oEhT6eaBpU1XF7AjpOFD+xQmXNB5OVKwp4tqCuBpHLS/ZbBDrc07mYTDqVMg6PfxUjjNp85O6Cd2Z/5HWA==}
    engines: {node: '>= 0.6'}

  mime@1.6.0:
    resolution: {integrity: sha512-x0Vn8spI+wuJ1O6S7gnbaQg8Pxh4NNHb7KSINmEWKiPE4RKOplvijn+NkmYmmRgP68mc70j2EbeTFRsrswaQeg==}
    engines: {node: '>=4'}
    hasBin: true

  mimic-fn@2.1.0:
    resolution: {integrity: sha512-OqbOk5oEQeAZ8WXWydlu9HJjz9WVdEIvamMCcXmuqUYjTknH/sqsWvhQ3vgwKFRR1HpjvNBKQ37nbJgYzGqGcg==}
    engines: {node: '>=6'}

  mimic-response@1.0.1:
    resolution: {integrity: sha512-j5EctnkH7amfV/q5Hgmoal1g2QHFJRraOtmx0JpIqkxhBhI/lJSl1nMpQ45hVarwNETOoWEimndZ4QK0RHxuxQ==}
    engines: {node: '>=4'}

  mimic-response@3.1.0:
    resolution: {integrity: sha512-z0yWI+4FDrrweS8Zmt4Ej5HdJmky15+L2e6Wgn3+iK5fWzb6T3fhNFq2+MeTRb064c6Wr4N/wv0DzQTjNzHNGQ==}
    engines: {node: '>=10'}

  mini-css-extract-plugin@2.9.4:
    resolution: {integrity: sha512-ZWYT7ln73Hptxqxk2DxPU9MmapXRhxkJD6tkSR04dnQxm8BGu2hzgKLugK5yySD97u/8yy7Ma7E76k9ZdvtjkQ==}
    engines: {node: '>= 12.13.0'}
    peerDependencies:
      webpack: ^5.0.0

  minimalistic-assert@1.0.1:
    resolution: {integrity: sha512-UtJcAD4yEaGtjPezWuO9wC4nwUnVH/8/Im3yEHQP4b67cXlD/Qr9hdITCU1xDbSEXg2XKNaP8jsReV7vQd00/A==}

  minimatch@3.1.2:
    resolution: {integrity: sha512-J7p63hRiAjw1NDEww1W7i37+ByIrOWO5XQQAzZ3VOcL0PNybwpfmV/N05zFAzwQ9USyEcX6t3UO+K5aqBQOIHw==}

  minimatch@9.0.5:
    resolution: {integrity: sha512-G6T0ZX48xgozx7587koeX9Ys2NYy6Gmv//P89sEte9V9whIapMNF4idKxnW2QtCcLiTWlb/wfCabAtAFWhhBow==}
    engines: {node: '>=16 || 14 >=14.17'}

  minimist@1.2.8:
    resolution: {integrity: sha512-2yyAR8qBkN3YuheJanUpWC5U3bb5osDywNB8RzDVlDwDHbocAJveqqj1u8+SVD7jkWT4yvsHCpWqqWqAxb0zCA==}

  minipass@7.1.2:
    resolution: {integrity: sha512-qOOzS1cBTWYF4BH8fVePDBOO9iptMnGUEZwNc/cMWnTV2nVLZ7VoNWEPHkYczZA0pdoA7dl6e7FL659nX9S2aw==}
    engines: {node: '>=16 || 14 >=14.17'}

  minizlib@3.0.2:
    resolution: {integrity: sha512-oG62iEk+CYt5Xj2YqI5Xi9xWUeZhDI8jjQmC5oThVH5JGCTgIjr7ciJDzC7MBzYd//WvR1OTmP5Q38Q8ShQtVA==}
    engines: {node: '>= 18'}

  mipd@0.0.7:
    resolution: {integrity: sha512-aAPZPNDQ3uMTdKbuO2YmAw2TxLHO0moa4YKAyETM/DTj5FloZo+a+8tU+iv4GmW+sOxKLSRwcSFuczk+Cpt6fg==}
    peerDependencies:
      typescript: '>=5.0.4'
    peerDependenciesMeta:
      typescript:
        optional: true

  mkdirp-classic@0.5.3:
    resolution: {integrity: sha512-gKLcREMhtuZRwRAfqP3RFW+TK4JqApVBtOIftVgjuABpAtpxhPGaDcfvbhNvD0B8iD1oUr/txX35NjcaY6Ns/A==}

  mkdirp@0.5.6:
    resolution: {integrity: sha512-FP+p8RB8OWpF3YZBCrP5gtADmtXApB5AMLn+vdyA+PyxCjrCs00mjyUozssO33cwDeT3wNGdLxJ5M//YqtHAJw==}
    hasBin: true

  mkdirp@3.0.1:
    resolution: {integrity: sha512-+NsyUUAZDmo6YVHzL/stxSu3t9YS1iljliy3BSDrXJ/dkn1KYdmtZODGGjLcc9XLgVVpH4KshHB8XmZgMhaBXg==}
    engines: {node: '>=10'}
    hasBin: true

  moment@2.30.1:
    resolution: {integrity: sha512-uEmtNhbDOrWPFS+hdjFCBfy9f2YoyzRpwcl+DqpC6taX21FzsTLQVbMV/W7PzNSX6x/bhC1zA3c2UQ5NzH6how==}

  mri@1.2.0:
    resolution: {integrity: sha512-tzzskb3bG8LvYGFF/mDTpq3jpI6Q9wc3LEmBaghu+DdCssd1FakN7Bc0hVNmEyGq1bq3RgfkCb3cmQLpNPOroA==}
    engines: {node: '>=4'}

  mrmime@2.0.1:
    resolution: {integrity: sha512-Y3wQdFg2Va6etvQ5I82yUhGdsKrcYox6p7FfL1LbK2J4V01F9TGlepTIhnK24t7koZibmg82KGglhA1XK5IsLQ==}
    engines: {node: '>=10'}

  ms@2.0.0:
    resolution: {integrity: sha512-Tpp60P6IUJDTuOq/5Z8cdskzJujfwqfOTkrwIwj7IRISpnkJnT6SyJ4PCPnGMoFjC9ddhal5KVIYtAt97ix05A==}

  ms@2.1.3:
    resolution: {integrity: sha512-6FlzubTLZG3J2a/NVCAleEhjzq5oxgHyaCU9yYXvcLsvoVaHJq/s5xXI6/XXP6tz7R9xAOtHnSO/tXtF3WRTlA==}

  ms@3.0.0-canary.1:
    resolution: {integrity: sha512-kh8ARjh8rMN7Du2igDRO9QJnqCb2xYTJxyQYK7vJJS4TvLLmsbyhiKpSW+t+y26gyOyMd0riphX0GeWKU3ky5g==}
    engines: {node: '>=12.13'}

  multer@2.0.1:
    resolution: {integrity: sha512-Ug8bXeTIUlxurg8xLTEskKShvcKDZALo1THEX5E41pYCD2sCVub5/kIRIGqWNoqV6szyLyQKV6mD4QUrWE5GCQ==}
    engines: {node: '>= 10.16.0'}

  multicast-dns@7.2.5:
    resolution: {integrity: sha512-2eznPJP8z2BFLX50tf0LuODrpINqP1RVIm/CObbTcBRITQgmC/TjcREF1NeTBzIcR5XO/ukWo+YHOjBbFwIupg==}
    hasBin: true

  multiformats@13.1.3:
    resolution: {integrity: sha512-CZPi9lFZCM/+7oRolWYsvalsyWQGFo+GpdaTmjxXXomC+nP/W1Rnxb9sUgjvmNmRZ5bOPqRAl4nuK+Ydw/4tGw==}

  multiformats@13.3.7:
    resolution: {integrity: sha512-meL9DERHj+fFVWoOX9fXqfcYcSpUfSYJPcFvDPKrxitICbwAoWR+Ut4j5NO9zAT917HUHLQmqzQbAsGNHlDcxQ==}

  multiformats@13.4.0:
    resolution: {integrity: sha512-Mkb/QcclrJxKC+vrcIFl297h52QcKh2Az/9A5vbWytbQt4225UWWWmIuSsKksdww9NkIeYcA7DkfftyLuC/JSg==}

  multiformats@9.9.0:
    resolution: {integrity: sha512-HoMUjhH9T8DDBNT+6xzkrd9ga/XiBI4xLr58LJACwK6G3HTOPeMz4nB4KJs33L2BelrIJa7P0VuNaVF3hMYfjg==}

  multihashes-sync@2.0.0:
    resolution: {integrity: sha512-hoBamCqXuVmeo4NAY52dbYuUIKHy3/FcqxyKZSbhqicR2SbUjgiY4FoDvE8BV40dPfAJTT6pQpqYeuKxqKwOLQ==}

  murmurhash3js-revisited@3.0.0:
    resolution: {integrity: sha512-/sF3ee6zvScXMb1XFJ8gDsSnY+X8PbOyjIuBhtgis10W2Jx4ZjIhikUCIF9c4gpJxVnQIsPAFrSwTCuAjicP6g==}
    engines: {node: '>=8.0.0'}

  nanoid@3.3.11:
    resolution: {integrity: sha512-N8SpfPUnUp1bK+PMYW8qSWdl9U+wwNWI4QKxOYDy9JAro3WMX7p2OeVRF9v+347pnakNevPmiHhNmZ2HbFA76w==}
    engines: {node: ^10 || ^12 || ^13.7 || ^14 || >=15.0.1}
    hasBin: true

  nanoid@5.1.5:
    resolution: {integrity: sha512-Ir/+ZpE9fDsNH0hQ3C68uyThDXzYcim2EqcZ8zn8Chtt1iylPT9xXJB0kPCnqzgcEGikO9RxSrh63MsmVCU7Fw==}
    engines: {node: ^18 || >=20}
    hasBin: true

  napi-postinstall@0.3.0:
    resolution: {integrity: sha512-M7NqKyhODKV1gRLdkwE7pDsZP2/SC2a2vHkOYh9MCpKMbWVfyVfUw5MaH83Fv6XMjxr5jryUp3IDDL9rlxsTeA==}
    engines: {node: ^12.20.0 || ^14.18.0 || >=16.0.0}
    hasBin: true

  native-fetch@4.0.2:
    resolution: {integrity: sha512-4QcVlKFtv2EYVS5MBgsGX5+NWKtbDbIECdUXDBGDMAZXq3Jkv9zf+y8iS7Ub8fEdga3GpYeazp9gauNqXHJOCg==}
    peerDependencies:
      undici: '*'

  natural-compare@1.4.0:
    resolution: {integrity: sha512-OWND8ei3VtNC9h7V60qff3SVobHr996CTwgxubgyQYEpg290h9J0buyECNNJexkFm5sOajh5G116RYA1c8ZMSw==}

  negotiator@0.6.3:
    resolution: {integrity: sha512-+EUsqGPLsM+j/zdChZjsnX51g4XrHFOIXwfnCVPGlQk/k5giakcKsuxCObBRu6DSm9opw/O6slWbJdghQM4bBg==}
    engines: {node: '>= 0.6'}

  negotiator@0.6.4:
    resolution: {integrity: sha512-myRT3DiWPHqho5PrJaIRyaMv2kgYf0mUVgBNOYMuCH5Ki1yEiQaf/ZJuQ62nvpc44wL5WDbTX7yGJi1Neevw8w==}
    engines: {node: '>= 0.6'}

  negotiator@1.0.0:
    resolution: {integrity: sha512-8Ofs/AUQh8MaEcrlq5xOX0CQ9ypTF5dl78mjlMNfOK08fzpgTHQRQPBxcPlEtIw0yRpws+Zo/3r+5WRby7u3Gg==}
    engines: {node: '>= 0.6'}

  neo-async@2.6.2:
    resolution: {integrity: sha512-Yd3UES5mWCSqR+qNT93S3UoYUkqAZ9lLg8a7g9rimsWmYGK8cVToA4/sF3RrshdyV3sAGMXVUmpMYOw+dLpOuw==}

  netmask@2.0.2:
    resolution: {integrity: sha512-dBpDMdxv9Irdq66304OLfEmQ9tbNRFnFTuZiLo+bD+r332bBmMJ8GBLXklIXXgxd3+v9+KUnZaUR5PJMa75Gsg==}
    engines: {node: '>= 0.4.0'}

  no-case@3.0.4:
    resolution: {integrity: sha512-fgAN3jGAh+RoxUGZHTSOLJIqUc2wmoBwGR4tbpNAKmmovFoWq0OdRkb0VkldReO2a2iBT/OEulG9XSUc10r3zg==}

  node-addon-api@2.0.2:
    resolution: {integrity: sha512-Ntyt4AIXyaLIuMHF6IOoTakB3K+RWxwtsHNRxllEoA6vPwP9o4866g6YWDLUdnucilZhmkxiHwHr11gAENw+QA==}

  node-fetch-native@1.6.6:
    resolution: {integrity: sha512-8Mc2HhqPdlIfedsuZoc3yioPuzp6b+L5jRCRY1QzuWZh2EGJVQrGppC6V6cF0bLdbW0+O2YpqCA25aF/1lvipQ==}

  node-fetch@2.7.0:
    resolution: {integrity: sha512-c4FRfUm/dbcWZ7U+1Wq0AwCyFL+3nt2bEw05wfxSz+DWpWsitgmSgYmy2dQdWyKC1694ELPqMs/YzUSNozLt8A==}
    engines: {node: 4.x || >=6.0.0}
    peerDependencies:
      encoding: ^0.1.0
    peerDependenciesMeta:
      encoding:
        optional: true

  node-forge@1.3.1:
    resolution: {integrity: sha512-dPEtOeMvF9VMcYV/1Wb8CPoVAXtp6MKMlcbAt4ddqmGqUJ6fQZFXkNZNkNlfevtNkGtaSoXf/vNNNSvgrdXwtA==}
    engines: {node: '>= 6.13.0'}

  node-gyp-build@4.8.4:
    resolution: {integrity: sha512-LA4ZjwlnUblHVgq0oBF3Jl/6h/Nvs5fzBLwdEF4nuxnFdsfajde4WfxtJr3CaiH+F6ewcIB/q4jQ4UzPyid+CQ==}
    hasBin: true

  node-int64@0.4.0:
    resolution: {integrity: sha512-O5lz91xSOeoXP6DulyHfllpq+Eg00MWitZIbtPfoSEvqIHdl5gfcY6hYzDWnj0qD5tz52PI08u9qUvSVeUBeHw==}

  node-mock-http@1.0.1:
    resolution: {integrity: sha512-0gJJgENizp4ghds/Ywu2FCmcRsgBTmRQzYPZm61wy+Em2sBarSka0OhQS5huLBg6od1zkNpnWMCZloQDFVvOMQ==}

  node-releases@2.0.19:
    resolution: {integrity: sha512-xxOWJsBKtzAq7DY0J+DTzuz58K8e7sJbdgwkbMWQe8UYB6ekmsQ45q0M/tJDsGaZmbC+l7n57UV8Hl5tHxO9uw==}

  nodemon@3.1.10:
    resolution: {integrity: sha512-WDjw3pJ0/0jMFmyNDp3gvY2YizjLmmOUQo6DEBY+JgdvW/yQ9mEeSw6H5ythl5Ny2ytb7f9C2nIbjSxMNzbJXw==}
    engines: {node: '>=10'}
    hasBin: true

  normalize-path@3.0.0:
    resolution: {integrity: sha512-6eZs5Ls3WtCisHWp9S2GUy8dqkpGi4BVSz3GaqiE6ezub0512ESztXUwUB6C6IKbQkY2Pnb/mD4WYojCRwcwLA==}
    engines: {node: '>=0.10.0'}

  normalize-range@0.1.2:
    resolution: {integrity: sha512-bdok/XvKII3nUpklnV6P2hxtMNrCboOjAcyBuQnWEhO665FwrSNRxU+AqpsyvO6LgGYPspN+lu5CLtw4jPRKNA==}
    engines: {node: '>=0.10.0'}

  normalize-url@6.1.0:
    resolution: {integrity: sha512-DlL+XwOy3NxAQ8xuC0okPgK46iuVNAK01YN7RueYBqqFeGsBjV9XmCAzAdgt+667bCl5kPh9EqKKDwnaPG1I7A==}
    engines: {node: '>=10'}

  npm-run-path@4.0.1:
    resolution: {integrity: sha512-S48WzZW777zhNIrn7gxOlISNAqi9ZC/uQFnRdbeIHhZhCA6UqpkOT8T1G7BvfdgP4Er8gF4sUbaS0i7QvIfCWw==}
    engines: {node: '>=8'}

  npm-run-path@6.0.0:
    resolution: {integrity: sha512-9qny7Z9DsQU8Ou39ERsPU4OZQlSTP47ShQzuKZ6PRXpYLtIFgl/DEBYEXKlvcEa+9tHVcK8CF81Y2V72qaZhWA==}
    engines: {node: '>=18'}

  nth-check@2.1.1:
    resolution: {integrity: sha512-lqjrjmaOoAnWfMmBPL+XNnynZh2+swxiX3WUE0s4yEHI6m+AwrK2UZOimIRl3X/4QctVqS8AiZjFqyOGrMXb/w==}

  nwsapi@2.2.20:
    resolution: {integrity: sha512-/ieB+mDe4MrrKMT8z+mQL8klXydZWGR5Dowt4RAGKbJ3kIGEx3X4ljUo+6V73IXtUPWgfOlU5B9MlGxFO5T+cA==}

  obj-multiplex@1.0.0:
    resolution: {integrity: sha512-0GNJAOsHoBHeNTvl5Vt6IWnpUEcc3uSRxzBri7EDyIcMgYvnY2JL2qdeV5zTMjWQX5OHcD5amcW2HFfDh0gjIA==}

  object-assign@4.1.1:
    resolution: {integrity: sha512-rJgTQnkUnH1sFw8yT6VSU3zD3sWmu6sZhIseY8VX+GRu3P6F7Fu+JNDoXfklElbLJSnc3FUQHVe4cU5hj+BcUg==}
    engines: {node: '>=0.10.0'}

  object-hash@3.0.0:
    resolution: {integrity: sha512-RSn9F68PjH9HqtltsSnqYC1XXoWe9Bju5+213R98cNGttag9q9yAOTzdbsqvIa7aNm5WffBZFpWYr2aWrklWAw==}
    engines: {node: '>= 6'}

  object-inspect@1.13.4:
    resolution: {integrity: sha512-W67iLl4J2EXEGTbfeHCffrjDfitvLANg0UlX3wFUUSTx92KXRFegMHUVgSqE+wvhAbi4WqjGg9czysTV2Epbew==}
    engines: {node: '>= 0.4'}

  obuf@1.1.2:
    resolution: {integrity: sha512-PX1wu0AmAdPqOL1mWhqmlOd8kOIZQwGZw6rh7uby9fTc5lhaOWFLX3I6R1hrF9k3zUY40e6igsLGkDXK92LJNg==}

  ofetch@1.4.1:
    resolution: {integrity: sha512-QZj2DfGplQAr2oj9KzceK9Hwz6Whxazmn85yYeVuS3u9XTMOGMRx0kO95MQ+vLsj/S/NwBDMMLU5hpxvI6Tklw==}

  on-exit-leak-free@0.2.0:
    resolution: {integrity: sha512-dqaz3u44QbRXQooZLTUKU41ZrzYrcvLISVgbrzbyCMxpmSLJvZ3ZamIJIZ29P6OhZIkNIQKosdeM6t1LYbA9hg==}

  on-finished@2.4.1:
    resolution: {integrity: sha512-oVlzkg3ENAhCk2zdv7IJwd/QUD4z2RxRwpkcGY8psCVcCYZNq4wYnVWALHM+brtuJjePWiYF/ClmuDr8Ch5+kg==}
    engines: {node: '>= 0.8'}

  on-headers@1.0.2:
    resolution: {integrity: sha512-pZAE+FJLoyITytdqK0U5s+FIpjN0JP3OzFi/u8Rx+EV5/W+JTWGXG8xFzevE7AjBfDqHv/8vL8qQsIhHnqRkrA==}
    engines: {node: '>= 0.8'}

  once@1.4.0:
    resolution: {integrity: sha512-lNaJgI+2Q5URQBkccEKHTQOPaXdUxnZZElQTZY0MFUAuaEqe1E+Nyvgdz/aIyNi6Z9MzO5dv1H8n58/GELp3+w==}

  one-time@1.0.0:
    resolution: {integrity: sha512-5DXOiRKwuSEcQ/l0kGCF6Q3jcADFv5tSmRaJck/OqkVFcOzutB134KRSfF0xDrL39MNnqxbHBbUUcjZIhTgb2g==}

  onetime@5.1.2:
    resolution: {integrity: sha512-kbpaSSGJTWdAY5KPVeMOKXSrPtr8C8C7wodJbcsd51jRnmD+GZu8Y0VoU6Dm5Z4vWr0Ig/1NKuWRKf7j5aaYSg==}
    engines: {node: '>=6'}

  open@10.2.0:
    resolution: {integrity: sha512-YgBpdJHPyQ2UE5x+hlSXcnejzAvD0b22U2OuAP+8OnlJT+PjWPxtgmGqKKc+RgTM63U9gN0YzrYc71R2WT/hTA==}
    engines: {node: '>=18'}

  opener@1.5.2:
    resolution: {integrity: sha512-ur5UIdyw5Y7yEj9wLzhqXiy6GZ3Mwx0yGI+5sMn2r0N0v3cKJvUmFH5yPP+WXh9e0xfyzyJX95D8l088DNFj7A==}
    hasBin: true

  optionator@0.9.4:
    resolution: {integrity: sha512-6IpQ7mKUxRcZNLIObR0hz7lxsapSSIYNZJwXPGeF0mTVqGKFIXj1DQcMoT22S3ROcLyY/rz0PWaWZ9ayWmad9g==}
    engines: {node: '>= 0.8.0'}

  os-tmpdir@1.0.2:
    resolution: {integrity: sha512-D2FR03Vir7FIu45XBY20mTb+/ZSWB00sjU9jdQXt83gDrI4Ztz5Fs7/yy74g2N5SVQY4xY1qDr4rNddwYRVX0g==}
    engines: {node: '>=0.10.0'}

  outdent@0.5.0:
    resolution: {integrity: sha512-/jHxFIzoMXdqPzTaCpFzAAWhpkSjZPF4Vsn6jAfNpmbH/ymsmd7Qc6VE9BGn0L6YMj6uwpQLxCECpus4ukKS9Q==}

  ox@0.6.7:
    resolution: {integrity: sha512-17Gk/eFsFRAZ80p5eKqv89a57uXjd3NgIf1CaXojATPBuujVc/fQSVhBeAU9JCRB+k7J50WQAyWTxK19T9GgbA==}
    peerDependencies:
      typescript: '>=5.4.0'
    peerDependenciesMeta:
      typescript:
        optional: true

  ox@0.8.1:
    resolution: {integrity: sha512-e+z5epnzV+Zuz91YYujecW8cF01mzmrUtWotJ0oEPym/G82uccs7q0WDHTYL3eiONbTUEvcZrptAKLgTBD3u2A==}
    peerDependencies:
      typescript: '>=5.4.0'
    peerDependenciesMeta:
      typescript:
        optional: true

  p-cancelable@2.1.1:
    resolution: {integrity: sha512-BZOr3nRQHOntUjTrH8+Lh54smKHoHyur8We1V8DSMVrl5A2malOOwuJRnKRDjSnkoeBh4at6BwEnb5I7Jl31wg==}
    engines: {node: '>=8'}

  p-defer@3.0.0:
    resolution: {integrity: sha512-ugZxsxmtTln604yeYd29EGrNhazN2lywetzpKhfmQjW/VJmhpDmWbiX+h0zL8V91R0UXkhb3KtPmyq9PZw3aYw==}
    engines: {node: '>=8'}

  p-defer@4.0.1:
    resolution: {integrity: sha512-Mr5KC5efvAK5VUptYEIopP1bakB85k2IWXaRC0rsh1uwn1L6M0LVml8OIQ4Gudg4oyZakf7FmeRLkMMtZW1i5A==}
    engines: {node: '>=12'}

  p-fifo@1.0.0:
    resolution: {integrity: sha512-IjoCxXW48tqdtDFz6fqo5q1UfFVjjVZe8TC1QRflvNUJtNfCUhxOUw6MOVZhDPjqhSzc26xKdugsO17gmzd5+A==}

  p-filter@2.1.0:
    resolution: {integrity: sha512-ZBxxZ5sL2HghephhpGAQdoskxplTwr7ICaehZwLIlfL6acuVgZPm8yBNuRAFBGEqtD/hmUeq9eqLg2ys9Xr/yw==}
    engines: {node: '>=8'}

  p-limit@2.3.0:
    resolution: {integrity: sha512-//88mFWSJx8lxCzwdAABTJL2MyWB12+eIY7MDL2SqLmAkeKU9qxRvWuSyTjm3FUmpBEMuFfckAIqEaVGUDxb6w==}
    engines: {node: '>=6'}

  p-limit@3.1.0:
    resolution: {integrity: sha512-TYOanM3wGwNGsZN2cVTYPArw454xnXj5qmWF1bEoAc4+cU/ol7GVh7odevjp1FNHduHc3KZMcFduxU5Xc6uJRQ==}
    engines: {node: '>=10'}

  p-locate@3.0.0:
    resolution: {integrity: sha512-x+12w/To+4GFfgJhBEpiDcLozRJGegY+Ei7/z0tSLkMmxGZNybVMSfWj9aJn8Z5Fc7dBUNJOOVgPv2H7IwulSQ==}
    engines: {node: '>=6'}

  p-locate@4.1.0:
    resolution: {integrity: sha512-R79ZZ/0wAxKGu3oYMlz8jy/kbhsNrS7SKZ7PxEHBgJ5+F2mtFW2fK2cOtBh1cHYkQsbzFV7I+EoRKe6Yt0oK7A==}
    engines: {node: '>=8'}

  p-locate@5.0.0:
    resolution: {integrity: sha512-LaNjtRWUBY++zB5nE/NwcaoMylSPk+S+ZHNB1TzdbMJMny6dynpAGt7X/tl/QYq3TIeE6nxHppbo2LGymrG5Pw==}
    engines: {node: '>=10'}

  p-map@2.1.0:
    resolution: {integrity: sha512-y3b8Kpd8OAN444hxfBbFfj1FY/RjtTd8tzYwhUqNYXx0fXx2iX4maP4Qr6qhIKbQXI02wTLAda4fYUbDagTUFw==}
    engines: {node: '>=6'}

  p-queue@8.1.0:
    resolution: {integrity: sha512-mxLDbbGIBEXTJL0zEx8JIylaj3xQ7Z/7eEVjcF9fJX4DBiH9oqe+oahYnlKKxm0Ci9TlWTyhSHgygxMxjIB2jw==}
    engines: {node: '>=18'}

  p-retry@6.2.1:
    resolution: {integrity: sha512-hEt02O4hUct5wtwg4H4KcWgDdm+l1bOaEy/hWzd8xtXB9BqxTWBBhb+2ImAtH4Cv4rPjV76xN3Zumqk3k3AhhQ==}
    engines: {node: '>=16.17'}

  p-timeout@6.1.4:
    resolution: {integrity: sha512-MyIV3ZA/PmyBN/ud8vV9XzwTrNtR4jFrObymZYnZqMmW0zA8Z17vnT0rBgFE/TlohB+YCHqXMgZzb3Csp49vqg==}
    engines: {node: '>=14.16'}

  p-try@2.2.0:
    resolution: {integrity: sha512-R4nPAVTAU0B9D35/Gk3uJf/7XYbQcyohSKdvAxIRSNghFl4e71hVoGnBNQz9cWaXxO2I10KTC+3jMdvvoKw6dQ==}
    engines: {node: '>=6'}

  p-wait-for@5.0.2:
    resolution: {integrity: sha512-lwx6u1CotQYPVju77R+D0vFomni/AqRfqLmqQ8hekklqZ6gAY9rONh7lBQ0uxWMkC2AuX9b2DVAl8To0NyP1JA==}
    engines: {node: '>=12'}

  package-json-from-dist@1.0.1:
    resolution: {integrity: sha512-UEZIS3/by4OC8vL3P2dTXRETpebLI2NiI5vIrjaD/5UtrkFX/tNbwjTSRAGC/+7CAo2pIcBaRgWmcBBHcsaCIw==}

  package-manager-detector@0.2.11:
    resolution: {integrity: sha512-BEnLolu+yuz22S56CU1SUKq3XC3PkwD5wv4ikR4MfGvnRVcmzXR9DwSlW2fEamyTPyXHomBJRzgapeuBvRNzJQ==}

  pako@0.2.9:
    resolution: {integrity: sha512-NUcwaKxUxWrZLpDG+z/xZaCgQITkA/Dv4V/T6bw7VON6l1Xz/VnrBqrYjZQ12TamKHzITTfOEIYUj48y2KXImA==}

  param-case@3.0.4:
    resolution: {integrity: sha512-RXlj7zCYokReqWpOPH9oYivUzLYZ5vAPIfEmCTNViosC78F8F0H9y7T7gG2M39ymgutxF5gcFEsyZQSph9Bp3A==}

  parent-module@1.0.1:
    resolution: {integrity: sha512-GQ2EWRpQV8/o+Aw8YqtfZZPfNRWZYkbidE9k5rpl/hC3vtHHBfGm2Ifi6qWV+coDGkrUKZAxE3Lot5kcsRlh+g==}
    engines: {node: '>=6'}

  parse-duration@2.1.4:
    resolution: {integrity: sha512-b98m6MsCh+akxfyoz9w9dt0AlH2dfYLOBss5SdDsr9pkhKNvkWBXU/r8A4ahmIGByBOLV2+4YwfCuFxbDDaGyg==}

  parse-json@4.0.0:
    resolution: {integrity: sha512-aOIos8bujGN93/8Ox/jPLh7RwVnPEysynVFE+fQZyg6jKELEHwzgKdLRFHUgXJL6kylijVSBC4BvN9OmsB48Rw==}
    engines: {node: '>=4'}

  parse-json@5.2.0:
    resolution: {integrity: sha512-ayCKvm/phCGxOkYRSCM82iDwct8/EonSEgCSxWxD7ve6jHggsFl4fZVQBPRNgQoKiuV/odhFrGzQXZwbifC8Rg==}
    engines: {node: '>=8'}

  parse-ms@4.0.0:
    resolution: {integrity: sha512-TXfryirbmq34y8QBwgqCVLi+8oA3oWx2eAnSn62ITyEhEYaWRlVZ2DvMM9eZbMs/RfxPu/PK/aBLyGj4IrqMHw==}
    engines: {node: '>=18'}

  parse5@7.3.0:
    resolution: {integrity: sha512-IInvU7fabl34qmi9gY8XOVxhYyMyuH2xUNpb2q8/Y+7552KlejkRvqvD19nMoUW/uQGGbqNpA6Tufu5FL5BZgw==}

  parseurl@1.3.3:
    resolution: {integrity: sha512-CiyeOxFT/JZyN5m0z9PfXw4SCBJ6Sygz1Dpl0wqjlhDEGGBP1GnsUVEL0p63hoG1fcj3fHynXi9NYO4nWOL+qQ==}
    engines: {node: '>= 0.8'}

  pascal-case@3.1.2:
    resolution: {integrity: sha512-uWlGT3YSnK9x3BQJaOdcZwrnV6hPpd8jFH1/ucpiLRPh/2zCVJKS19E4GvYHvaCcACn3foXZ0cLB9Wrx1KGe5g==}

  path-exists@3.0.0:
    resolution: {integrity: sha512-bpC7GYwiDYQ4wYLe+FA8lhRjhQCMcQGuSgGGqDkg/QerRWw9CmGRT0iSOVRSZJ29NMLZgIzqaljJ63oaL4NIJQ==}
    engines: {node: '>=4'}

  path-exists@4.0.0:
    resolution: {integrity: sha512-ak9Qy5Q7jYb2Wwcey5Fpvg2KoAc/ZIhLSLOSBmRmygPsGwkVVt0fZa0qrtMz+m6tJTAHfZQ8FnmB4MG4LWy7/w==}
    engines: {node: '>=8'}

  path-is-absolute@1.0.1:
    resolution: {integrity: sha512-AVbw3UJ2e9bq64vSaS9Am0fje1Pa8pbGqTTsmXfaIiMpnr5DlDhfJOuLj9Sf95ZPVDAUerDfEk88MPmPe7UCQg==}
    engines: {node: '>=0.10.0'}

  path-is-inside@1.0.2:
    resolution: {integrity: sha512-DUWJr3+ULp4zXmol/SZkFf3JGsS9/SIv+Y3Rt93/UjPpDpklB5f1er4O3POIbUuUJ3FXgqte2Q7SrU6zAqwk8w==}

  path-key@3.1.1:
    resolution: {integrity: sha512-ojmeN0qd+y0jszEtoY48r0Peq5dwMEkIlCOu6Q5f41lfkswXuKtYrhgoTpLnyIcHm24Uhqx+5Tqm2InSwLhE6Q==}
    engines: {node: '>=8'}

  path-key@4.0.0:
    resolution: {integrity: sha512-haREypq7xkM7ErfgIyA0z+Bj4AGKlMSdlQE2jvJo6huWD1EdkKYV+G/T4nq0YEF2vgTT8kqMFKo1uHn950r4SQ==}
    engines: {node: '>=12'}

  path-parse@1.0.7:
    resolution: {integrity: sha512-LDJzPVEEEPR+y48z93A0Ed0yXb8pAByGWo/k5YYdYgpY2/2EsOsksJrq7lOHxryrVOn1ejG6oAp8ahvOIQD8sw==}

  path-scurry@1.11.1:
    resolution: {integrity: sha512-Xa4Nw17FS9ApQFJ9umLiJS4orGjm7ZzwUrwamcGQuHSzDyth9boKDaycYdDcZDuqYATXw4HFXgaqWTctW/v1HA==}
    engines: {node: '>=16 || 14 >=14.18'}

  path-to-regexp@0.1.12:
    resolution: {integrity: sha512-RA1GjUVMnvYFxuqovrEqZoxxW5NUZqbwKtYz/Tt7nXerk0LbLblQmrsgdeOxV5SFHf0UDggjS/bSeOZwt1pmEQ==}

  path-to-regexp@3.3.0:
    resolution: {integrity: sha512-qyCH421YQPS2WFDxDjftfc1ZR5WKQzVzqsp4n9M2kQhVOo/ByahFoUNJfl58kOcEGfQ//7weFTDhm+ss8Ecxgw==}

  path-to-regexp@8.2.0:
    resolution: {integrity: sha512-TdrF7fW9Rphjq4RjrW0Kp2AW0Ahwu9sRGTkS6bvDi0SCwZlEZYmcfDbEsTz8RVk0EHIS/Vd1bv3JhG+1xZuAyQ==}
    engines: {node: '>=16'}

  path-type@4.0.0:
    resolution: {integrity: sha512-gDKb8aZMDeD/tZWs9P6+q0J9Mwkdl6xMV8TjnGP3qJVJ06bdMgkbBlLU8IdfOsIsFz2BW1rNVT3XuNEl8zPAvw==}
    engines: {node: '>=8'}

  peek-stream@1.1.3:
    resolution: {integrity: sha512-FhJ+YbOSBb9/rIl2ZeE/QHEsWn7PqNYt8ARAY3kIgNGOk13g9FGyIY6JIl/xB/3TFRVoTv5as0l11weORrTekA==}

  picocolors@1.1.1:
    resolution: {integrity: sha512-xceH2snhtb5M9liqDsmEw56le376mTZkEX/jEb/RxNFyegNul7eNslCXP9FDj/Lcu0X8KEyMceP2ntpaHrDEVA==}

  picomatch@2.3.1:
    resolution: {integrity: sha512-JU3teHTNjmE2VCGFzuY8EXzCDVwEqB2a8fsIvwaStHhAWJEeVd1o1QD80CU6+ZdEXXSLbSsuLwJjkCBWqRQUVA==}
    engines: {node: '>=8.6'}

  picomatch@4.0.3:
    resolution: {integrity: sha512-5gTmgEY/sqK6gFXLIsQNH19lWb4ebPDLA4SdLP7dsWkIXHWlG66oPuVvXSGFPppYZz8ZDZq0dYYrbHfBCVUb1Q==}
    engines: {node: '>=12'}

  pify@3.0.0:
    resolution: {integrity: sha512-C3FsVNH1udSEX48gGX1xfvwTWfsYWj5U+8/uK15BGzIGrKoUpghX8hWZwa/OFnakBiiVNmBvemTJR5mcy7iPcg==}
    engines: {node: '>=4'}

  pify@4.0.1:
    resolution: {integrity: sha512-uB80kBFb/tfd68bVleG9T5GGsGPjJrLAUpR5PZIrhBnIaRTQRjqdJSsIKkOP6OAIFbj7GOrcudc5pNjZ+geV2g==}
    engines: {node: '>=6'}

  pify@5.0.0:
    resolution: {integrity: sha512-eW/gHNMlxdSP6dmG6uJip6FXN0EQBwm2clYYd8Wul42Cwu/DK8HEftzsapcNdYe2MfLiIwZqsDk2RDEsTE79hA==}
    engines: {node: '>=10'}

  pino-abstract-transport@0.5.0:
    resolution: {integrity: sha512-+KAgmVeqXYbTtU2FScx1XS3kNyfZ5TrXY07V96QnUSFqo2gAqlvmaxH67Lj7SWazqsMabf+58ctdTcBgnOLUOQ==}

  pino-std-serializers@4.0.0:
    resolution: {integrity: sha512-cK0pekc1Kjy5w9V2/n+8MkZwusa6EyyxfeQCB799CQRhRt/CqYKiWs5adeu8Shve2ZNffvfC/7J64A2PJo1W/Q==}

  pino@7.11.0:
    resolution: {integrity: sha512-dMACeu63HtRLmCG8VKdy4cShCPKaYDR4youZqoSWLxl5Gu99HUw8bw75thbPv9Nip+H+QYX8o3ZJbTdVZZ2TVg==}
    hasBin: true

  pirates@4.0.7:
    resolution: {integrity: sha512-TfySrs/5nm8fQJDcBDuUng3VOUKsd7S+zqvbOTiGXHfxX4wK31ard+hoNuvkicM/2YFzlpDgABOevKSsB4G/FA==}
    engines: {node: '>= 6'}

  pkg-conf@3.1.0:
    resolution: {integrity: sha512-m0OTbR/5VPNPqO1ph6Fqbj7Hv6QU7gR/tQW40ZqrL1rjgCU85W6C1bJn0BItuJqnR98PWzw7Z8hHeChD1WrgdQ==}
    engines: {node: '>=6'}

  pkg-dir@4.2.0:
    resolution: {integrity: sha512-HRDzbaKjC+AOWVXxAU/x54COGeIv9eb+6CkDSQoNTt4XyWoIJvuPsXizxu/Fr23EiekbtZwmh1IcIG/l/a10GQ==}
    engines: {node: '>=8'}

  plausible-tracker@0.3.9:
    resolution: {integrity: sha512-hMhneYm3GCPyQon88SZrVJx+LlqhM1kZFQbuAgXPoh/Az2YvO1B6bitT9qlhpiTdJlsT5lsr3gPmzoVjb5CDXA==}
    engines: {node: '>=10'}

  pngjs@5.0.0:
    resolution: {integrity: sha512-40QW5YalBNfQo5yRYmiw7Yz6TKKVr3h6970B2YE+3fQpsWcrbj1PzJgxeJ19DRQjhMbKPIuMY8rFaXc8moolVw==}
    engines: {node: '>=10.13.0'}

  pony-cause@2.1.11:
    resolution: {integrity: sha512-M7LhCsdNbNgiLYiP4WjsfLUuFmCfnjdF6jKe2R9NKl4WFN+HZPGHJZ9lnLP7f9ZnKe3U9nuWD0szirmj+migUg==}
    engines: {node: '>=12.0.0'}

  possible-typed-array-names@1.1.0:
    resolution: {integrity: sha512-/+5VFTchJDoVj3bhoqi6UeymcD00DAwb1nJwamzPvHEszJ4FpF6SNNbUbOS8yI56qHzdV8eK0qEfOSiodkTdxg==}
    engines: {node: '>= 0.4'}

  postcss-loader@8.1.1:
    resolution: {integrity: sha512-0IeqyAsG6tYiDRCYKQJLAmgQr47DX6N7sFSWvQxt6AcupX8DIdmykuk/o/tx0Lze3ErGHJEp5OSRxrelC6+NdQ==}
    engines: {node: '>= 18.12.0'}
    peerDependencies:
      '@rspack/core': 0.x || 1.x
      postcss: ^7.0.0 || ^8.0.1
      webpack: ^5.0.0
    peerDependenciesMeta:
      '@rspack/core':
        optional: true
      webpack:
        optional: true

  postcss-modules-extract-imports@3.1.0:
    resolution: {integrity: sha512-k3kNe0aNFQDAZGbin48pL2VNidTF0w4/eASDsxlyspobzU3wZQLOGj7L9gfRe0Jo9/4uud09DsjFNH7winGv8Q==}
    engines: {node: ^10 || ^12 || >= 14}
    peerDependencies:
      postcss: ^8.1.0

  postcss-modules-local-by-default@4.2.0:
    resolution: {integrity: sha512-5kcJm/zk+GJDSfw+V/42fJ5fhjL5YbFDl8nVdXkJPLLW+Vf9mTD5Xe0wqIaDnLuL2U6cDNpTr+UQ+v2HWIBhzw==}
    engines: {node: ^10 || ^12 || >= 14}
    peerDependencies:
      postcss: ^8.1.0

  postcss-modules-scope@3.2.1:
    resolution: {integrity: sha512-m9jZstCVaqGjTAuny8MdgE88scJnCiQSlSrOWcTQgM2t32UBe+MUmFSO5t7VMSfAf/FJKImAxBav8ooCHJXCJA==}
    engines: {node: ^10 || ^12 || >= 14}
    peerDependencies:
      postcss: ^8.1.0

  postcss-modules-values@4.0.0:
    resolution: {integrity: sha512-RDxHkAiEGI78gS2ofyvCsu7iycRv7oqw5xMWn9iMoR0N/7mf9D50ecQqUo5BZ9Zh2vH4bCUR/ktCqbB9m8vJjQ==}
    engines: {node: ^10 || ^12 || >= 14}
    peerDependencies:
      postcss: ^8.1.0

  postcss-selector-parser@7.1.0:
    resolution: {integrity: sha512-8sLjZwK0R+JlxlYcTuVnyT2v+htpdrjDOKuMcOVdYjt52Lh8hWRYpxBPoKx/Zg+bcjc3wx6fmQevMmUztS/ccA==}
    engines: {node: '>=4'}

  postcss-value-parser@4.2.0:
    resolution: {integrity: sha512-1NNCs6uurfkVbeXG4S8JFT9t19m45ICnif8zWLd5oPSZ50QnwMfK+H3jv408d4jw/7Bttv5axS5IiHoLaVNHeQ==}

  postcss@8.5.6:
    resolution: {integrity: sha512-3Ybi1tAuwAP9s0r1UQ2J4n5Y0G05bJkpUIO0/bI9MhwmD70S5aTWbXGBwxHrelT+XM1k6dM0pk+SwNkpTRN7Pg==}
    engines: {node: ^10 || ^12 || >=14}

  preact@10.26.9:
    resolution: {integrity: sha512-SSjF9vcnF27mJK1XyFMNJzFd5u3pQiATFqoaDy03XuN00u4ziveVVEGt5RKJrDR8MHE/wJo9Nnad56RLzS2RMA==}

  preact@10.27.1:
    resolution: {integrity: sha512-V79raXEWch/rbqoNc7nT9E4ep7lu+mI3+sBmfRD4i1M73R3WLYcCtdI0ibxGVf4eQL8ZIz2nFacqEC+rmnOORQ==}

  prelude-ls@1.2.1:
    resolution: {integrity: sha512-vkcDPrRZo1QZLbn5RLGPpg/WmIQ65qoWWhcGKf/b5eplkkarX0m9z8ppCat4mlOqUsWpyNuYgO3VRyrYHSzX5g==}
    engines: {node: '>= 0.8.0'}

  prettier@2.8.8:
    resolution: {integrity: sha512-tdN8qQGvNjw4CHbY+XXk0JgCXn9QiF21a55rBe5LJAU+kDyC4WQn4+awm2Xfk2lQMk5fKup9XgzTZtGkjBdP9Q==}
    engines: {node: '>=10.13.0'}
    hasBin: true

  pretty-error@4.0.0:
    resolution: {integrity: sha512-AoJ5YMAcXKYxKhuJGdcvse+Voc6v1RgnsR3nWcYU7q4t6z0Q6T86sv5Zq8VIRbOWWFpvdGE83LtdSMNd+6Y0xw==}

  pretty-format@30.0.2:
    resolution: {integrity: sha512-yC5/EBSOrTtqhCKfLHqoUIAXVRZnukHPwWBJWR7h84Q3Be1DRQZLncwcfLoPA5RPQ65qfiCMqgYwdUuQ//eVpg==}
    engines: {node: ^18.14.0 || ^20.0.0 || ^22.0.0 || >=24.0.0}

  pretty-ms@9.2.0:
    resolution: {integrity: sha512-4yf0QO/sllf/1zbZWYnvWw3NxCQwLXKzIj0G849LSufP15BXKM0rbD2Z3wVnkMfjdn/CB0Dpp444gYAACdsplg==}
    engines: {node: '>=18'}

  prismjs@1.30.0:
    resolution: {integrity: sha512-DEvV2ZF2r2/63V+tK8hQvrR2ZGn10srHbXviTlcv7Kpzw8jWiNTqbVgjO3IY8RxrrOUF8VPMQQFysYYYv0YZxw==}
    engines: {node: '>=6'}

  process-nextick-args@2.0.1:
    resolution: {integrity: sha512-3ouUOpQhtgrbOa17J7+uxOTpITYWaGP7/AhoR3+A+/1e9skrzelGi/dXzEYyvbxubEF6Wn2ypscTKiKJFFn1ag==}

  process-warning@1.0.0:
    resolution: {integrity: sha512-du4wfLyj4yCZq1VupnVSZmRsPJsNuxoDQFdCFHLaYiEbFBD7QE0a+I4D7hOxrVnh78QE/YipFAj9lXHiXocV+Q==}

  process@0.11.10:
    resolution: {integrity: sha512-cdGef/drWFoydD1JsMzuFf8100nZl+GT+yacc2bEced5f9Rjk4z+WtFUTBu9PhOi9j/jfmBPu0mMEY4wIdAF8A==}
    engines: {node: '>= 0.6.0'}

  progress-events@1.0.1:
    resolution: {integrity: sha512-MOzLIwhpt64KIVN64h1MwdKWiyKFNc/S6BoYKPIVUHFg0/eIEyBulhWCgn678v/4c0ri3FdGuzXymNCv02MUIw==}

  promise-polyfill@8.3.0:
    resolution: {integrity: sha512-H5oELycFml5yto/atYqmjyigJoAo3+OXwolYiH7OfQuYlAqhxNvTfiNMbV9hsC6Yp83yE5r2KTVmtrG6R9i6Pg==}

  protons-runtime@5.6.0:
    resolution: {integrity: sha512-/Kde+sB9DsMFrddJT/UZWe6XqvL7SL5dbag/DBCElFKhkwDj7XKt53S+mzLyaDP5OqS0wXjV5SA572uWDaT0Hg==}

  proxy-addr@2.0.7:
    resolution: {integrity: sha512-llQsMLSUDUPT44jdrU/O37qlnifitDP+ZwrmmZcoSKyLKvtZxpyV0n2/bD/N4tBAAZ/gJEdZU7KMraoK1+XYAg==}
    engines: {node: '>= 0.10'}

  proxy-compare@2.6.0:
    resolution: {integrity: sha512-8xuCeM3l8yqdmbPoYeLbrAXCBWu19XEYc5/F28f5qOaoAIMyfmBUkl5axiK+x9olUvRlcekvnm98AP9RDngOIw==}

  pstree.remy@1.1.8:
    resolution: {integrity: sha512-77DZwxQmxKnu3aR542U+X8FypNzbfJ+C5XQDk3uWjWxn6151aIMGthWYRXTqT1E5oJvg+ljaa2OJi+VfvCOQ8w==}

  pump@2.0.1:
    resolution: {integrity: sha512-ruPMNRkN3MHP1cWJc9OWr+T/xDP0jhXYCLfJcBuX54hhfIBnaQmAUMfDcG4DM5UMWByBbJY69QSphm3jtDKIkA==}

  pump@3.0.3:
    resolution: {integrity: sha512-todwxLMY7/heScKmntwQG8CXVkWUOdYxIvY2s0VWAAMh/nd8SoYiRaKjlr7+iCs984f2P8zvrfWcDDYVb73NfA==}

  pumpify@1.5.1:
    resolution: {integrity: sha512-oClZI37HvuUJJxSKKrC17bZ9Cu0ZYhEAGPsPUy9KlMUmv9dKX2o77RUmq7f3XjIxbwyGwYzbzQ1L2Ks8sIradQ==}

  punycode@2.3.1:
    resolution: {integrity: sha512-vYt7UD1U9Wg6138shLtLOvdAu+8DsC/ilFtEVHcH+wydcSpNE20AfSOduf6MkRFahL5FY7X1oU7nKVZFtfq8Fg==}
    engines: {node: '>=6'}

  pure-rand@7.0.1:
    resolution: {integrity: sha512-oTUZM/NAZS8p7ANR3SHh30kXB+zK2r2BPcEn/awJIbOvq82WoMN4p62AWWp3Hhw50G0xMsw1mhIBLqHw64EcNQ==}

  qrcode@1.5.3:
    resolution: {integrity: sha512-puyri6ApkEHYiVl4CFzo1tDkAZ+ATcnbJrJ6RiBM1Fhctdn/ix9MTE3hRph33omisEbC/2fcfemsseiKgBPKZg==}
    engines: {node: '>=10.13.0'}
    hasBin: true

  qs@6.13.0:
    resolution: {integrity: sha512-+38qI9SOr8tfZ4QmJNplMUxqjbe7LKvvZgWdExBOmd+egZTtjLB67Gu0HRX3u/XOq7UU2Nx6nsjvS16Z9uwfpg==}
    engines: {node: '>=0.6'}

  qs@6.14.0:
    resolution: {integrity: sha512-YWWTjgABSKcvs/nWBi9PycY/JiPJqOD4JA6o9Sej2AtvSGarXxKC3OQSk4pAarbdQlKAh5D4FCQkJNkW+GAn3w==}
    engines: {node: '>=0.6'}

  quansync@0.2.10:
    resolution: {integrity: sha512-t41VRkMYbkHyCYmOvx/6URnN80H7k4X0lLdBMGsz+maAwrJQYB1djpV6vHrQIBE0WBSGqhtEHrK9U3DWWH8v7A==}

  query-string@7.1.3:
    resolution: {integrity: sha512-hh2WYhq4fi8+b+/2Kg9CEge4fDPvHS534aOOvOZeQ3+Vf2mCFsaFBYj0i+iXcAq6I9Vzp5fjMFBlONvayDC1qg==}
    engines: {node: '>=6'}

  queue-microtask@1.2.3:
    resolution: {integrity: sha512-NuaNSa6flKT5JaSYQzJok04JzTL1CA6aGhv5rfLW3PgqA+M2ChpZQnAC8h8i4ZFkBS8X5RqkDBHA7r4hej3K9A==}

  quick-format-unescaped@4.0.4:
    resolution: {integrity: sha512-tYC1Q1hgyRuHgloV/YXs2w15unPVh8qfu/qCTfhTYamaw7fyhumKa2yGpdSo87vY32rIclj+4fWYQXUMs9EHvg==}

  quick-lru@5.1.1:
    resolution: {integrity: sha512-WuyALRjWPDGtt/wzJiadO5AXY+8hZ80hVpe6MyivgraREW751X3SbhRvG3eLKOYN+8VEvqLcf3wdnt44Z4S4SA==}
    engines: {node: '>=10'}

  rabin-wasm@0.1.5:
    resolution: {integrity: sha512-uWgQTo7pim1Rnj5TuWcCewRDTf0PEFTSlaUjWP4eY9EbLV9em08v89oCz/WO+wRxpYuO36XEHp4wgYQnAgOHzA==}
    hasBin: true

  race-event@1.6.0:
    resolution: {integrity: sha512-hXkk3CDepWELBG2MsT/zIiTbjNNucMo49vwZEdjChJlxJivc8fWIu/Gh/4vEJdWsHDmnGCC6++ftP2Afep6RUg==}

  race-signal@1.1.3:
    resolution: {integrity: sha512-Mt2NznMgepLfORijhQMncE26IhkmjEphig+/1fKC0OtaKwys/gpvpmswSjoN01SS+VO951mj0L4VIDXdXsjnfA==}

  radix3@1.1.2:
    resolution: {integrity: sha512-b484I/7b8rDEdSDKckSSBA8knMpcdsXudlE/LNL639wFoHKwLbEkQFZHWEYwDC0wa0FKUcCY+GAF73Z7wxNVFA==}

  randombytes@2.1.0:
    resolution: {integrity: sha512-vYl3iOX+4CKUWuxGi9Ukhie6fsqXqS9FE2Zaic4tNFD2N2QQaXOMFbuKK4QmDHC0JO6B1Zp41J0LpT0oR68amQ==}

  range-parser@1.2.0:
    resolution: {integrity: sha512-kA5WQoNVo4t9lNx2kQNFCxKeBl5IbbSNBl1M/tLkw9WCn+hxNBAW5Qh8gdhs63CJnhjJ2zQWFoqPJP2sK1AV5A==}
    engines: {node: '>= 0.6'}

  range-parser@1.2.1:
    resolution: {integrity: sha512-Hrgsx+orqoygnmhFbKaHE6c296J+HTAQXoxEF6gNupROmmGJRoyzfG3ccAveqCBrwr/2yxQ5BVd/GTl5agOwSg==}
    engines: {node: '>= 0.6'}

  raw-body@2.5.2:
    resolution: {integrity: sha512-8zGqypfENjCIqGhgXToC8aB2r7YrBX+AQAfIPs/Mlk+BtPTztOvTS01NRW/3Eh60J+a48lt8qsCzirQ6loCVfA==}
    engines: {node: '>= 0.8'}

  raw-body@3.0.0:
    resolution: {integrity: sha512-RmkhL8CAyCRPXCE28MMH0z2PNWQBNk2Q09ZdxM9IOOXwxwZbN+qbWaatPkdkWIKL2ZVDImrN/pK5HTRz2PcS4g==}
    engines: {node: '>= 0.8'}

  rc@1.2.8:
    resolution: {integrity: sha512-y3bGgqKj3QBdxLbLkomlohkvsA8gdAiUQlSBJnBhfn+BPxg4bc62d8TcBW15wavDfgexCgccckhcZvywyQYPOw==}
    hasBin: true

  react-dom@19.1.0:
    resolution: {integrity: sha512-Xs1hdnE+DyKgeHJeJznQmYMIBG3TKIHJJT95Q58nHLSrElKlGQqDTR2HQ9fx5CN/Gk6Vh/kupBTDLU11/nDk/g==}
    peerDependencies:
      react: ^19.1.0

  react-is@18.3.1:
    resolution: {integrity: sha512-/LLMVyas0ljjAtoYiPqYiL8VWXzUUdThrmU5+n20DZv+a+ClRoevUzw5JxU+Ieh5/c87ytoTBV9G1FiKfNJdmg==}

  react-native-fetch-api@3.0.0:
    resolution: {integrity: sha512-g2rtqPjdroaboDKTsJCTlcmtw54E25OjyaunUP0anOZn4Fuo2IKs8BVfe02zVggA/UysbmfSnRJIqtNkAgggNA==}

  react-router@7.6.3:
    resolution: {integrity: sha512-zf45LZp5skDC6I3jDLXQUu0u26jtuP4lEGbc7BbdyxenBN1vJSTA18czM2D+h5qyMBuMrD+9uB+mU37HIoKGRA==}
    engines: {node: '>=20.0.0'}
    peerDependencies:
      react: '>=18'
      react-dom: '>=18'
    peerDependenciesMeta:
      react-dom:
        optional: true

  react@19.1.0:
    resolution: {integrity: sha512-FS+XFBNvn3GTAWq26joslQgWNoFu08F4kl0J4CgdNKADkdSGXQyTCnKteIAJy96Br6YbpEU1LSzV5dYtjMkMDg==}
    engines: {node: '>=0.10.0'}

  read-yaml-file@1.1.0:
    resolution: {integrity: sha512-VIMnQi/Z4HT2Fxuwg5KrY174U1VdUIASQVWXXyqtNRtxSr9IYkn1rsI6Tb6HsrHCmB7gVpNwX6JxPTHcH6IoTA==}
    engines: {node: '>=6'}

  readable-stream@2.3.8:
    resolution: {integrity: sha512-8p0AUk4XODgIewSi0l8Epjs+EVnWiK7NoDIEGU0HhE7+ZyY8D1IMY7odu5lRrFXGg71L15KG8QrPmum45RTtdA==}

  readable-stream@3.6.2:
    resolution: {integrity: sha512-9u/sniCrY3D5WdsERHzHE4G2YCXqoG5FTHUiCC4SIbr6XcLZBY05ya9EKjYek9O5xOAwjGq+1JdGBAS7Q9ScoA==}
    engines: {node: '>= 6'}

  readdirp@3.6.0:
    resolution: {integrity: sha512-hOS089on8RduqdbhvQ5Z37A0ESjsqz6qnRcffsMU3495FuTdqSm+7bhJ29JvIOsBDEEnan5DPu9t3To9VRlMzA==}
    engines: {node: '>=8.10.0'}

  readdirp@4.1.2:
    resolution: {integrity: sha512-GDhwkLfywWL2s6vEjyhri+eXmfH6j1L7JE27WhqLeYzoh/A3DBaYGEj2H/HFZCn/kMfim73FXxEJTw06WtxQwg==}
    engines: {node: '>= 14.18.0'}

  real-require@0.1.0:
    resolution: {integrity: sha512-r/H9MzAWtrv8aSVjPCMFpDMl5q66GqtmmRkRjpHTsp4zBAa+snZyiQNlMONiUmEJcsnaw0wCauJ2GWODr/aFkg==}
    engines: {node: '>= 12.13.0'}

  rechoir@0.8.0:
    resolution: {integrity: sha512-/vxpCXddiX8NGfGO/mTafwjq4aFa/71pvamip0++IQk3zG8cbCj0fifNPrjjF1XMXUne91jL9OoxmdykoEtifQ==}
    engines: {node: '>= 10.13.0'}

  regenerate-unicode-properties@10.2.0:
    resolution: {integrity: sha512-DqHn3DwbmmPVzeKj9woBadqmXxLvQoQIwu7nopMc72ztvxVmVk2SBhSnx67zuye5TP+lJsb/TBQsjLKhnDf3MA==}
    engines: {node: '>=4'}

  regenerate@1.4.2:
    resolution: {integrity: sha512-zrceR/XhGYU/d/opr2EKO7aRHUeiBI8qjtfHqADTwZd6Szfy16la6kqD0MIUs5z5hx6AaKa+PixpPrR289+I0A==}

  regexpu-core@6.2.0:
    resolution: {integrity: sha512-H66BPQMrv+V16t8xtmq+UC0CBpiTBA60V8ibS1QVReIp8T1z8hwFxqcGzm9K6lgsN7sB5edVH8a+ze6Fqm4weA==}
    engines: {node: '>=4'}

  registry-auth-token@3.3.2:
    resolution: {integrity: sha512-JL39c60XlzCVgNrO+qq68FoNb56w/m7JYvGR2jT5iR1xBrUA3Mfx5Twk5rqTThPmQKMWydGmq8oFtDlxfrmxnQ==}

  registry-url@3.1.0:
    resolution: {integrity: sha512-ZbgR5aZEdf4UKZVBPYIgaglBmSF2Hi94s2PcIHhRGFjKYu+chjJdYfHn4rt3hB6eCKLJ8giVIIfgMa1ehDfZKA==}
    engines: {node: '>=0.10.0'}

  regjsgen@0.8.0:
    resolution: {integrity: sha512-RvwtGe3d7LvWiDQXeQw8p5asZUmfU1G/l6WbUXeHta7Y2PEIvBTwH6E2EfmYUK8pxcxEdEmaomqyp0vZZ7C+3Q==}

  regjsparser@0.12.0:
    resolution: {integrity: sha512-cnE+y8bz4NhMjISKbgeVJtqNbtf5QpjZP+Bslo+UqkIt9QPnX9q095eiRRASJG1/tz6dlNr6Z5NsBiWYokp6EQ==}
    hasBin: true

  relateurl@0.2.7:
    resolution: {integrity: sha512-G08Dxvm4iDN3MLM0EsP62EDV9IuhXPR6blNz6Utcp7zyV3tr4HVNINt6MpaRWbxoOHT3Q7YN2P+jaHX8vUbgog==}
    engines: {node: '>= 0.10'}

  renderkid@3.0.0:
    resolution: {integrity: sha512-q/7VIQA8lmM1hF+jn+sFSPWGlMkSAeNYcPLmDQx2zzuiDfaLrOmumR8iaUKlenFgh0XRPIUeSPlH3A+AW3Z5pg==}

  require-directory@2.1.1:
    resolution: {integrity: sha512-fGxEI7+wsG9xrvdjsrlmL22OMTTiHRwAMroiEeMgq8gzoLC/PQr7RsRDSTLUg/bZAZtF+TVIkHc6/4RIKrui+Q==}
    engines: {node: '>=0.10.0'}

  require-from-string@2.0.2:
    resolution: {integrity: sha512-Xf0nWe6RseziFMu+Ap9biiUbmplq6S9/p+7w7YXP/JBHhrUDDUhwa+vANyubuqfZWTveU//DYVGsDG7RKL/vEw==}
    engines: {node: '>=0.10.0'}

  require-main-filename@2.0.0:
    resolution: {integrity: sha512-NKN5kMDylKuldxYLSUfrbo5Tuzh4hd+2E8NPPX02mZtn1VuREQToYe/ZdlJy+J3uCpfaiGF05e7B8W0iXbQHmg==}

  requires-port@1.0.0:
    resolution: {integrity: sha512-KigOCHcocU3XODJxsu8i/j8T9tzT4adHiecwORRQ0ZZFcp7ahwXuRU1m+yuO90C5ZUyGeGfocHDI14M3L3yDAQ==}

  resolve-alpn@1.2.1:
    resolution: {integrity: sha512-0a1F4l73/ZFZOakJnQ3FvkJ2+gSTQWz/r2KE5OdDY0TxPm5h4GkqkWWfM47T7HsbnOtcJVEF4epCVy6u7Q3K+g==}

  resolve-cwd@3.0.0:
    resolution: {integrity: sha512-OrZaX2Mb+rJCpH/6CpSqt9xFVpN++x01XnN2ie9g6P5/3xelLAkXWVADpdz1IHD/KFfEXyE6V0U01OQ3UO2rEg==}
    engines: {node: '>=8'}

  resolve-from@4.0.0:
    resolution: {integrity: sha512-pb/MYmXstAkysRFx8piNI1tGFNQIFA3vkE3Gq4EuA1dF6gHp/+vgZqsCGJapvy8N3Q+4o7FwvquPJcnZ7RYy4g==}
    engines: {node: '>=4'}

  resolve-from@5.0.0:
    resolution: {integrity: sha512-qYg9KP24dD5qka9J47d0aVky0N+b4fTU89LN9iDnjB5waksiC49rvMB0PrUJQGoTmH50XPiqOvAjDfaijGxYZw==}
    engines: {node: '>=8'}

  resolve@1.22.10:
    resolution: {integrity: sha512-NPRy+/ncIMeDlTAsuqwKIiferiawhefFJtkNSW0qZJEqMEb+qBt/77B/jGeeek+F0uOeN05CDa6HXbbIgtVX4w==}
    engines: {node: '>= 0.4'}
    hasBin: true

  responselike@2.0.1:
    resolution: {integrity: sha512-4gl03wn3hj1HP3yzgdI7d3lCkF95F21Pz4BPGvKHinyQzALR5CapwC8yIi0Rh58DEMQ/SguC03wFj2k0M/mHhw==}

  retry@0.13.1:
    resolution: {integrity: sha512-XQBQ3I8W1Cge0Seh+6gjj03LbmRFWuoszgK9ooCpwYIrhhoO80pfq4cUkU5DkknwfOfFteRwlZ56PYOGYyFWdg==}
    engines: {node: '>= 4'}

  reusify@1.1.0:
    resolution: {integrity: sha512-g6QUff04oZpHs0eG5p83rFLhHeV00ug/Yf9nZM6fLeUrPguBTkTQOdpAWWspMh55TZfVQDPaN3NQJfbVRAxdIw==}
    engines: {iojs: '>=1.0.0', node: '>=0.10.0'}

  router@2.2.0:
    resolution: {integrity: sha512-nLTrUKm2UyiL7rlhapu/Zl45FwNgkZGaCpZbIHajDYgwlJCOzLSk+cIPAnsEqV955GjILJnKbdQC1nVPz+gAYQ==}
    engines: {node: '>= 18'}

  rrweb-cssom@0.8.0:
    resolution: {integrity: sha512-guoltQEx+9aMf2gDZ0s62EcV8lsXR+0w8915TC3ITdn2YueuNjdAYh/levpU9nFaoChh9RUS5ZdQMrKfVEN9tw==}

  run-applescript@7.0.0:
    resolution: {integrity: sha512-9by4Ij99JUr/MCFBUkDKLWK3G9HVXmabKz9U5MlIAIuvuzkiOicRYs8XJLxX+xahD+mLiiCYDqF9dKAgtzKP1A==}
    engines: {node: '>=18'}

  run-parallel@1.2.0:
    resolution: {integrity: sha512-5l4VyZR86LZ/lDxZTR6jqL8AFE2S0IFLMP26AbjsLVADxHdhB/c0GUsH+y39UfCi3dzz8OlQuPmnaJOMoDHQBA==}

  safe-buffer@5.1.2:
    resolution: {integrity: sha512-Gd2UZBJDkXlY7GbJxfsE8/nvKkUEU1G38c1siN6QP6a9PT9MmHB8GnpscSmMJSoF8LOIrt8ud/wPtojys4G6+g==}

  safe-buffer@5.2.1:
    resolution: {integrity: sha512-rp3So07KcdmmKbGvgaNxQSJr7bGVSVk5S9Eq1F+ppbRo70+YeaDxkw5Dd8NPN+GD6bjnYm2VuPuCXmpuYvmCXQ==}

  safe-regex-test@1.1.0:
    resolution: {integrity: sha512-x/+Cz4YrimQxQccJf5mKEbIa1NzeCRNI5Ecl/ekmlYaampdNLPalVyIcCZNNH3MvmqBugV5TMYZXv0ljslUlaw==}
    engines: {node: '>= 0.4'}

  safe-stable-stringify@2.5.0:
    resolution: {integrity: sha512-b3rppTKm9T+PsVCBEOUR46GWI7fdOs00VKZ1+9c1EWDaDMvjQc6tUwuFyIprgGgTcWoVHSKrU8H31ZHA2e0RHA==}
    engines: {node: '>=10'}

  safer-buffer@2.1.2:
    resolution: {integrity: sha512-YZo3K82SD7Riyi0E1EQPojLz7kpepnSQI9IyPbHHg1XXXevb5dJI7tpyN2ADxGcQbHG7vcyRHk0cbwqcQriUtg==}

  saxes@6.0.0:
    resolution: {integrity: sha512-xAg7SOnEhrm5zI3puOOKyy1OMcMlIJZYNJY7xLBwSze0UjhPLnWfj2GF2EpT0jmzaJKIWKHLsaSSajf35bcYnA==}
    engines: {node: '>=v12.22.7'}

  scheduler@0.26.0:
    resolution: {integrity: sha512-NlHwttCI/l5gCPR3D1nNXtWABUmBwvZpEQiD4IXSbIDq8BzLIK/7Ir5gTFSGZDUu37K5cMNp0hFtzO38sC7gWA==}

  schema-utils@3.3.0:
    resolution: {integrity: sha512-pN/yOAvcC+5rQ5nERGuwrjLlYvLTbCibnZ1I7B1LaiAz9BRBlE9GMgE/eqV30P7aJQUf7Ddimy/RsbYO/GrVGg==}
    engines: {node: '>= 10.13.0'}

  schema-utils@4.3.2:
    resolution: {integrity: sha512-Gn/JaSk/Mt9gYubxTtSn/QCV4em9mpAPiR1rqy/Ocu19u/G9J5WWdNoUT4SiV6mFC3y6cxyFcFwdzPM3FgxGAQ==}
    engines: {node: '>= 10.13.0'}

  select-hose@2.0.0:
    resolution: {integrity: sha512-mEugaLK+YfkijB4fx0e6kImuJdCIt2LxCRcbEYPqRGCs4F2ogyfZU5IAZRdjCP8JPq2AtdNoC/Dux63d9Kiryg==}

  selfsigned@2.4.1:
    resolution: {integrity: sha512-th5B4L2U+eGLq1TVh7zNRGBapioSORUeymIydxgFpwww9d2qyKvtuPU2jJuHvYAwwqi2Y596QBL3eEqcPEYL8Q==}
    engines: {node: '>=10'}

  semver@6.3.1:
    resolution: {integrity: sha512-BR7VvDCVHO+q2xBEWskxS6DJE1qRnb7DxzUrogb71CWoSficBxYsiAGd+Kl0mmq/MprG9yArRkyrQxTO6XjMzA==}
    hasBin: true

  semver@7.7.2:
    resolution: {integrity: sha512-RF0Fw+rO5AMf9MAyaRXI4AV0Ulj5lMHqVxxdSgiVbixSCXoEmmX/jk0CuJw4+3SqroYO9VoUh+HcuJivvtJemA==}
    engines: {node: '>=10'}
    hasBin: true

  send@0.19.0:
    resolution: {integrity: sha512-dW41u5VfLXu8SJh5bwRmyYUbAoSB3c9uQh6L8h/KtsFREPWpbX1lrljJo186Jc4nmci/sGUZ9a0a0J2zgfq2hw==}
    engines: {node: '>= 0.8.0'}

  send@1.2.0:
    resolution: {integrity: sha512-uaW0WwXKpL9blXE2o0bRhoL2EGXIrZxQ2ZQ4mgcfoBxdFmQold+qWsD2jLrfZ0trjKL6vOw0j//eAwcALFjKSw==}
    engines: {node: '>= 18'}

  serialize-javascript@6.0.2:
    resolution: {integrity: sha512-Saa1xPByTTq2gdeFZYLLo+RFE35NHZkAbqZeWNd3BpzppeVisAqpDjcp8dyf6uIvEqJRd46jemmyA4iFIeVk8g==}

  serve-handler@6.1.6:
    resolution: {integrity: sha512-x5RL9Y2p5+Sh3D38Fh9i/iQ5ZK+e4xuXRd/pGbM4D13tgo/MGwbttUk8emytcr1YYzBYs+apnUngBDFYfpjPuQ==}

  serve-index@1.9.1:
    resolution: {integrity: sha512-pXHfKNP4qujrtteMrSBb0rc8HJ9Ms/GrXwcUtUtD5s4ewDJI8bT3Cz2zTVRMKtri49pLx2e0Ya8ziP5Ya2pZZw==}
    engines: {node: '>= 0.8.0'}

  serve-static@1.16.2:
    resolution: {integrity: sha512-VqpjJZKadQB/PEbEwvFdO43Ax5dFBZ2UECszz8bQ7pi7wt//PWe1P6MN7eCnjsatYtBT6EuiClbjSWP2WrIoTw==}
    engines: {node: '>= 0.8.0'}

  serve-static@2.2.0:
    resolution: {integrity: sha512-61g9pCh0Vnh7IutZjtLGGpTA355+OPn2TyDv/6ivP2h/AdAVX9azsoxmg2/M6nZeQZNYBEwIcsne1mJd9oQItQ==}
    engines: {node: '>= 18'}

  serve@14.2.4:
    resolution: {integrity: sha512-qy1S34PJ/fcY8gjVGszDB3EXiPSk5FKhUa7tQe0UPRddxRidc2V6cNHPNewbE1D7MAkgLuWEt3Vw56vYy73tzQ==}
    engines: {node: '>= 14'}
    hasBin: true

  set-blocking@2.0.0:
    resolution: {integrity: sha512-KiKBS8AnWGEyLzofFfmvKwpdPzqiy16LvQfK3yv/fVH7Bj13/wl3JSR1J+rfgRE9q7xUJK4qvgS8raSOeLUehw==}

  set-cookie-parser@2.7.1:
    resolution: {integrity: sha512-IOc8uWeOZgnb3ptbCURJWNjWUPcO3ZnTTdzsurqERrP6nPyv+paC55vJM0LpOlT2ne+Ix+9+CRG1MNLlyZ4GjQ==}

  set-function-length@1.2.2:
    resolution: {integrity: sha512-pgRc4hJ4/sNjWCSS9AmnS40x3bNMDTknHgL5UaMBTMyJnU90EgWh1Rz+MC9eFu4BuN/UwZjKQuY/1v3rM7HMfg==}
    engines: {node: '>= 0.4'}

  setprototypeof@1.1.0:
    resolution: {integrity: sha512-BvE/TwpZX4FXExxOxZyRGQQv651MSwmWKZGqvmPcRIjDqWub67kTKuIMx43cZZrS/cBBzwBcNDWoFxt2XEFIpQ==}

  setprototypeof@1.2.0:
    resolution: {integrity: sha512-E5LDX7Wrp85Kil5bhZv46j8jOeboKq5JMmYM3gVGdGH8xFpPWXUMsNrlODCrkoxMEeNi/XZIwuRvY4XNwYMJpw==}

  sha.js@2.4.12:
    resolution: {integrity: sha512-8LzC5+bvI45BjpfXU8V5fdU2mfeKiQe1D1gIMn7XUlF3OTUrpdJpPPH4EMAnF0DsHHdSZqCdSss5qCmJKuiO3w==}
    engines: {node: '>= 0.10'}
    hasBin: true

  shallow-clone@3.0.1:
    resolution: {integrity: sha512-/6KqX+GVUdqPuPPd2LxDDxzX6CAbjJehAAOKlNpqqUpAqPM6HeL8f+o3a+JsyGjn2lv0WY8UsTgUJjU9Ok55NA==}
    engines: {node: '>=8'}

  shebang-command@2.0.0:
    resolution: {integrity: sha512-kHxr2zZpYtdmrN1qDjrrX/Z1rR1kG8Dx+gkpK1G4eXmvXswmcE1hTWBWYUzlraYw1/yZp6YuDY77YtvbN0dmDA==}
    engines: {node: '>=8'}

  shebang-regex@3.0.0:
    resolution: {integrity: sha512-7++dFhtcx3353uBaq8DDR4NuxBetBzC7ZQOhmTQInHEd6bSrXdiEyzCvG07Z44UYdLShWUyXt5M/yhz8ekcb1A==}
    engines: {node: '>=8'}

  shell-quote@1.8.3:
    resolution: {integrity: sha512-ObmnIF4hXNg1BqhnHmgbDETF8dLPCggZWBjkQfhZpbszZnYur5DUljTcCHii5LC3J5E0yeO/1LIMyH+UvHQgyw==}
    engines: {node: '>= 0.4'}

  side-channel-list@1.0.0:
    resolution: {integrity: sha512-FCLHtRD/gnpCiCHEiJLOwdmFP+wzCmDEkc9y7NsYxeF4u7Btsn1ZuwgwJGxImImHicJArLP4R0yX4c2KCrMrTA==}
    engines: {node: '>= 0.4'}

  side-channel-map@1.0.1:
    resolution: {integrity: sha512-VCjCNfgMsby3tTdo02nbjtM/ewra6jPHmpThenkTYh8pG9ucZ/1P8So4u4FGBek/BjpOVsDCMoLA/iuBKIFXRA==}
    engines: {node: '>= 0.4'}

  side-channel-weakmap@1.0.2:
    resolution: {integrity: sha512-WPS/HvHQTYnHisLo9McqBHOJk2FkHO/tlpvldyrnem4aeQp4hai3gythswg6p01oSoTl58rcpiFAjF2br2Ak2A==}
    engines: {node: '>= 0.4'}

  side-channel@1.1.0:
    resolution: {integrity: sha512-ZX99e6tRweoUXqR+VBrslhda51Nh5MTQwou5tnUDgbtyM0dBgmhEDtWGP/xbKn6hqfPRHujUNwz5fy/wbbhnpw==}
    engines: {node: '>= 0.4'}

  signal-exit@3.0.7:
    resolution: {integrity: sha512-wnD2ZE+l+SPC/uoS0vXeE9L1+0wuaMqKlfz9AMUo38JsyLSBWSFcHR1Rri62LZc12vLr1gb3jl7iwQhgwpAbGQ==}

  signal-exit@4.1.0:
    resolution: {integrity: sha512-bzyZ1e88w9O1iNJbKnOlvYTrWPDl46O1bG0D3XInv+9tkPrxrN8jUUTiFlDkkmKWgn1M6CfIA13SuGqOa9Korw==}
    engines: {node: '>=14'}

  simple-swizzle@0.2.2:
    resolution: {integrity: sha512-JA//kQgZtbuY83m+xT+tXJkmJncGMTFT+C+g2h2R9uxkYIrE2yy9sgmcLhCnw57/WSD+Eh3J97FPEDFnbXnDUg==}

  simple-update-notifier@2.0.0:
    resolution: {integrity: sha512-a2B9Y0KlNXl9u/vsW6sTIu9vGEpfKu2wRV6l1H3XEas/0gUIzGzBoP/IouTcUQbm9JWZLH3COxyn03TYlFax6w==}
    engines: {node: '>=10'}

  sirv@2.0.4:
    resolution: {integrity: sha512-94Bdh3cC2PKrbgSOUqTiGPWVZeSiXfKOVZNJniWoqrWrRkB1CJzBU3NEbiTsPcYy1lDsANA/THzS+9WBiy5nfQ==}
    engines: {node: '>= 10'}

  slash@3.0.0:
    resolution: {integrity: sha512-g9Q1haeby36OSStwb4ntCGGGaKsaVSjQ68fBxoQcutl5fS1vuY18H3wSt3jFyFtrkx+Kz0V1G85A4MyAdDMi2Q==}
    engines: {node: '>=8'}

  snake-case@3.0.4:
    resolution: {integrity: sha512-LAOh4z89bGQvl9pFfNF8V146i7o7/CqFPbqzYgP+yYzDIDeS9HaNFtXABamRW+AQzEVODcvE79ljJ+8a9YSdMg==}

  socket.io-client@4.8.1:
    resolution: {integrity: sha512-hJVXfu3E28NmzGk8o1sHhN3om52tRvwYeidbj7xKy2eIIse5IoKX3USlS6Tqt3BHAtflLIkCQBkzVrEEfWUyYQ==}
    engines: {node: '>=10.0.0'}

  socket.io-parser@4.2.4:
    resolution: {integrity: sha512-/GbIKmo8ioc+NIWIhwdecY0ge+qVBSMdgxGygevmdHj24bsfgtCmcUUcQ5ZzcylGFHsN3k4HB4Cgkl96KVnuew==}
    engines: {node: '>=10.0.0'}

  sockjs@0.3.24:
    resolution: {integrity: sha512-GJgLTZ7vYb/JtPSSZ10hsOYIvEYsjbNU+zPdIHcUaWVNUEPivzxku31865sSSud0Da0W4lEeOPlmw93zLQchuQ==}

  sonic-boom@2.8.0:
    resolution: {integrity: sha512-kuonw1YOYYNOve5iHdSahXPOK49GqwA+LZhI6Wz/l0rP57iKyXXIHaRagOBHAPmGwJC6od2Z9zgvZ5loSgMlVg==}

  source-map-js@1.2.1:
    resolution: {integrity: sha512-UXWMKhLOwVKb728IUtQPXxfYU+usdybtUrK/8uGE8CQMvrhOpwvzDBwj0QhSL7MQc7vIsISBG8VQ8+IDQxpfQA==}
    engines: {node: '>=0.10.0'}

  source-map-support@0.5.13:
    resolution: {integrity: sha512-SHSKFHadjVA5oR4PPqhtAVdcBWwRYVd6g6cAXnIbRiIwc2EhPrTuKUBdSLvlEKyIP3GCf89fltvcZiP9MMFA1w==}

  source-map-support@0.5.21:
    resolution: {integrity: sha512-uBHU3L3czsIyYXKX88fdrGovxdSCoTGDRZ6SYXtSRxLZUzHg5P/66Ht6uoUlHu9EZod+inXhKo3qQgwXUT/y1w==}

  source-map@0.6.1:
    resolution: {integrity: sha512-UjgapumWlbMhkBgzT7Ykc5YXUT46F0iKu8SGXq0bcwP5dz/h0Plj6enJqjz1Zbq2l5WaqYnrVbwWOWMyF3F47g==}
    engines: {node: '>=0.10.0'}

  sparse-array@1.3.2:
    resolution: {integrity: sha512-ZT711fePGn3+kQyLuv1fpd3rNSkNF8vd5Kv2D+qnOANeyKs3fx6bUMGWRPvgTTcYV64QMqZKZwcuaQSP3AZ0tg==}

  spawndamnit@3.0.1:
    resolution: {integrity: sha512-MmnduQUuHCoFckZoWnXsTg7JaiLBJrKFj9UI2MbRPGaJeVpsLcVBu6P/IGZovziM/YBsellCmsprgNA+w0CzVg==}

  spdy-transport@3.0.0:
    resolution: {integrity: sha512-hsLVFE5SjA6TCisWeJXFKniGGOpBgMLmerfO2aCyCU5s7nJ/rpAepqmFifv/GCbSbueEeAJJnmSQ2rKC/g8Fcw==}

  spdy@4.0.2:
    resolution: {integrity: sha512-r46gZQZQV+Kl9oItvl1JZZqJKGr+oEkB08A6BzkiR7593/7IbtuncXHd2YoYeTsG4157ZssMu9KYvUHLcjcDoA==}
    engines: {node: '>=6.0.0'}

  split-on-first@1.1.0:
    resolution: {integrity: sha512-43ZssAJaMusuKWL8sKUBQXHWOpq8d6CfN/u1p4gUzfJkM05C8rxTmYrkIPTXapZpORA6LkkzcUulJ8FqA7Uudw==}
    engines: {node: '>=6'}

  split2@4.2.0:
    resolution: {integrity: sha512-UcjcJOWknrNkF6PLX83qcHM6KHgVKNkV62Y8a5uYDVv9ydGQVwAHMKqHdJje1VTWpljG0WYpCDhrCdAOYH4TWg==}
    engines: {node: '>= 10.x'}

  sprintf-js@1.0.3:
    resolution: {integrity: sha512-D9cPgkvLlV3t3IzL0D0YLvGA9Ahk4PcvVwUbN0dSGr1aP0Nrt4AEnTUbuGvquEC0mA64Gqt1fzirlRs5ibXx8g==}

  stack-trace@0.0.10:
    resolution: {integrity: sha512-KGzahc7puUKkzyMt+IqAep+TVNbKP+k2Lmwhub39m1AsTSkaDutx56aDCo+HLDzf/D26BIHTJWNiTG1KAJiQCg==}

  stack-utils@2.0.6:
    resolution: {integrity: sha512-XlkWvfIm6RmsWtNJx+uqtKLS8eqFbxUg0ZzLXqY0caEy9l7hruX8IpiDnjsLavoBgqCCR71TqWO8MaXYheJ3RQ==}
    engines: {node: '>=10'}

  statuses@1.5.0:
    resolution: {integrity: sha512-OpZ3zP+jT1PI7I8nemJX4AKmAX070ZkYPVWV/AaKTJl+tXCTGyVdC1a4SL8RUQYEwk/f34ZX8UTykN68FwrqAA==}
    engines: {node: '>= 0.6'}

  statuses@2.0.1:
    resolution: {integrity: sha512-RwNA9Z/7PrK06rYLIzFMlaF+l73iwpzsqRIFgbMLbTcLD6cOao82TaWefPXQvB2fOC4AjuYSEndS7N/mTCbkdQ==}
    engines: {node: '>= 0.8'}

  statuses@2.0.2:
    resolution: {integrity: sha512-DvEy55V3DB7uknRo+4iOGT5fP1slR8wQohVdknigZPMpMstaKJQWhwiYBACJE3Ul2pTnATihhBYnRhZQHGBiRw==}
    engines: {node: '>= 0.8'}

  stream-shift@1.0.3:
    resolution: {integrity: sha512-76ORR0DO1o1hlKwTbi/DM3EXWGf3ZJYO8cXX5RJwnul2DEg2oyoZyjLNoQM8WsvZiFKCRfC1O0J7iCvie3RZmQ==}

  stream-to-it@1.0.1:
    resolution: {integrity: sha512-AqHYAYPHcmvMrcLNgncE/q0Aj/ajP6A4qGhxP6EVn7K3YTNs0bJpJyk57wc2Heb7MUL64jurvmnmui8D9kjZgA==}

  streamsearch@1.1.0:
    resolution: {integrity: sha512-Mcc5wHehp9aXz1ax6bZUyY5afg9u2rv5cqQI3mRrYkGC8rW2hM02jWuwjtL++LS5qinSyhj2QfLyNsuc+VsExg==}
    engines: {node: '>=10.0.0'}

  strict-uri-encode@2.0.0:
    resolution: {integrity: sha512-QwiXZgpRcKkhTj2Scnn++4PKtWsH0kpzZ62L2R6c/LUVYv7hVnZqcg2+sMuT6R7Jusu1vviK/MFsu6kNJfWlEQ==}
    engines: {node: '>=4'}

  string-length@4.0.2:
    resolution: {integrity: sha512-+l6rNN5fYHNhZZy41RXsYptCjA2Igmq4EG7kZAYFQI1E1VTXarr6ZPXBg6eq7Y6eK4FEhY6AJlyuFIb/v/S0VQ==}
    engines: {node: '>=10'}

  string-width@4.2.3:
    resolution: {integrity: sha512-wKyQRQpjJ0sIp62ErSZdGsjMJWsap5oRNihHhu6G7JVO/9jIB6UyevL+tXuOqrng8j/cxKTWyWUwvSTriiZz/g==}
    engines: {node: '>=8'}

  string-width@5.1.2:
    resolution: {integrity: sha512-HnLOCR3vjcY8beoNLtcjZ5/nxn2afmME6lhrDrebokqMap+XbeW8n9TXpPDOqdGK5qcI3oT0GKTW6wC7EMiVqA==}
    engines: {node: '>=12'}

  string_decoder@1.1.1:
    resolution: {integrity: sha512-n/ShnvDi6FHbbVfviro+WojiFzv+s8MPMHBczVePfUpDJLwoLT0ht1l4YwBCbi8pJAveEEdnkHyPyTP/mzRfwg==}

  string_decoder@1.3.0:
    resolution: {integrity: sha512-hkRX8U1WjJFd8LsDJ2yQ/wWWxaopEsABU1XfkM8A+j0+85JAGppt16cr1Whg6KIbb4okU6Mql6BOj+uup/wKeA==}

  strip-ansi@6.0.1:
    resolution: {integrity: sha512-Y38VPSHcqkFrCpFnQ9vuSXmquuv5oXOKpGeT6aGrr3o3Gc9AlVa6JBfUSOCnbxGGZF+/0ooI7KrPuUSztUdU5A==}
    engines: {node: '>=8'}

  strip-ansi@7.1.0:
    resolution: {integrity: sha512-iq6eVVI64nQQTRYq2KtEg2d2uU7LElhTJwsH4YzIHZshxlgZms/wIc4VoDQTlG/IvVIrBKG06CrZnp0qv7hkcQ==}
    engines: {node: '>=12'}

  strip-bom@3.0.0:
    resolution: {integrity: sha512-vavAMRXOgBVNF6nyEEmL3DBK19iRpDcoIwW+swQ+CbGiu7lju6t+JklA1MHweoWtadgt4ISVUsXLyDq34ddcwA==}
    engines: {node: '>=4'}

  strip-bom@4.0.0:
    resolution: {integrity: sha512-3xurFv5tEgii33Zi8Jtp55wEIILR9eh34FAW00PZf+JnSsTmV/ioewSgQl97JHvgjoRGwPShsWm+IdrxB35d0w==}
    engines: {node: '>=8'}

  strip-final-newline@2.0.0:
    resolution: {integrity: sha512-BrpvfNAE3dcvq7ll3xVumzjKjZQ5tI1sEUIKr3Uoks0XUl45St3FlatVqef9prk4jRDzhW6WZg+3bk93y6pLjA==}
    engines: {node: '>=6'}

  strip-final-newline@4.0.0:
    resolution: {integrity: sha512-aulFJcD6YK8V1G7iRB5tigAP4TsHBZZrOV8pjV++zdUwmeV8uzbY7yn6h9MswN62adStNZFuCIx4haBnRuMDaw==}
    engines: {node: '>=18'}

  strip-json-comments@2.0.1:
    resolution: {integrity: sha512-4gB8na07fecVVkOI6Rs4e7T6NOTki5EmL7TUduTs6bu3EdnSycntVJ4re8kgZA+wx9IueI2Y11bfbgwtzuE0KQ==}
    engines: {node: '>=0.10.0'}

  strip-json-comments@3.1.1:
    resolution: {integrity: sha512-6fPc+R4ihwqP6N/aIv2f1gMH8lOVtWQHoqC4yK6oSDVVocumAsfCqjkXnqiYMhmMwS/mEHLp7Vehlt3ql6lEig==}
    engines: {node: '>=8'}

  strtok3@10.3.4:
    resolution: {integrity: sha512-KIy5nylvC5le1OdaaoCJ07L+8iQzJHGH6pWDuzS+d07Cu7n1MZ2x26P8ZKIWfbK02+XIL8Mp4RkWeqdUCrDMfg==}
    engines: {node: '>=18'}

  style-loader@4.0.0:
    resolution: {integrity: sha512-1V4WqhhZZgjVAVJyt7TdDPZoPBPNHbekX4fWnCJL1yQukhCeZhJySUL+gL9y6sNdN95uEOS83Y55SqHcP7MzLA==}
    engines: {node: '>= 18.12.0'}
    peerDependencies:
      webpack: ^5.27.0

  superstruct@1.0.4:
    resolution: {integrity: sha512-7JpaAoX2NGyoFlI9NBh66BQXGONc+uE+MRS5i2iOBKuS4e+ccgMDjATgZldkah+33DakBxDHiss9kvUcGAO8UQ==}
    engines: {node: '>=14.0.0'}

  supports-color@5.5.0:
    resolution: {integrity: sha512-QjVjwdXIt408MIiAqCX4oUKsgU2EqAGzs2Ppkm4aQYbjm+ZEWEcW4SfFNTr4uMNZma0ey4f5lgLrkB0aX0QMow==}
    engines: {node: '>=4'}

  supports-color@7.2.0:
    resolution: {integrity: sha512-qpCAvRl9stuOHveKsn7HncJRvv501qIacKzQlO/+Lwxc9+0q2wLyv4Dfvt80/DPn2pqOBsJdDiogXGR9+OvwRw==}
    engines: {node: '>=8'}

  supports-color@8.1.1:
    resolution: {integrity: sha512-MpUEN2OodtUzxvKQl72cUF7RQ5EiHsGvSsVG0ia9c5RbWGL2CI4C7EpPS8UTBIplnlzZiNuV56w+FuNxy3ty2Q==}
    engines: {node: '>=10'}

  supports-color@9.4.0:
    resolution: {integrity: sha512-VL+lNrEoIXww1coLPOmiEmK/0sGigko5COxI09KzHc2VJXJsQ37UaQ+8quuxjDeA7+KnLGTWRyOXSLLR2Wb4jw==}
    engines: {node: '>=12'}

  supports-preserve-symlinks-flag@1.0.0:
    resolution: {integrity: sha512-ot0WnXS9fgdkgIcePe6RHNk1WA8+muPa6cSjeR3V8K27q9BB1rTE3R1p7Hv0z1ZyAc8s6Vvv8DIyWf681MAt0w==}
    engines: {node: '>= 0.4'}

  svg-parser@2.0.4:
    resolution: {integrity: sha512-e4hG1hRwoOdRb37cIMSgzNsxyzKfayW6VOflrwvR+/bzrkyxY/31WkbgnQpgtrNp1SdpJvpUAGTa/ZoiPNDuRQ==}

  svgo@3.3.2:
    resolution: {integrity: sha512-OoohrmuUlBs8B8o6MB2Aevn+pRIH9zDALSR+6hhqVfa6fRwG/Qw9VUMSMW9VNg2CFc/MTIfabtdOVl9ODIJjpw==}
    engines: {node: '>=14.0.0'}
    hasBin: true

  swagger-ui-dist@5.27.0:
    resolution: {integrity: sha512-tS6LRyBhY6yAqxrfsA9IYpGWPUJOri6sclySa7TdC7XQfGLvTwDY531KLgfQwHEtQsn+sT4JlUspbeQDBVGWig==}

  swagger-ui-express@4.6.3:
    resolution: {integrity: sha512-CDje4PndhTD2HkgyKH3pab+LKspDeB/NhPN2OF1j+piYIamQqBYwAXWESOT1Yju2xFg51bRW9sUng2WxDjzArw==}
    engines: {node: '>= v0.10.32'}
    peerDependencies:
      express: '>=4.0.0 || >=5.0.0-beta'

  swagger-ui-express@5.0.1:
    resolution: {integrity: sha512-SrNU3RiBGTLLmFU8GIJdOdanJTl4TOmT27tt3bWWHppqYmAZ6IDuEuBvMU6nZq0zLEe6b/1rACXCgLZqO6ZfrA==}
    engines: {node: '>= v0.10.32'}
    peerDependencies:
      express: '>=4.0.0 || >=5.0.0-beta'

  symbol-tree@3.2.4:
    resolution: {integrity: sha512-9QNk5KwDF+Bvz+PyObkmSYjI5ksVUYtjW7AU22r2NKcfLJcXp96hkDWU3+XndOsUb+AQ9QhfzfCT2O+CNWT5Tw==}

  synckit@0.11.8:
    resolution: {integrity: sha512-+XZ+r1XGIJGeQk3VvXhT6xx/VpbHsRzsTkGgF6E5RX9TTXD0118l87puaEBZ566FhqblC6U0d4XnubznJDm30A==}
    engines: {node: ^14.18.0 || >=16.0.0}

  tailwindcss@4.1.11:
    resolution: {integrity: sha512-2E9TBm6MDD/xKYe+dvJZAmg3yxIEDNRc0jwlNyDg/4Fil2QcSLjFKGVff0lAf1jjeaArlG/M75Ey/EYr/OJtBA==}

  tapable@2.2.2:
    resolution: {integrity: sha512-Re10+NauLTMCudc7T5WLFLAwDhQ0JWdrMK+9B2M8zR5hRExKmsRDCBA7/aV/pNJFltmBFO5BAMlQFi/vq3nKOg==}
    engines: {node: '>=6'}

  tar-fs@2.1.3:
    resolution: {integrity: sha512-090nwYJDmlhwFwEW3QQl+vaNnxsO2yVsd45eTKRBzSzu+hlb1w2K9inVq5b0ngXuLVqQ4ApvsUHHnu/zQNkWAg==}

  tar-stream@2.2.0:
    resolution: {integrity: sha512-ujeqbceABgwMZxEJnk2HDY2DlnUZ+9oEcb1KzTVfYHio0UE6dG71n60d8D2I4qNvleWrrXpmjpt7vZeF1LnMZQ==}
    engines: {node: '>=6'}

  tar@7.4.3:
    resolution: {integrity: sha512-5S7Va8hKfV7W5U6g3aYxXmlPoZVAwUMy9AOKyF2fVuZa2UD3qZjg578OrLRt8PcNN1PleVaL/5/yYATNL0ICUw==}
    engines: {node: '>=18'}

  term-size@2.2.1:
    resolution: {integrity: sha512-wK0Ri4fOGjv/XPy8SBHZChl8CM7uMc5VML7SqiQ0zG7+J5Vr+RMQDoHa2CNT6KHUnTGIXH34UDMkPzAUyapBZg==}
    engines: {node: '>=8'}

  terser-webpack-plugin@5.3.14:
    resolution: {integrity: sha512-vkZjpUjb6OMS7dhV+tILUW6BhpDR7P2L/aQSAv+Uwk+m8KATX9EccViHTJR2qDtACKPIYndLGCyl3FMo+r2LMw==}
    engines: {node: '>= 10.13.0'}
    peerDependencies:
      '@swc/core': '*'
      esbuild: '*'
      uglify-js: '*'
      webpack: ^5.1.0
    peerDependenciesMeta:
      '@swc/core':
        optional: true
      esbuild:
        optional: true
      uglify-js:
        optional: true

  terser@5.43.1:
    resolution: {integrity: sha512-+6erLbBm0+LROX2sPXlUYx/ux5PyE9K/a92Wrt6oA+WDAoFTdpHE5tCYCI5PNzq2y8df4rA+QgHLJuR4jNymsg==}
    engines: {node: '>=10'}
    hasBin: true

  test-exclude@6.0.0:
    resolution: {integrity: sha512-cAGWPIyOHU6zlmg88jwm7VRyXnMN7iV68OGAbYDk/Mh/xC/pzVPlQtY6ngoIH/5/tciuhGfvESU8GrHrcxD56w==}
    engines: {node: '>=8'}

  text-hex@1.0.0:
    resolution: {integrity: sha512-uuVGNWzgJ4yhRaNSiubPY7OjISw4sw4E5Uv0wbjp+OzcbmVU/rsT8ujgcXJhn9ypzsgr5vlzpPqP+MBBKcGvbg==}

  thingies@1.21.0:
    resolution: {integrity: sha512-hsqsJsFMsV+aD4s3CWKk85ep/3I9XzYV/IXaSouJMYIoDlgyi11cBhsqYe9/geRfB0YIikBQg6raRaM+nIMP9g==}
    engines: {node: '>=10.18'}
    peerDependencies:
      tslib: ^2

  thread-stream@0.15.2:
    resolution: {integrity: sha512-UkEhKIg2pD+fjkHQKyJO3yoIvAP3N6RlNFt2dUhcS1FGvCD1cQa1M/PGknCLFIyZdtJOWQjejp7bdNqmN7zwdA==}

  through2@2.0.5:
    resolution: {integrity: sha512-/mrRod8xqpA+IHSLyGCQ2s8SPHiCDEeQJSep1jqLYeEUClOFG2Qsh+4FU6G9VeqpZnGW/Su8LQGc4YKni5rYSQ==}

  thunky@1.1.0:
    resolution: {integrity: sha512-eHY7nBftgThBqOyHGVN+l8gF0BucP09fMo0oO/Lb0w1OF80dJv+lDVpXG60WMQvkcxAkNybKsrEIE3ZtKGmPrA==}

  tinyglobby@0.2.14:
    resolution: {integrity: sha512-tX5e7OM1HnYr2+a2C/4V0htOcSQcoSTH9KgJnVvNm5zm/cyEWKJ7j7YutsH9CxMdtOkkLFy2AHrMci9IM8IPZQ==}
    engines: {node: '>=12.0.0'}

  tldts-core@6.1.86:
    resolution: {integrity: sha512-Je6p7pkk+KMzMv2XXKmAE3McmolOQFdxkKw0R8EYNr7sELW46JqnNeTX8ybPiQgvg1ymCoF8LXs5fzFaZvJPTA==}

  tldts@6.1.86:
    resolution: {integrity: sha512-WMi/OQ2axVTf/ykqCQgXiIct+mSQDFdH2fkwhPwgEwvJ1kSzZRiinb0zF2Xb8u4+OqPChmyI6MEu4EezNJz+FQ==}
    hasBin: true

  tmp@0.0.33:
    resolution: {integrity: sha512-jRCJlojKnZ3addtTOjdIqoRuPEKBvNXcGYqzO6zWZX8KfKEpnGY5jfggJQ3EjKuu8D4bJRr0y+cYJFmYbImXGw==}
    engines: {node: '>=0.6.0'}

  tmpl@1.0.5:
    resolution: {integrity: sha512-3f0uOEAQwIqGuWW2MVzYg8fV/QNnc/IpuJNG837rLuczAaLVHslWHZQj4IGiEl5Hs3kkbhwL9Ab7Hrsmuj+Smw==}

  to-buffer@1.2.1:
    resolution: {integrity: sha512-tB82LpAIWjhLYbqjx3X4zEeHN6M8CiuOEy2JY8SEQVdYRe3CCHOFaqrBW1doLDrfpWhplcW7BL+bO3/6S3pcDQ==}
    engines: {node: '>= 0.4'}

  to-regex-range@5.0.1:
    resolution: {integrity: sha512-65P7iz6X5yEr1cwcgvQxbbIw7Uk3gOy5dIdtZ4rDveLqhrdJP+Li/Hx6tyK0NEb+2GCyneCMJiGqrADCSNk8sQ==}
    engines: {node: '>=8.0'}

  toidentifier@1.0.1:
    resolution: {integrity: sha512-o5sSPKEkg/DIQNmH43V0/uerLrpzVedkUh8tGNvaeXpfpuwjKenlSox/2O/BTlZUtEe+JG7s5YhEz608PlAHRA==}
    engines: {node: '>=0.6'}

  token-types@6.1.1:
    resolution: {integrity: sha512-kh9LVIWH5CnL63Ipf0jhlBIy0UsrMj/NJDfpsy1SqOXlLKEVyXXYrnFxFT1yOOYVGBSApeVnjPw/sBz5BfEjAQ==}
    engines: {node: '>=14.16'}

  totalist@3.0.1:
    resolution: {integrity: sha512-sf4i37nQ2LBx4m3wB74y+ubopq6W/dIzXg0FDGjsYnZHVa1Da8FH853wlL2gtUhg+xJXjfk3kUZS3BRoQeoQBQ==}
    engines: {node: '>=6'}

  touch@3.1.1:
    resolution: {integrity: sha512-r0eojU4bI8MnHr8c5bNo7lJDdI2qXlWWJk6a9EAFG7vbhTjElYhBVS3/miuE0uOuoLdb8Mc/rVfsmm6eo5o9GA==}
    hasBin: true

  tough-cookie@5.1.2:
    resolution: {integrity: sha512-FVDYdxtnj0G6Qm/DhNPSb8Ju59ULcup3tuJxkFb5K8Bv2pUXILbf0xZWU8PX8Ov19OXljbUyveOFwRMwkXzO+A==}
    engines: {node: '>=16'}

  tr46@0.0.3:
    resolution: {integrity: sha512-N3WMsuqV66lT30CrXNbEjx4GEwlow3v6rr4mCcv6prnfwhS01rkgyFdjPNBYd9br7LpXV1+Emh01fHnq2Gdgrw==}

  tr46@5.1.1:
    resolution: {integrity: sha512-hdF5ZgjTqgAntKkklYw0R03MG2x/bSzTtkxmIRw/sTNV8YXsCJ1tfLAX23lhxhHJlEf3CRCOCGGWw3vI3GaSPw==}
    engines: {node: '>=18'}

  traverse@0.3.9:
    resolution: {integrity: sha512-iawgk0hLP3SxGKDfnDJf8wTz4p2qImnyihM5Hh/sGvQ3K37dPi/w8sRhdNIxYA1TwFwc5mDhIJq+O0RsvXBKdQ==}

  tree-dump@1.0.3:
    resolution: {integrity: sha512-il+Cv80yVHFBwokQSfd4bldvr1Md951DpgAGfmhydt04L+YzHgubm2tQ7zueWDcGENKHq0ZvGFR/hjvNXilHEg==}
    engines: {node: '>=10.0'}
    peerDependencies:
      tslib: '2'

  triple-beam@1.4.1:
    resolution: {integrity: sha512-aZbgViZrg1QNcG+LULa7nhZpJTZSLm/mXnHXnbAbjmN5aSa0y7V+wvv6+4WaBtpISJzThKy+PIPxc1Nq1EJ9mg==}
    engines: {node: '>= 14.0.0'}

  tslib@1.14.1:
    resolution: {integrity: sha512-Xni35NKzjgMrwevysHTCArtLDpPvye8zV/0E4EyYn43P7/7qvQwPh9BGkHewbMulVntbigmcT7rdX3BNo9wRJg==}

  tslib@2.8.1:
    resolution: {integrity: sha512-oJFu94HQb+KVduSUQL7wnpmqnfmLsOA/nAh6b6EH0wCEoK0/mPeXU6c3wKDV83MkOuHPRHtSXKKU99IBazS/2w==}

  type-check@0.4.0:
    resolution: {integrity: sha512-XleUoc9uwGXqjWwXaUTZAmzMcFZ5858QA2vvx1Ur5xIcixXIP+8LnFDgRplU30us6teqdlskFfu+ae4K79Ooew==}
    engines: {node: '>= 0.8.0'}

  type-detect@4.0.8:
    resolution: {integrity: sha512-0fr/mIH1dlO+x7TlcMy+bIDqKPsw/70tVyeHW787goQjhmqaZe10uwLujubK9q9Lg6Fiho1KUKDYz0Z7k7g5/g==}
    engines: {node: '>=4'}

  type-fest@0.21.3:
    resolution: {integrity: sha512-t0rzBq87m3fVcduHDUFhKmyyX+9eo6WQjZvf51Ea/M0Q7+T374Jp1aUiyUl0GKxp8M/OETVHSDvmkyPgvX+X2w==}
    engines: {node: '>=10'}

  type-fest@0.3.1:
    resolution: {integrity: sha512-cUGJnCdr4STbePCgqNFbpVNCepa+kAVohJs1sLhxzdH+gnEoOd8VhbYa7pD3zZYGiURWM2xzEII3fQcRizDkYQ==}
    engines: {node: '>=6'}

  type-fest@0.8.1:
    resolution: {integrity: sha512-4dbzIzqvjtgiM5rw1k5rEHtBANKmdudhGyBEajN01fEyhaAIhsoKNy6y7+IN93IfpFtwY9iqi7kD+xwKhQsNJA==}
    engines: {node: '>=8'}

  type-fest@2.19.0:
    resolution: {integrity: sha512-RAH822pAdBgcNMAfWnCBU3CFZcfZ/i1eZjwFU/dsLKumyuuP3niueg2UAukXYF0E2AAoc82ZSSf9J0WQBinzHA==}
    engines: {node: '>=12.20'}

  type-is@1.6.18:
    resolution: {integrity: sha512-TkRKr9sUTxEH8MdfuCSP7VizJyzRNMjj2J2do2Jr3Kym598JVdEksuzPQCnlFPW4ky9Q+iA+ma9BGm06XQBy8g==}
    engines: {node: '>= 0.6'}

  type-is@2.0.1:
    resolution: {integrity: sha512-OZs6gsjF4vMp32qrCbiVSkrFmXtG/AZhY3t0iAMrMBiAZyV9oALtXO8hsrHbMXF9x6L3grlFuwW2oAz7cav+Gw==}
    engines: {node: '>= 0.6'}

  typed-array-buffer@1.0.3:
    resolution: {integrity: sha512-nAYYwfY3qnzX30IkA6AQZjVbtK6duGontcQm1WSG1MD94YLqK0515GNApXkoxKOWMusVssAHWLh9SeaoefYFGw==}
    engines: {node: '>= 0.4'}

  typedarray@0.0.6:
    resolution: {integrity: sha512-/aCDEGatGvZ2BIk+HmLf4ifCJFwvKFNb9/JeZPMulfgFracn9QFcAf5GO8B/mweUjSoblS5In0cWhqpfs/5PQA==}

  typo-js@1.2.5:
    resolution: {integrity: sha512-F45vFWdGX8xahIk/sOp79z2NJs8ETMYsmMChm9D5Hlx3+9j7VnCyQyvij5MOCrNY3NNe8noSyokRjQRfq+Bc7A==}

  ufo@1.6.1:
    resolution: {integrity: sha512-9a4/uxlTWJ4+a5i0ooc1rU7C7YOw3wT+UGqdeNNHWnOF9qcMBgLRS+4IYUqbczewFx4mLEig6gawh7X6mFlEkA==}

  uint8-varint@2.0.4:
    resolution: {integrity: sha512-FwpTa7ZGA/f/EssWAb5/YV6pHgVF1fViKdW8cWaEarjB8t7NyofSWBdOTyFPaGuUG4gx3v1O3PQ8etsiOs3lcw==}

  uint8array-extras@1.4.1:
    resolution: {integrity: sha512-+NWHrac9dvilNgme+gP4YrBSumsaMZP0fNBtXXFIf33RLLKEcBUKaQZ7ULUbS0sBfcjxIZ4V96OTRkCbM7hxpw==}
    engines: {node: '>=18'}

  uint8arraylist@2.4.8:
    resolution: {integrity: sha512-vc1PlGOzglLF0eae1M8mLRTBivsvrGsdmJ5RbK3e+QRvRLOZfZhQROTwH/OfyF3+ZVUg9/8hE8bmKP2CvP9quQ==}

  uint8arrays@3.1.0:
    resolution: {integrity: sha512-ei5rfKtoRO8OyOIor2Rz5fhzjThwIHJZ3uyDPnDHTXbP0aMQ1RN/6AI5B5d9dBxJOU+BvOAk7ZQ1xphsX8Lrog==}

  uint8arrays@5.1.0:
    resolution: {integrity: sha512-vA6nFepEmlSKkMBnLBaUMVvAC4G3CTmO58C12y4sq6WPDOR7mOFYOi7GlrQ4djeSbP6JG9Pv9tJDM97PedRSww==}

  uncrypto@0.1.3:
    resolution: {integrity: sha512-Ql87qFHB3s/De2ClA9e0gsnS6zXG27SkTiSJwjCc9MebbfapQfuPzumMIUMi38ezPZVNFcHI9sUIepeQfw8J8Q==}

  undefsafe@2.0.5:
    resolution: {integrity: sha512-WxONCrssBM8TSPRqN5EmsjVrsv4A8X12J4ArBiiayv3DyyG3ZlIg6yysuuSYdZsVz3TKcTg2fd//Ujd4CHV1iA==}

  undici-types@7.8.0:
    resolution: {integrity: sha512-9UJ2xGDvQ43tYyVMpuHlsgApydB8ZKfVYTsLDhXkFL/6gfkp+U8xTGdh8pMJv1SpZna0zxG1DwsKZsreLbXBxw==}

  undici@7.11.0:
    resolution: {integrity: sha512-heTSIac3iLhsmZhUCjyS3JQEkZELateufzZuBaVM5RHXdSBMb1LPMQf5x+FH7qjsZYDP0ttAc3nnVpUB+wYbOg==}
    engines: {node: '>=20.18.1'}

  unicode-canonical-property-names-ecmascript@2.0.1:
    resolution: {integrity: sha512-dA8WbNeb2a6oQzAQ55YlT5vQAWGV9WXOsi3SskE3bcCdM0P4SDd+24zS/OCacdRq5BkdsRj9q3Pg6YyQoxIGqg==}
    engines: {node: '>=4'}

  unicode-match-property-ecmascript@2.0.0:
    resolution: {integrity: sha512-5kaZCrbp5mmbz5ulBkDkbY0SsPOjKqVS35VpL9ulMPfSl0J0Xsm+9Evphv9CoIZFwre7aJoa94AY6seMKGVN5Q==}
    engines: {node: '>=4'}

  unicode-match-property-value-ecmascript@2.2.0:
    resolution: {integrity: sha512-4IehN3V/+kkr5YeSSDDQG8QLqO26XpL2XP3GQtqwlT/QYSECAwFztxVHjlbh0+gjJ3XmNLS0zDsbgs9jWKExLg==}
    engines: {node: '>=4'}

  unicode-property-aliases-ecmascript@2.1.0:
    resolution: {integrity: sha512-6t3foTQI9qne+OZoVQB/8x8rk2k1eVy1gRXhV3oFQ5T6R1dqQ1xtin3XqSlx3+ATBkliTaR/hHyJBm+LVPNM8w==}
    engines: {node: '>=4'}

  unicorn-magic@0.3.0:
    resolution: {integrity: sha512-+QBBXBCvifc56fsbuxZQ6Sic3wqqc3WWaqxs58gvJrcOuN83HGTCwz3oS5phzU9LthRNE9VrJCFCLUgHeeFnfA==}
    engines: {node: '>=18'}

  universalify@0.1.2:
    resolution: {integrity: sha512-rBJeI5CXAlmy1pV+617WB9J63U6XcazHHF2f2dbJix4XzpUF0RS3Zbj0FGIOCAva5P/d/GBOYaACQ1w+0azUkg==}
    engines: {node: '>= 4.0.0'}

  unpipe@1.0.0:
    resolution: {integrity: sha512-pjy2bYhSsufwWlKwPc+l3cN7+wuJlK6uz0YdJEOlQDbl6jo/YlPi4mb8agUkVC8BF7V8NuzeyPNqRksA3hztKQ==}
    engines: {node: '>= 0.8'}

  unrs-resolver@1.11.1:
    resolution: {integrity: sha512-bSjt9pjaEBnNiGgc9rUiHGKv5l4/TGzDmYw3RhnkJGtLhbnnA/5qJj7x3dNDCRx/PJxu774LlH8lCOlB4hEfKg==}

  unstorage@1.16.1:
    resolution: {integrity: sha512-gdpZ3guLDhz+zWIlYP1UwQ259tG5T5vYRzDaHMkQ1bBY1SQPutvZnrRjTFaWUUpseErJIgAZS51h6NOcZVZiqQ==}
    peerDependencies:
      '@azure/app-configuration': ^1.8.0
      '@azure/cosmos': ^4.2.0
      '@azure/data-tables': ^13.3.0
      '@azure/identity': ^4.6.0
      '@azure/keyvault-secrets': ^4.9.0
      '@azure/storage-blob': ^12.26.0
      '@capacitor/preferences': ^6.0.3 || ^7.0.0
      '@deno/kv': '>=0.9.0'
      '@netlify/blobs': ^6.5.0 || ^7.0.0 || ^8.1.0 || ^9.0.0 || ^10.0.0
      '@planetscale/database': ^1.19.0
      '@upstash/redis': ^1.34.3
      '@vercel/blob': '>=0.27.1'
      '@vercel/kv': ^1.0.1
      aws4fetch: ^1.0.20
      db0: '>=0.2.1'
      idb-keyval: ^6.2.1
      ioredis: ^5.4.2
      uploadthing: ^7.4.4
    peerDependenciesMeta:
      '@azure/app-configuration':
        optional: true
      '@azure/cosmos':
        optional: true
      '@azure/data-tables':
        optional: true
      '@azure/identity':
        optional: true
      '@azure/keyvault-secrets':
        optional: true
      '@azure/storage-blob':
        optional: true
      '@capacitor/preferences':
        optional: true
      '@deno/kv':
        optional: true
      '@netlify/blobs':
        optional: true
      '@planetscale/database':
        optional: true
      '@upstash/redis':
        optional: true
      '@vercel/blob':
        optional: true
      '@vercel/kv':
        optional: true
      aws4fetch:
        optional: true
      db0:
        optional: true
      idb-keyval:
        optional: true
      ioredis:
        optional: true
      uploadthing:
        optional: true

  unzip-stream@0.3.4:
    resolution: {integrity: sha512-PyofABPVv+d7fL7GOpusx7eRT9YETY2X04PhwbSipdj6bMxVCFJrr+nm0Mxqbf9hUiTin/UsnuFWBXlDZFy0Cw==}

  update-browserslist-db@1.1.3:
    resolution: {integrity: sha512-UxhIZQ+QInVdunkDAaiazvvT/+fXL5Osr0JZlJulepYu6Jd7qJtDZjlur0emRlT71EN3ScPoE7gvsuIKKNavKw==}
    hasBin: true
    peerDependencies:
      browserslist: '>= 4.21.0'

  update-check@1.5.4:
    resolution: {integrity: sha512-5YHsflzHP4t1G+8WGPlvKbJEbAJGCgw+Em+dGR1KmBUbr1J36SJBqlHLjR7oob7sco5hWHGQVcr9B2poIVDDTQ==}

  uri-js@4.4.1:
    resolution: {integrity: sha512-7rKUyy33Q1yc98pQ1DAmLtwX109F7TIfWlW1Ydo8Wl1ii1SeHieeh0HHfPeL2fMXK6z0s8ecKs9frCuLJvndBg==}

  use-sync-external-store@1.2.0:
    resolution: {integrity: sha512-eEgnFxGQ1Ife9bzYs6VLi8/4X6CObHMw9Qr9tPY43iKwsPw8xE8+EFsf/2cFZ5S3esXgpWgtSCtLNS41F+sKPA==}
    peerDependencies:
      react: ^16.8.0 || ^17.0.0 || ^18.0.0

  use-sync-external-store@1.4.0:
    resolution: {integrity: sha512-9WXSPC5fMv61vaupRkCKCxsPxBocVnwakBEkMIHHpkTTg6icbJtg6jzgtLDm4bl3cSHAca52rYWih0k4K3PfHw==}
    peerDependencies:
      react: ^16.8.0 || ^17.0.0 || ^18.0.0 || ^19.0.0

  utf-8-validate@5.0.10:
    resolution: {integrity: sha512-Z6czzLq4u8fPOyx7TU6X3dvUZVvoJmxSQ+IcrlmagKhilxlhZgxPK6C5Jqbkw1IDUmFTM+cz9QDnnLTwDz/2gQ==}
    engines: {node: '>=6.14.2'}

  util-deprecate@1.0.2:
    resolution: {integrity: sha512-EPD5q1uXyFxJpCrLnCc1nHnq3gOa6DZBocAIiI2TaSCA7VCJ1UJDMagCzIkXNsUYfD1daK//LTEQ8xiIbrHtcw==}

  util@0.12.5:
    resolution: {integrity: sha512-kZf/K6hEIrWHI6XqOFUiiMa+79wE/D8Q+NCNAWclkyg3b4d2k7s0QGepNjiABc+aR3N1PAyHL7p6UcLY6LmrnA==}

  utila@0.4.0:
    resolution: {integrity: sha512-Z0DbgELS9/L/75wZbro8xAnT50pBVFQZ+hUEueGDU5FN51YSCYM+jdxsfCiHjwNP/4LCDD0i/graKpeBnOXKRA==}

  utils-merge@1.0.1:
    resolution: {integrity: sha512-pMZTvIkT1d+TFGvDOqodOclx0QWkkgi6Tdoa8gC8ffGAAqz9pzPTZWAybbsHHoED/ztMtkv/VoYTYyShUn81hA==}
    engines: {node: '>= 0.4.0'}

  uuid@8.3.2:
    resolution: {integrity: sha512-+NYs2QeMWy+GWFOEm9xnn6HCDp0l7QBD7ml8zLUmJ+93Q5NF0NocErnwkTkXVFNiX3/fpC6afS8Dhb/gz7R7eg==}
    hasBin: true

  uuid@9.0.1:
    resolution: {integrity: sha512-b+1eJOlsR9K8HJpow9Ok3fiWOWSIcIzXodvv0rQjVoOVNpWMpxf1wZNpt4y9h10odCNrqnYp1OBzRktckBe3sA==}
    hasBin: true

  v8-to-istanbul@9.3.0:
    resolution: {integrity: sha512-kiGUalWN+rgBJ/1OHZsBtU4rXZOfj/7rKQxULKlIzwzQSvMJUUNgPwJEEh7gU6xEVxC0ahoOBvN2YI8GH6FNgA==}
    engines: {node: '>=10.12.0'}

  valtio@1.13.2:
    resolution: {integrity: sha512-Qik0o+DSy741TmkqmRfjq+0xpZBXi/Y6+fXZLn0xNF1z/waFMbE3rkivv5Zcf9RrMUp6zswf2J7sbh2KBlba5A==}
    engines: {node: '>=12.20.0'}
    peerDependencies:
      '@types/react': '>=16.8'
      react: '>=16.8'
    peerDependenciesMeta:
      '@types/react':
        optional: true
      react:
        optional: true

  varint@6.0.0:
    resolution: {integrity: sha512-cXEIW6cfr15lFv563k4GuVuW/fiwjknytD37jIOLSdSWuOI6WnO/oKwmP2FQTU2l01LP8/M5TSAJpzUaGe3uWg==}

  varintes@2.0.5:
    resolution: {integrity: sha512-iF3jlHLko9NrYjaUZvT3VwypP3V20KNNhT1tzqblyIyrVjNiW7HseGOhuP+apgZBp9X/8+5pxa7kNikhJeZlIw==}

  vary@1.1.2:
    resolution: {integrity: sha512-BNGbWLfd0eUPabhkXUVm0j8uuvREyTh5ovRa/dyow/BqAbZJyC+5fU+IzQOzmAKzYqYRAISoRhdQr3eIZ/PXqg==}
    engines: {node: '>= 0.8'}

  viem@2.23.2:
    resolution: {integrity: sha512-NVmW/E0c5crMOtbEAqMF0e3NmvQykFXhLOc/CkLIXOlzHSA6KXVz3CYVmaKqBF8/xtjsjHAGjdJN3Ru1kFJLaA==}
    peerDependencies:
      typescript: '>=5.0.4'
    peerDependenciesMeta:
      typescript:
        optional: true

  viem@2.31.7:
    resolution: {integrity: sha512-mpB8Hp6xK77E/b/yJmpAIQcxcOfpbrwWNItjnXaIA8lxZYt4JS433Pge2gg6Hp3PwyFtaUMh01j5L8EXnLTjQQ==}
    peerDependencies:
      typescript: '>=5.0.4'
    peerDependenciesMeta:
      typescript:
        optional: true

  w3c-xmlserializer@5.0.0:
    resolution: {integrity: sha512-o8qghlI8NZHU1lLPrpi2+Uq7abh4GGPpYANlalzWxyWteJOCsr/P+oPBA49TOLu5FTZO4d3F9MnWJfiMo4BkmA==}
    engines: {node: '>=18'}

  wagmi@2.15.6:
    resolution: {integrity: sha512-tR4tm+7eE0UloQe1oi4hUIjIDyjv5ImQlzq/QcvvfJYWF/EquTfGrmht6+nTYGCIeSzeEvbK90KgWyNqa+HD7Q==}
    peerDependencies:
      '@tanstack/react-query': '>=5.0.0'
      react: '>=18'
      typescript: '>=5.0.4'
      viem: 2.x
    peerDependenciesMeta:
      typescript:
        optional: true

  walker@1.0.8:
    resolution: {integrity: sha512-ts/8E8l5b7kY0vlWLewOkDXMmPdLcVV4GmOQLyxuSswIJsweeFZtAsMF7k1Nszz+TYBQrlYRmzOnr398y1JemQ==}

  watchpack@2.4.4:
    resolution: {integrity: sha512-c5EGNOiyxxV5qmTtAB7rbiXxi1ooX1pQKMLX/MIabJjRA0SJBQOjKF+KSVfHkr9U1cADPon0mRiVe/riyaiDUA==}
    engines: {node: '>=10.13.0'}

  wbuf@1.7.3:
    resolution: {integrity: sha512-O84QOnr0icsbFGLS0O3bI5FswxzRr8/gHwWkDlQFskhSPryQXvrTMxjxGP4+iWYoauLoBvfDpkrOauZ+0iZpDA==}

  weald@1.0.4:
    resolution: {integrity: sha512-+kYTuHonJBwmFhP1Z4YQK/dGi3jAnJGCYhyODFpHK73rbxnp9lnZQj7a2m+WVgn8fXr5bJaxUpF6l8qZpPeNWQ==}

  webextension-polyfill@0.10.0:
    resolution: {integrity: sha512-c5s35LgVa5tFaHhrZDnr3FpQpjj1BB+RXhLTYUxGqBVN460HkbM8TBtEqdXWbpTKfzwCcjAZVF7zXCYSKtcp9g==}

  webidl-conversions@3.0.1:
    resolution: {integrity: sha512-2JAn3z8AR6rjK8Sm8orRC0h/bcl/DqL7tRPdGZ4I1CjdF+EaMLmYxBHyXuKL849eucPFhvBoxMsflfOb8kxaeQ==}

  webidl-conversions@7.0.0:
    resolution: {integrity: sha512-VwddBukDzu71offAQR975unBIGqfKZpM+8ZX6ySk8nYhVoo5CYaZyzt3YBvYtRtO+aoGlqxPg/B87NGVZ/fu6g==}
    engines: {node: '>=12'}

  webpack-bundle-analyzer@4.10.2:
    resolution: {integrity: sha512-vJptkMm9pk5si4Bv922ZbKLV8UTT4zib4FPgXMhgzUny0bfDDkLXAVQs3ly3fS4/TN9ROFtb0NFrm04UXFE/Vw==}
    engines: {node: '>= 10.13.0'}
    hasBin: true

  webpack-cli@6.0.1:
    resolution: {integrity: sha512-MfwFQ6SfwinsUVi0rNJm7rHZ31GyTcpVE5pgVA3hwFRb7COD4TzjUUwhGWKfO50+xdc2MQPuEBBJoqIMGt3JDw==}
    engines: {node: '>=18.12.0'}
    hasBin: true
    peerDependencies:
      webpack: ^5.82.0
      webpack-bundle-analyzer: '*'
      webpack-dev-server: '*'
    peerDependenciesMeta:
      webpack-bundle-analyzer:
        optional: true
      webpack-dev-server:
        optional: true

  webpack-dev-middleware@7.4.2:
    resolution: {integrity: sha512-xOO8n6eggxnwYpy1NlzUKpvrjfJTvae5/D6WOK0S2LSo7vjmo5gCM1DbLUmFqrMTJP+W/0YZNctm7jasWvLuBA==}
    engines: {node: '>= 18.12.0'}
    peerDependencies:
      webpack: ^5.0.0
    peerDependenciesMeta:
      webpack:
        optional: true

  webpack-dev-server@5.2.2:
    resolution: {integrity: sha512-QcQ72gh8a+7JO63TAx/6XZf/CWhgMzu5m0QirvPfGvptOusAxG12w2+aua1Jkjr7hzaWDnJ2n6JFeexMHI+Zjg==}
    engines: {node: '>= 18.12.0'}
    hasBin: true
    peerDependencies:
      webpack: ^5.0.0
      webpack-cli: '*'
    peerDependenciesMeta:
      webpack:
        optional: true
      webpack-cli:
        optional: true

  webpack-merge@6.0.1:
    resolution: {integrity: sha512-hXXvrjtx2PLYx4qruKl+kyRSLc52V+cCvMxRjmKwoA+CBbbF5GfIBtR6kCvl0fYGqTUPKB+1ktVmTHqMOzgCBg==}
    engines: {node: '>=18.0.0'}

  webpack-sources@3.3.3:
    resolution: {integrity: sha512-yd1RBzSGanHkitROoPFd6qsrxt+oFhg/129YzheDGqeustzX0vTZJZsSsQjVQC4yzBQ56K55XU8gaNCtIzOnTg==}
    engines: {node: '>=10.13.0'}

  webpack@5.100.2:
    resolution: {integrity: sha512-QaNKAvGCDRh3wW1dsDjeMdDXwZm2vqq3zn6Pvq4rHOEOGSaUMgOOjG2Y9ZbIGzpfkJk9ZYTHpDqgDfeBDcnLaw==}
    engines: {node: '>=10.13.0'}
    hasBin: true
    peerDependencies:
      webpack-cli: '*'
    peerDependenciesMeta:
      webpack-cli:
        optional: true

  websocket-driver@0.7.4:
    resolution: {integrity: sha512-b17KeDIQVjvb0ssuSDF2cYXSg2iztliJ4B9WdsuB6J952qCPKmnVq4DyW5motImXHDC1cBT/1UezrJVsKw5zjg==}
    engines: {node: '>=0.8.0'}

  websocket-extensions@0.1.4:
    resolution: {integrity: sha512-OqedPIGOfsDlo31UNwYbCFMSaO9m9G/0faIHj5/dZFDMFqPTcx6UwqyOy3COEaEOg/9VsGIpdqn62W5KhoKSpg==}
    engines: {node: '>=0.8.0'}

  whatwg-encoding@3.1.1:
    resolution: {integrity: sha512-6qN4hJdMwfYBtE3YBTTHhoeuUrDBPZmbQaxWAqSALV/MeEnR5z1xd8UKud2RAkFoPkmB+hli1TZSnyi84xz1vQ==}
    engines: {node: '>=18'}

  whatwg-mimetype@4.0.0:
    resolution: {integrity: sha512-QaKxh0eNIi2mE9p2vEdzfagOKHCcj1pJ56EEHGQOVxp8r9/iszLUUV7v89x9O1p/T+NlTM5W7jW6+cz4Fq1YVg==}
    engines: {node: '>=18'}

  whatwg-url@14.2.0:
    resolution: {integrity: sha512-De72GdQZzNTUBBChsXueQUnPKDkg/5A5zp7pFDuQAj5UFoENpiACU0wlCvzpAGnTkj++ihpKwKyYewn/XNUbKw==}
    engines: {node: '>=18'}

  whatwg-url@5.0.0:
    resolution: {integrity: sha512-saE57nupxk6v3HY35+jzBwYa0rKSy0XR8JSxZPwgLr7ys0IBzhGviA1/TUGJLmSVqs8pb9AnvICXEuOHLprYTw==}

  wherearewe@2.0.1:
    resolution: {integrity: sha512-XUguZbDxCA2wBn2LoFtcEhXL6AXo+hVjGonwhSTTTU9SzbWG8Xu3onNIpzf9j/mYUcJQ0f+m37SzG77G851uFw==}
    engines: {node: '>=16.0.0', npm: '>=7.0.0'}

  which-module@2.0.1:
    resolution: {integrity: sha512-iBdZ57RDvnOR9AGBhML2vFZf7h8vmBjhoaZqODJBFWHVtKkDmKuHai3cx5PgVMrX5YDNp27AofYbAwctSS+vhQ==}

  which-typed-array@1.1.19:
    resolution: {integrity: sha512-rEvr90Bck4WZt9HHFC4DJMsjvu7x+r6bImz0/BrbWb7A2djJ8hnZMrWnHo9F8ssv0OMErasDhftrfROTyqSDrw==}
    engines: {node: '>= 0.4'}

  which@2.0.2:
    resolution: {integrity: sha512-BLI3Tl1TW3Pvl70l3yq3Y64i+awpwXqsGBYWkkqMtnbXgrMD+yj7rhW0kuEDxzJaYXGjEW5ogapKNMEKNMjibA==}
    engines: {node: '>= 8'}
    hasBin: true

  widest-line@4.0.1:
    resolution: {integrity: sha512-o0cyEG0e8GPzT4iGHphIOh0cJOV8fivsXxddQasHPHfoZf1ZexrfeA21w2NaEN1RHE+fXlfISmOE8R9N3u3Qig==}
    engines: {node: '>=12'}

  wildcard@2.0.1:
    resolution: {integrity: sha512-CC1bOL87PIWSBhDcTrdeLo6eGT7mCFtrg0uIJtqJUFyK+eJnzl8A1niH56uu7KMa5XFrtiV+AQuHO3n7DsHnLQ==}

  winston-daily-rotate-file@5.0.0:
    resolution: {integrity: sha512-JDjiXXkM5qvwY06733vf09I2wnMXpZEhxEVOSPenZMii+g7pcDcTBt2MRugnoi8BwVSuCT2jfRXBUy+n1Zz/Yw==}
    engines: {node: '>=8'}
    peerDependencies:
      winston: ^3

  winston-transport@4.9.0:
    resolution: {integrity: sha512-8drMJ4rkgaPo1Me4zD/3WLfI/zPdA9o2IipKODunnGDcuqbHwjsbB79ylv04LCGGzU0xQ6vTznOMpQGaLhhm6A==}
    engines: {node: '>= 12.0.0'}

  winston@3.17.0:
    resolution: {integrity: sha512-DLiFIXYC5fMPxaRg832S6F5mJYvePtmO5G9v9IgUFPhXm9/GkXarH/TUrBAVzhTCzAj9anE/+GjrgXp/54nOgw==}
    engines: {node: '>= 12.0.0'}

  word-wrap@1.2.5:
    resolution: {integrity: sha512-BN22B5eaMMI9UMtjrGd5g5eCYPpCPDUy0FJXbYsaT5zYxjFOckS53SQDE3pWkVoWpHXVb3BrYcEN4Twa55B5cA==}
    engines: {node: '>=0.10.0'}

  wrap-ansi@6.2.0:
    resolution: {integrity: sha512-r6lPcBGxZXlIcymEu7InxDMhdW0KDxpLgoFLcguasxCaJ/SOIZwINatK9KY/tf+ZrlywOKU0UDj3ATXUBfxJXA==}
    engines: {node: '>=8'}

  wrap-ansi@7.0.0:
    resolution: {integrity: sha512-YVGIj2kamLSTxw6NsZjoBxfSwsn0ycdesmc4p+Q21c5zPuZ1pl+NfxVdxPtdHvmNVOQ6XSYG4AUtyt/Fi7D16Q==}
    engines: {node: '>=10'}

  wrap-ansi@8.1.0:
    resolution: {integrity: sha512-si7QWI6zUMq56bESFvagtmzMdGOtoxfR+Sez11Mobfc7tm+VkUckk9bW2UeffTGVUbOksxmSw0AA2gs8g71NCQ==}
    engines: {node: '>=12'}

  wrappy@1.0.2:
    resolution: {integrity: sha512-l4Sp/DRseor9wL6EvV2+TuQn63dMkPjZ/sp9XkghTEbV9KlPS1xUsZ3u7/IQO4wxtcFB4bgpQPRcR3QCvezPcQ==}

  write-file-atomic@5.0.1:
    resolution: {integrity: sha512-+QU2zd6OTD8XWIJCbffaiQeH9U73qIqafo1x6V1snCWYGJf6cVE0cDR4D8xRzcEnfI21IFrUPzPGtcPf8AC+Rw==}
    engines: {node: ^14.17.0 || ^16.13.0 || >=18.0.0}

  ws@7.5.10:
    resolution: {integrity: sha512-+dbF1tHwZpXcbOJdVOkzLDxZP1ailvSxM6ZweXTegylPny803bFhA+vqBYw4s31NSAk4S2Qz+AKXK9a4wkdjcQ==}
    engines: {node: '>=8.3.0'}
    peerDependencies:
      bufferutil: ^4.0.1
      utf-8-validate: ^5.0.2
    peerDependenciesMeta:
      bufferutil:
        optional: true
      utf-8-validate:
        optional: true

  ws@8.17.1:
    resolution: {integrity: sha512-6XQFvXTkbfUOZOKKILFG1PDK2NDQs4azKQl26T0YS5CxqWLgXajbPZ+h4gZekJyRqFU8pvnbAbbs/3TgRPy+GQ==}
    engines: {node: '>=10.0.0'}
    peerDependencies:
      bufferutil: ^4.0.1
      utf-8-validate: '>=5.0.2'
    peerDependenciesMeta:
      bufferutil:
        optional: true
      utf-8-validate:
        optional: true

  ws@8.18.0:
    resolution: {integrity: sha512-8VbfWfHLbbwu3+N6OKsOMpBdT4kXPDDB9cJk2bJ6mh9ucxdlnNvH1e+roYkKmN9Nxw2yjz7VzeO9oOz2zJ04Pw==}
    engines: {node: '>=10.0.0'}
    peerDependencies:
      bufferutil: ^4.0.1
      utf-8-validate: '>=5.0.2'
    peerDependenciesMeta:
      bufferutil:
        optional: true
      utf-8-validate:
        optional: true

  ws@8.18.2:
    resolution: {integrity: sha512-DMricUmwGZUVr++AEAe2uiVM7UoO9MAVZMDu05UQOaUII0lp+zOzLLU4Xqh/JvTqklB1T4uELaaPBKyjE1r4fQ==}
    engines: {node: '>=10.0.0'}
    peerDependencies:
      bufferutil: ^4.0.1
      utf-8-validate: '>=5.0.2'
    peerDependenciesMeta:
      bufferutil:
        optional: true
      utf-8-validate:
        optional: true

  ws@8.18.3:
    resolution: {integrity: sha512-PEIGCY5tSlUt50cqyMXfCzX+oOPqN0vuGqWzbcJ2xvnkzkq46oOpz7dQaTDBdfICb4N14+GARUDw2XV2N4tvzg==}
    engines: {node: '>=10.0.0'}
    peerDependencies:
      bufferutil: ^4.0.1
      utf-8-validate: '>=5.0.2'
    peerDependenciesMeta:
      bufferutil:
        optional: true
      utf-8-validate:
        optional: true

  wsl-utils@0.1.0:
    resolution: {integrity: sha512-h3Fbisa2nKGPxCpm89Hk33lBLsnaGBvctQopaBSOW/uIs6FTe1ATyAnKFJrzVs9vpGdsTe73WF3V4lIsk4Gacw==}
    engines: {node: '>=18'}

  xml-name-validator@5.0.0:
    resolution: {integrity: sha512-EvGK8EJ3DhaHfbRlETOWAS5pO9MZITeauHKJyb8wyajUfQUenkIg2MvLDTZ4T/TgIcm3HU0TFBgWWboAZ30UHg==}
    engines: {node: '>=18'}

  xmlchars@2.2.0:
    resolution: {integrity: sha512-JZnDKK8B0RCDw84FNdDAIpZK+JuJw+s7Lz8nksI7SIuU3UXJJslUthsi+uWBUYOwPFwW7W7PRLRfUKpxjtjFCw==}

  xmlhttprequest-ssl@2.1.2:
    resolution: {integrity: sha512-TEU+nJVUUnA4CYJFLvK5X9AOeH4KvDvhIfm0vV1GaQRtchnG0hgK5p8hw/xjv8cunWYCsiPCSDzObPyhEwq3KQ==}
    engines: {node: '>=0.4.0'}

  xtend@4.0.2:
    resolution: {integrity: sha512-LKYU1iAXJXUgAXn9URjiu+MWhyUXHsvfp7mcuYm9dSUKK0/CjtrUwFAxD82/mCWbtLsGjFIad0wIsod4zrTAEQ==}
    engines: {node: '>=0.4'}

  y18n@4.0.3:
    resolution: {integrity: sha512-JKhqTOwSrqNA1NY5lSztJ1GrBiUodLMmIZuLiDaMRJ+itFd+ABVE8XBjOvIWL+rSqNDC74LCSFmlb/U4UZ4hJQ==}

  y18n@5.0.8:
    resolution: {integrity: sha512-0pfFzegeDWJHJIAmTLRP2DwHjdF5s7jo9tuztdQxAhINCdvS+3nGINqPd00AphqJR/0LhANUS6/+7SCb98YOfA==}
    engines: {node: '>=10'}

  yallist@3.1.1:
    resolution: {integrity: sha512-a4UGQaWPH59mOXUYnAG2ewncQS4i4F43Tv3JoAM+s2VDAmS9NsK8GpDMLrCHPksFT7h3K6TOoUNn2pb7RoXx4g==}

  yallist@5.0.0:
    resolution: {integrity: sha512-YgvUTfwqyc7UXVMrB+SImsVYSmTS8X/tSrtdNZMImM+n7+QTriRXyXim0mBrTXNeqzVF0KWGgHPeiyViFFrNDw==}
    engines: {node: '>=18'}

  yargs-parser@18.1.3:
    resolution: {integrity: sha512-o50j0JeToy/4K6OZcaQmW6lyXXKhq7csREXcDwk2omFPJEwUNOVtJKvmDr9EI1fAJZUyZcRF7kxGBWmRXudrCQ==}
    engines: {node: '>=6'}

  yargs-parser@21.1.1:
    resolution: {integrity: sha512-tVpsJW7DdjecAiFpbIB1e3qxIQsE6NoPc5/eTdrbbIC4h0LVsWhnoa3g+m2HclBIujHzsxZ4VJVA+GUuc2/LBw==}
    engines: {node: '>=12'}

  yargs@15.4.1:
    resolution: {integrity: sha512-aePbxDmcYW++PaqBsJ+HYUFwCdv4LVvdnhBy78E57PIor8/OVvhMrADFFEDh8DHDFRv/O9i3lPhsENjO7QX0+A==}
    engines: {node: '>=8'}

  yargs@17.7.2:
    resolution: {integrity: sha512-7dSzzRQ++CKnNI/krKnYRV7JKKPUXMEh61soaHKg9mrWEhzFWhFnxPxGl+69cD1Ou63C13NUPCnmIcrvqCuM6w==}
    engines: {node: '>=12'}

  yocto-queue@0.1.0:
    resolution: {integrity: sha512-rVksvsnNCdJ/ohGc6xgPwyN8eheCxsiLM8mxuE/t/mOVqJewPuO1miLpTHQiRgTKCLexL4MeAFVagts7HmNZ2Q==}
    engines: {node: '>=10'}

  yoctocolors@2.1.1:
    resolution: {integrity: sha512-GQHQqAopRhwU8Kt1DDM8NjibDXHC8eoh1erhGAJPEyveY9qqVeXvVikNKrDz69sHowPMorbPUrH/mx8c50eiBQ==}
    engines: {node: '>=18'}

  zod@3.22.4:
    resolution: {integrity: sha512-iC+8Io04lddc+mVqQ9AZ7OQ2MrUKGN+oIQyq1vemgt46jwCwLfhq7/pwnBnNXXXZb8VTVLKwp9EDkx+ryxIWmg==}

  zustand@5.0.0:
    resolution: {integrity: sha512-LE+VcmbartOPM+auOjCCLQOsQ05zUTp8RkgwRzefUk+2jISdMMFnxvyTjA4YNWr5ZGXYbVsEMZosttuxUBkojQ==}
    engines: {node: '>=12.20.0'}
    peerDependencies:
      '@types/react': '>=18.0.0'
      immer: '>=9.0.6'
      react: '>=18.0.0'
      use-sync-external-store: '>=1.2.0'
    peerDependenciesMeta:
      '@types/react':
        optional: true
      immer:
        optional: true
      react:
        optional: true
      use-sync-external-store:
        optional: true

snapshots:

  '@adraffy/ens-normalize@1.11.0': {}

  '@alloc/quick-lru@5.2.0': {}

  '@ampproject/remapping@2.3.0':
    dependencies:
      '@jridgewell/gen-mapping': 0.3.12
      '@jridgewell/trace-mapping': 0.3.29

  '@asamuzakjp/css-color@3.2.0':
    dependencies:
      '@csstools/css-calc': 2.1.4(@csstools/css-parser-algorithms@3.0.5(@csstools/css-tokenizer@3.0.4))(@csstools/css-tokenizer@3.0.4)
      '@csstools/css-color-parser': 3.0.10(@csstools/css-parser-algorithms@3.0.5(@csstools/css-tokenizer@3.0.4))(@csstools/css-tokenizer@3.0.4)
      '@csstools/css-parser-algorithms': 3.0.5(@csstools/css-tokenizer@3.0.4)
      '@csstools/css-tokenizer': 3.0.4
      lru-cache: 10.4.3

  '@assemblyscript/loader@0.9.4': {}

  '@babel/code-frame@7.27.1':
    dependencies:
      '@babel/helper-validator-identifier': 7.27.1
      js-tokens: 4.0.0
      picocolors: 1.1.1

  '@babel/compat-data@7.28.0': {}

  '@babel/core@7.28.0':
    dependencies:
      '@ampproject/remapping': 2.3.0
      '@babel/code-frame': 7.27.1
      '@babel/generator': 7.28.0
      '@babel/helper-compilation-targets': 7.27.2
      '@babel/helper-module-transforms': 7.27.3(@babel/core@7.28.0)
      '@babel/helpers': 7.27.6
      '@babel/parser': 7.28.0
      '@babel/template': 7.27.2
      '@babel/traverse': 7.28.0
      '@babel/types': 7.28.1
      convert-source-map: 2.0.0
      debug: 4.4.1(supports-color@5.5.0)
      gensync: 1.0.0-beta.2
      json5: 2.2.3
      semver: 6.3.1
    transitivePeerDependencies:
      - supports-color

  '@babel/generator@7.28.0':
    dependencies:
      '@babel/parser': 7.28.0
      '@babel/types': 7.28.1
      '@jridgewell/gen-mapping': 0.3.12
      '@jridgewell/trace-mapping': 0.3.29
      jsesc: 3.1.0

  '@babel/helper-annotate-as-pure@7.27.3':
    dependencies:
      '@babel/types': 7.28.1

  '@babel/helper-compilation-targets@7.27.2':
    dependencies:
      '@babel/compat-data': 7.28.0
      '@babel/helper-validator-option': 7.27.1
      browserslist: 4.25.1
      lru-cache: 5.1.1
      semver: 6.3.1

  '@babel/helper-create-class-features-plugin@7.27.1(@babel/core@7.28.0)':
    dependencies:
      '@babel/core': 7.28.0
      '@babel/helper-annotate-as-pure': 7.27.3
      '@babel/helper-member-expression-to-functions': 7.27.1
      '@babel/helper-optimise-call-expression': 7.27.1
      '@babel/helper-replace-supers': 7.27.1(@babel/core@7.28.0)
      '@babel/helper-skip-transparent-expression-wrappers': 7.27.1
      '@babel/traverse': 7.28.0
      semver: 6.3.1
    transitivePeerDependencies:
      - supports-color

  '@babel/helper-create-regexp-features-plugin@7.27.1(@babel/core@7.28.0)':
    dependencies:
      '@babel/core': 7.28.0
      '@babel/helper-annotate-as-pure': 7.27.3
      regexpu-core: 6.2.0
      semver: 6.3.1

  '@babel/helper-define-polyfill-provider@0.6.5(@babel/core@7.28.0)':
    dependencies:
      '@babel/core': 7.28.0
      '@babel/helper-compilation-targets': 7.27.2
      '@babel/helper-plugin-utils': 7.27.1
      debug: 4.4.1(supports-color@5.5.0)
      lodash.debounce: 4.0.8
      resolve: 1.22.10
    transitivePeerDependencies:
      - supports-color

  '@babel/helper-globals@7.28.0': {}

  '@babel/helper-member-expression-to-functions@7.27.1':
    dependencies:
      '@babel/traverse': 7.28.0
      '@babel/types': 7.28.1
    transitivePeerDependencies:
      - supports-color

  '@babel/helper-module-imports@7.27.1':
    dependencies:
      '@babel/traverse': 7.28.0
      '@babel/types': 7.28.1
    transitivePeerDependencies:
      - supports-color

  '@babel/helper-module-transforms@7.27.3(@babel/core@7.28.0)':
    dependencies:
      '@babel/core': 7.28.0
      '@babel/helper-module-imports': 7.27.1
      '@babel/helper-validator-identifier': 7.27.1
      '@babel/traverse': 7.28.0
    transitivePeerDependencies:
      - supports-color

  '@babel/helper-optimise-call-expression@7.27.1':
    dependencies:
      '@babel/types': 7.28.1

  '@babel/helper-plugin-utils@7.27.1': {}

  '@babel/helper-remap-async-to-generator@7.27.1(@babel/core@7.28.0)':
    dependencies:
      '@babel/core': 7.28.0
      '@babel/helper-annotate-as-pure': 7.27.3
      '@babel/helper-wrap-function': 7.27.1
      '@babel/traverse': 7.28.0
    transitivePeerDependencies:
      - supports-color

  '@babel/helper-replace-supers@7.27.1(@babel/core@7.28.0)':
    dependencies:
      '@babel/core': 7.28.0
      '@babel/helper-member-expression-to-functions': 7.27.1
      '@babel/helper-optimise-call-expression': 7.27.1
      '@babel/traverse': 7.28.0
    transitivePeerDependencies:
      - supports-color

  '@babel/helper-skip-transparent-expression-wrappers@7.27.1':
    dependencies:
      '@babel/traverse': 7.28.0
      '@babel/types': 7.28.1
    transitivePeerDependencies:
      - supports-color

  '@babel/helper-string-parser@7.27.1': {}

  '@babel/helper-validator-identifier@7.27.1': {}

  '@babel/helper-validator-option@7.27.1': {}

  '@babel/helper-wrap-function@7.27.1':
    dependencies:
      '@babel/template': 7.27.2
      '@babel/traverse': 7.28.0
      '@babel/types': 7.28.1
    transitivePeerDependencies:
      - supports-color

  '@babel/helpers@7.27.6':
    dependencies:
      '@babel/template': 7.27.2
      '@babel/types': 7.28.1

  '@babel/parser@7.28.0':
    dependencies:
      '@babel/types': 7.28.1

  '@babel/plugin-bugfix-firefox-class-in-computed-class-key@7.27.1(@babel/core@7.28.0)':
    dependencies:
      '@babel/core': 7.28.0
      '@babel/helper-plugin-utils': 7.27.1
      '@babel/traverse': 7.28.0
    transitivePeerDependencies:
      - supports-color

  '@babel/plugin-bugfix-safari-class-field-initializer-scope@7.27.1(@babel/core@7.28.0)':
    dependencies:
      '@babel/core': 7.28.0
      '@babel/helper-plugin-utils': 7.27.1

  '@babel/plugin-bugfix-safari-id-destructuring-collision-in-function-expression@7.27.1(@babel/core@7.28.0)':
    dependencies:
      '@babel/core': 7.28.0
      '@babel/helper-plugin-utils': 7.27.1

  '@babel/plugin-bugfix-v8-spread-parameters-in-optional-chaining@7.27.1(@babel/core@7.28.0)':
    dependencies:
      '@babel/core': 7.28.0
      '@babel/helper-plugin-utils': 7.27.1
      '@babel/helper-skip-transparent-expression-wrappers': 7.27.1
      '@babel/plugin-transform-optional-chaining': 7.27.1(@babel/core@7.28.0)
    transitivePeerDependencies:
      - supports-color

  '@babel/plugin-bugfix-v8-static-class-fields-redefine-readonly@7.27.1(@babel/core@7.28.0)':
    dependencies:
      '@babel/core': 7.28.0
      '@babel/helper-plugin-utils': 7.27.1
      '@babel/traverse': 7.28.0
    transitivePeerDependencies:
      - supports-color

  '@babel/plugin-proposal-private-property-in-object@7.21.0-placeholder-for-preset-env.2(@babel/core@7.28.0)':
    dependencies:
      '@babel/core': 7.28.0

  '@babel/plugin-syntax-async-generators@7.8.4(@babel/core@7.28.0)':
    dependencies:
      '@babel/core': 7.28.0
      '@babel/helper-plugin-utils': 7.27.1

  '@babel/plugin-syntax-bigint@7.8.3(@babel/core@7.28.0)':
    dependencies:
      '@babel/core': 7.28.0
      '@babel/helper-plugin-utils': 7.27.1

  '@babel/plugin-syntax-class-properties@7.12.13(@babel/core@7.28.0)':
    dependencies:
      '@babel/core': 7.28.0
      '@babel/helper-plugin-utils': 7.27.1

  '@babel/plugin-syntax-class-static-block@7.14.5(@babel/core@7.28.0)':
    dependencies:
      '@babel/core': 7.28.0
      '@babel/helper-plugin-utils': 7.27.1

  '@babel/plugin-syntax-import-assertions@7.27.1(@babel/core@7.28.0)':
    dependencies:
      '@babel/core': 7.28.0
      '@babel/helper-plugin-utils': 7.27.1

  '@babel/plugin-syntax-import-attributes@7.27.1(@babel/core@7.28.0)':
    dependencies:
      '@babel/core': 7.28.0
      '@babel/helper-plugin-utils': 7.27.1

  '@babel/plugin-syntax-import-meta@7.10.4(@babel/core@7.28.0)':
    dependencies:
      '@babel/core': 7.28.0
      '@babel/helper-plugin-utils': 7.27.1

  '@babel/plugin-syntax-json-strings@7.8.3(@babel/core@7.28.0)':
    dependencies:
      '@babel/core': 7.28.0
      '@babel/helper-plugin-utils': 7.27.1

  '@babel/plugin-syntax-jsx@7.27.1(@babel/core@7.28.0)':
    dependencies:
      '@babel/core': 7.28.0
      '@babel/helper-plugin-utils': 7.27.1

  '@babel/plugin-syntax-logical-assignment-operators@7.10.4(@babel/core@7.28.0)':
    dependencies:
      '@babel/core': 7.28.0
      '@babel/helper-plugin-utils': 7.27.1

  '@babel/plugin-syntax-nullish-coalescing-operator@7.8.3(@babel/core@7.28.0)':
    dependencies:
      '@babel/core': 7.28.0
      '@babel/helper-plugin-utils': 7.27.1

  '@babel/plugin-syntax-numeric-separator@7.10.4(@babel/core@7.28.0)':
    dependencies:
      '@babel/core': 7.28.0
      '@babel/helper-plugin-utils': 7.27.1

  '@babel/plugin-syntax-object-rest-spread@7.8.3(@babel/core@7.28.0)':
    dependencies:
      '@babel/core': 7.28.0
      '@babel/helper-plugin-utils': 7.27.1

  '@babel/plugin-syntax-optional-catch-binding@7.8.3(@babel/core@7.28.0)':
    dependencies:
      '@babel/core': 7.28.0
      '@babel/helper-plugin-utils': 7.27.1

  '@babel/plugin-syntax-optional-chaining@7.8.3(@babel/core@7.28.0)':
    dependencies:
      '@babel/core': 7.28.0
      '@babel/helper-plugin-utils': 7.27.1

  '@babel/plugin-syntax-private-property-in-object@7.14.5(@babel/core@7.28.0)':
    dependencies:
      '@babel/core': 7.28.0
      '@babel/helper-plugin-utils': 7.27.1

  '@babel/plugin-syntax-top-level-await@7.14.5(@babel/core@7.28.0)':
    dependencies:
      '@babel/core': 7.28.0
      '@babel/helper-plugin-utils': 7.27.1

  '@babel/plugin-syntax-typescript@7.27.1(@babel/core@7.28.0)':
    dependencies:
      '@babel/core': 7.28.0
      '@babel/helper-plugin-utils': 7.27.1

  '@babel/plugin-syntax-unicode-sets-regex@7.18.6(@babel/core@7.28.0)':
    dependencies:
      '@babel/core': 7.28.0
      '@babel/helper-create-regexp-features-plugin': 7.27.1(@babel/core@7.28.0)
      '@babel/helper-plugin-utils': 7.27.1

  '@babel/plugin-transform-arrow-functions@7.27.1(@babel/core@7.28.0)':
    dependencies:
      '@babel/core': 7.28.0
      '@babel/helper-plugin-utils': 7.27.1

  '@babel/plugin-transform-async-generator-functions@7.28.0(@babel/core@7.28.0)':
    dependencies:
      '@babel/core': 7.28.0
      '@babel/helper-plugin-utils': 7.27.1
      '@babel/helper-remap-async-to-generator': 7.27.1(@babel/core@7.28.0)
      '@babel/traverse': 7.28.0
    transitivePeerDependencies:
      - supports-color

  '@babel/plugin-transform-async-to-generator@7.27.1(@babel/core@7.28.0)':
    dependencies:
      '@babel/core': 7.28.0
      '@babel/helper-module-imports': 7.27.1
      '@babel/helper-plugin-utils': 7.27.1
      '@babel/helper-remap-async-to-generator': 7.27.1(@babel/core@7.28.0)
    transitivePeerDependencies:
      - supports-color

  '@babel/plugin-transform-block-scoped-functions@7.27.1(@babel/core@7.28.0)':
    dependencies:
      '@babel/core': 7.28.0
      '@babel/helper-plugin-utils': 7.27.1

  '@babel/plugin-transform-block-scoping@7.28.0(@babel/core@7.28.0)':
    dependencies:
      '@babel/core': 7.28.0
      '@babel/helper-plugin-utils': 7.27.1

  '@babel/plugin-transform-class-properties@7.27.1(@babel/core@7.28.0)':
    dependencies:
      '@babel/core': 7.28.0
      '@babel/helper-create-class-features-plugin': 7.27.1(@babel/core@7.28.0)
      '@babel/helper-plugin-utils': 7.27.1
    transitivePeerDependencies:
      - supports-color

  '@babel/plugin-transform-class-static-block@7.27.1(@babel/core@7.28.0)':
    dependencies:
      '@babel/core': 7.28.0
      '@babel/helper-create-class-features-plugin': 7.27.1(@babel/core@7.28.0)
      '@babel/helper-plugin-utils': 7.27.1
    transitivePeerDependencies:
      - supports-color

  '@babel/plugin-transform-classes@7.28.0(@babel/core@7.28.0)':
    dependencies:
      '@babel/core': 7.28.0
      '@babel/helper-annotate-as-pure': 7.27.3
      '@babel/helper-compilation-targets': 7.27.2
      '@babel/helper-globals': 7.28.0
      '@babel/helper-plugin-utils': 7.27.1
      '@babel/helper-replace-supers': 7.27.1(@babel/core@7.28.0)
      '@babel/traverse': 7.28.0
    transitivePeerDependencies:
      - supports-color

  '@babel/plugin-transform-computed-properties@7.27.1(@babel/core@7.28.0)':
    dependencies:
      '@babel/core': 7.28.0
      '@babel/helper-plugin-utils': 7.27.1
      '@babel/template': 7.27.2

  '@babel/plugin-transform-destructuring@7.28.0(@babel/core@7.28.0)':
    dependencies:
      '@babel/core': 7.28.0
      '@babel/helper-plugin-utils': 7.27.1
      '@babel/traverse': 7.28.0
    transitivePeerDependencies:
      - supports-color

  '@babel/plugin-transform-dotall-regex@7.27.1(@babel/core@7.28.0)':
    dependencies:
      '@babel/core': 7.28.0
      '@babel/helper-create-regexp-features-plugin': 7.27.1(@babel/core@7.28.0)
      '@babel/helper-plugin-utils': 7.27.1

  '@babel/plugin-transform-duplicate-keys@7.27.1(@babel/core@7.28.0)':
    dependencies:
      '@babel/core': 7.28.0
      '@babel/helper-plugin-utils': 7.27.1

  '@babel/plugin-transform-duplicate-named-capturing-groups-regex@7.27.1(@babel/core@7.28.0)':
    dependencies:
      '@babel/core': 7.28.0
      '@babel/helper-create-regexp-features-plugin': 7.27.1(@babel/core@7.28.0)
      '@babel/helper-plugin-utils': 7.27.1

  '@babel/plugin-transform-dynamic-import@7.27.1(@babel/core@7.28.0)':
    dependencies:
      '@babel/core': 7.28.0
      '@babel/helper-plugin-utils': 7.27.1

  '@babel/plugin-transform-explicit-resource-management@7.28.0(@babel/core@7.28.0)':
    dependencies:
      '@babel/core': 7.28.0
      '@babel/helper-plugin-utils': 7.27.1
      '@babel/plugin-transform-destructuring': 7.28.0(@babel/core@7.28.0)
    transitivePeerDependencies:
      - supports-color

  '@babel/plugin-transform-exponentiation-operator@7.27.1(@babel/core@7.28.0)':
    dependencies:
      '@babel/core': 7.28.0
      '@babel/helper-plugin-utils': 7.27.1

  '@babel/plugin-transform-export-namespace-from@7.27.1(@babel/core@7.28.0)':
    dependencies:
      '@babel/core': 7.28.0
      '@babel/helper-plugin-utils': 7.27.1

  '@babel/plugin-transform-for-of@7.27.1(@babel/core@7.28.0)':
    dependencies:
      '@babel/core': 7.28.0
      '@babel/helper-plugin-utils': 7.27.1
      '@babel/helper-skip-transparent-expression-wrappers': 7.27.1
    transitivePeerDependencies:
      - supports-color

  '@babel/plugin-transform-function-name@7.27.1(@babel/core@7.28.0)':
    dependencies:
      '@babel/core': 7.28.0
      '@babel/helper-compilation-targets': 7.27.2
      '@babel/helper-plugin-utils': 7.27.1
      '@babel/traverse': 7.28.0
    transitivePeerDependencies:
      - supports-color

  '@babel/plugin-transform-json-strings@7.27.1(@babel/core@7.28.0)':
    dependencies:
      '@babel/core': 7.28.0
      '@babel/helper-plugin-utils': 7.27.1

  '@babel/plugin-transform-literals@7.27.1(@babel/core@7.28.0)':
    dependencies:
      '@babel/core': 7.28.0
      '@babel/helper-plugin-utils': 7.27.1

  '@babel/plugin-transform-logical-assignment-operators@7.27.1(@babel/core@7.28.0)':
    dependencies:
      '@babel/core': 7.28.0
      '@babel/helper-plugin-utils': 7.27.1

  '@babel/plugin-transform-member-expression-literals@7.27.1(@babel/core@7.28.0)':
    dependencies:
      '@babel/core': 7.28.0
      '@babel/helper-plugin-utils': 7.27.1

  '@babel/plugin-transform-modules-amd@7.27.1(@babel/core@7.28.0)':
    dependencies:
      '@babel/core': 7.28.0
      '@babel/helper-module-transforms': 7.27.3(@babel/core@7.28.0)
      '@babel/helper-plugin-utils': 7.27.1
    transitivePeerDependencies:
      - supports-color

  '@babel/plugin-transform-modules-commonjs@7.27.1(@babel/core@7.28.0)':
    dependencies:
      '@babel/core': 7.28.0
      '@babel/helper-module-transforms': 7.27.3(@babel/core@7.28.0)
      '@babel/helper-plugin-utils': 7.27.1
    transitivePeerDependencies:
      - supports-color

  '@babel/plugin-transform-modules-systemjs@7.27.1(@babel/core@7.28.0)':
    dependencies:
      '@babel/core': 7.28.0
      '@babel/helper-module-transforms': 7.27.3(@babel/core@7.28.0)
      '@babel/helper-plugin-utils': 7.27.1
      '@babel/helper-validator-identifier': 7.27.1
      '@babel/traverse': 7.28.0
    transitivePeerDependencies:
      - supports-color

  '@babel/plugin-transform-modules-umd@7.27.1(@babel/core@7.28.0)':
    dependencies:
      '@babel/core': 7.28.0
      '@babel/helper-module-transforms': 7.27.3(@babel/core@7.28.0)
      '@babel/helper-plugin-utils': 7.27.1
    transitivePeerDependencies:
      - supports-color

  '@babel/plugin-transform-named-capturing-groups-regex@7.27.1(@babel/core@7.28.0)':
    dependencies:
      '@babel/core': 7.28.0
      '@babel/helper-create-regexp-features-plugin': 7.27.1(@babel/core@7.28.0)
      '@babel/helper-plugin-utils': 7.27.1

  '@babel/plugin-transform-new-target@7.27.1(@babel/core@7.28.0)':
    dependencies:
      '@babel/core': 7.28.0
      '@babel/helper-plugin-utils': 7.27.1

  '@babel/plugin-transform-nullish-coalescing-operator@7.27.1(@babel/core@7.28.0)':
    dependencies:
      '@babel/core': 7.28.0
      '@babel/helper-plugin-utils': 7.27.1

  '@babel/plugin-transform-numeric-separator@7.27.1(@babel/core@7.28.0)':
    dependencies:
      '@babel/core': 7.28.0
      '@babel/helper-plugin-utils': 7.27.1

  '@babel/plugin-transform-object-rest-spread@7.28.0(@babel/core@7.28.0)':
    dependencies:
      '@babel/core': 7.28.0
      '@babel/helper-compilation-targets': 7.27.2
      '@babel/helper-plugin-utils': 7.27.1
      '@babel/plugin-transform-destructuring': 7.28.0(@babel/core@7.28.0)
      '@babel/plugin-transform-parameters': 7.27.7(@babel/core@7.28.0)
      '@babel/traverse': 7.28.0
    transitivePeerDependencies:
      - supports-color

  '@babel/plugin-transform-object-super@7.27.1(@babel/core@7.28.0)':
    dependencies:
      '@babel/core': 7.28.0
      '@babel/helper-plugin-utils': 7.27.1
      '@babel/helper-replace-supers': 7.27.1(@babel/core@7.28.0)
    transitivePeerDependencies:
      - supports-color

  '@babel/plugin-transform-optional-catch-binding@7.27.1(@babel/core@7.28.0)':
    dependencies:
      '@babel/core': 7.28.0
      '@babel/helper-plugin-utils': 7.27.1

  '@babel/plugin-transform-optional-chaining@7.27.1(@babel/core@7.28.0)':
    dependencies:
      '@babel/core': 7.28.0
      '@babel/helper-plugin-utils': 7.27.1
      '@babel/helper-skip-transparent-expression-wrappers': 7.27.1
    transitivePeerDependencies:
      - supports-color

  '@babel/plugin-transform-parameters@7.27.7(@babel/core@7.28.0)':
    dependencies:
      '@babel/core': 7.28.0
      '@babel/helper-plugin-utils': 7.27.1

  '@babel/plugin-transform-private-methods@7.27.1(@babel/core@7.28.0)':
    dependencies:
      '@babel/core': 7.28.0
      '@babel/helper-create-class-features-plugin': 7.27.1(@babel/core@7.28.0)
      '@babel/helper-plugin-utils': 7.27.1
    transitivePeerDependencies:
      - supports-color

  '@babel/plugin-transform-private-property-in-object@7.27.1(@babel/core@7.28.0)':
    dependencies:
      '@babel/core': 7.28.0
      '@babel/helper-annotate-as-pure': 7.27.3
      '@babel/helper-create-class-features-plugin': 7.27.1(@babel/core@7.28.0)
      '@babel/helper-plugin-utils': 7.27.1
    transitivePeerDependencies:
      - supports-color

  '@babel/plugin-transform-property-literals@7.27.1(@babel/core@7.28.0)':
    dependencies:
      '@babel/core': 7.28.0
      '@babel/helper-plugin-utils': 7.27.1

  '@babel/plugin-transform-react-constant-elements@7.27.1(@babel/core@7.28.0)':
    dependencies:
      '@babel/core': 7.28.0
      '@babel/helper-plugin-utils': 7.27.1

  '@babel/plugin-transform-react-display-name@7.28.0(@babel/core@7.28.0)':
    dependencies:
      '@babel/core': 7.28.0
      '@babel/helper-plugin-utils': 7.27.1

  '@babel/plugin-transform-react-jsx-development@7.27.1(@babel/core@7.28.0)':
    dependencies:
      '@babel/core': 7.28.0
      '@babel/plugin-transform-react-jsx': 7.27.1(@babel/core@7.28.0)
    transitivePeerDependencies:
      - supports-color

  '@babel/plugin-transform-react-jsx@7.27.1(@babel/core@7.28.0)':
    dependencies:
      '@babel/core': 7.28.0
      '@babel/helper-annotate-as-pure': 7.27.3
      '@babel/helper-module-imports': 7.27.1
      '@babel/helper-plugin-utils': 7.27.1
      '@babel/plugin-syntax-jsx': 7.27.1(@babel/core@7.28.0)
      '@babel/types': 7.28.1
    transitivePeerDependencies:
      - supports-color

  '@babel/plugin-transform-react-pure-annotations@7.27.1(@babel/core@7.28.0)':
    dependencies:
      '@babel/core': 7.28.0
      '@babel/helper-annotate-as-pure': 7.27.3
      '@babel/helper-plugin-utils': 7.27.1

  '@babel/plugin-transform-regenerator@7.28.1(@babel/core@7.28.0)':
    dependencies:
      '@babel/core': 7.28.0
      '@babel/helper-plugin-utils': 7.27.1

  '@babel/plugin-transform-regexp-modifiers@7.27.1(@babel/core@7.28.0)':
    dependencies:
      '@babel/core': 7.28.0
      '@babel/helper-create-regexp-features-plugin': 7.27.1(@babel/core@7.28.0)
      '@babel/helper-plugin-utils': 7.27.1

  '@babel/plugin-transform-reserved-words@7.27.1(@babel/core@7.28.0)':
    dependencies:
      '@babel/core': 7.28.0
      '@babel/helper-plugin-utils': 7.27.1

  '@babel/plugin-transform-shorthand-properties@7.27.1(@babel/core@7.28.0)':
    dependencies:
      '@babel/core': 7.28.0
      '@babel/helper-plugin-utils': 7.27.1

  '@babel/plugin-transform-spread@7.27.1(@babel/core@7.28.0)':
    dependencies:
      '@babel/core': 7.28.0
      '@babel/helper-plugin-utils': 7.27.1
      '@babel/helper-skip-transparent-expression-wrappers': 7.27.1
    transitivePeerDependencies:
      - supports-color

  '@babel/plugin-transform-sticky-regex@7.27.1(@babel/core@7.28.0)':
    dependencies:
      '@babel/core': 7.28.0
      '@babel/helper-plugin-utils': 7.27.1

  '@babel/plugin-transform-template-literals@7.27.1(@babel/core@7.28.0)':
    dependencies:
      '@babel/core': 7.28.0
      '@babel/helper-plugin-utils': 7.27.1

  '@babel/plugin-transform-typeof-symbol@7.27.1(@babel/core@7.28.0)':
    dependencies:
      '@babel/core': 7.28.0
      '@babel/helper-plugin-utils': 7.27.1

  '@babel/plugin-transform-typescript@7.28.0(@babel/core@7.28.0)':
    dependencies:
      '@babel/core': 7.28.0
      '@babel/helper-annotate-as-pure': 7.27.3
      '@babel/helper-create-class-features-plugin': 7.27.1(@babel/core@7.28.0)
      '@babel/helper-plugin-utils': 7.27.1
      '@babel/helper-skip-transparent-expression-wrappers': 7.27.1
      '@babel/plugin-syntax-typescript': 7.27.1(@babel/core@7.28.0)
    transitivePeerDependencies:
      - supports-color

  '@babel/plugin-transform-unicode-escapes@7.27.1(@babel/core@7.28.0)':
    dependencies:
      '@babel/core': 7.28.0
      '@babel/helper-plugin-utils': 7.27.1

  '@babel/plugin-transform-unicode-property-regex@7.27.1(@babel/core@7.28.0)':
    dependencies:
      '@babel/core': 7.28.0
      '@babel/helper-create-regexp-features-plugin': 7.27.1(@babel/core@7.28.0)
      '@babel/helper-plugin-utils': 7.27.1

  '@babel/plugin-transform-unicode-regex@7.27.1(@babel/core@7.28.0)':
    dependencies:
      '@babel/core': 7.28.0
      '@babel/helper-create-regexp-features-plugin': 7.27.1(@babel/core@7.28.0)
      '@babel/helper-plugin-utils': 7.27.1

  '@babel/plugin-transform-unicode-sets-regex@7.27.1(@babel/core@7.28.0)':
    dependencies:
      '@babel/core': 7.28.0
      '@babel/helper-create-regexp-features-plugin': 7.27.1(@babel/core@7.28.0)
      '@babel/helper-plugin-utils': 7.27.1

  '@babel/preset-env@7.28.0(@babel/core@7.28.0)':
    dependencies:
      '@babel/compat-data': 7.28.0
      '@babel/core': 7.28.0
      '@babel/helper-compilation-targets': 7.27.2
      '@babel/helper-plugin-utils': 7.27.1
      '@babel/helper-validator-option': 7.27.1
      '@babel/plugin-bugfix-firefox-class-in-computed-class-key': 7.27.1(@babel/core@7.28.0)
      '@babel/plugin-bugfix-safari-class-field-initializer-scope': 7.27.1(@babel/core@7.28.0)
      '@babel/plugin-bugfix-safari-id-destructuring-collision-in-function-expression': 7.27.1(@babel/core@7.28.0)
      '@babel/plugin-bugfix-v8-spread-parameters-in-optional-chaining': 7.27.1(@babel/core@7.28.0)
      '@babel/plugin-bugfix-v8-static-class-fields-redefine-readonly': 7.27.1(@babel/core@7.28.0)
      '@babel/plugin-proposal-private-property-in-object': 7.21.0-placeholder-for-preset-env.2(@babel/core@7.28.0)
      '@babel/plugin-syntax-import-assertions': 7.27.1(@babel/core@7.28.0)
      '@babel/plugin-syntax-import-attributes': 7.27.1(@babel/core@7.28.0)
      '@babel/plugin-syntax-unicode-sets-regex': 7.18.6(@babel/core@7.28.0)
      '@babel/plugin-transform-arrow-functions': 7.27.1(@babel/core@7.28.0)
      '@babel/plugin-transform-async-generator-functions': 7.28.0(@babel/core@7.28.0)
      '@babel/plugin-transform-async-to-generator': 7.27.1(@babel/core@7.28.0)
      '@babel/plugin-transform-block-scoped-functions': 7.27.1(@babel/core@7.28.0)
      '@babel/plugin-transform-block-scoping': 7.28.0(@babel/core@7.28.0)
      '@babel/plugin-transform-class-properties': 7.27.1(@babel/core@7.28.0)
      '@babel/plugin-transform-class-static-block': 7.27.1(@babel/core@7.28.0)
      '@babel/plugin-transform-classes': 7.28.0(@babel/core@7.28.0)
      '@babel/plugin-transform-computed-properties': 7.27.1(@babel/core@7.28.0)
      '@babel/plugin-transform-destructuring': 7.28.0(@babel/core@7.28.0)
      '@babel/plugin-transform-dotall-regex': 7.27.1(@babel/core@7.28.0)
      '@babel/plugin-transform-duplicate-keys': 7.27.1(@babel/core@7.28.0)
      '@babel/plugin-transform-duplicate-named-capturing-groups-regex': 7.27.1(@babel/core@7.28.0)
      '@babel/plugin-transform-dynamic-import': 7.27.1(@babel/core@7.28.0)
      '@babel/plugin-transform-explicit-resource-management': 7.28.0(@babel/core@7.28.0)
      '@babel/plugin-transform-exponentiation-operator': 7.27.1(@babel/core@7.28.0)
      '@babel/plugin-transform-export-namespace-from': 7.27.1(@babel/core@7.28.0)
      '@babel/plugin-transform-for-of': 7.27.1(@babel/core@7.28.0)
      '@babel/plugin-transform-function-name': 7.27.1(@babel/core@7.28.0)
      '@babel/plugin-transform-json-strings': 7.27.1(@babel/core@7.28.0)
      '@babel/plugin-transform-literals': 7.27.1(@babel/core@7.28.0)
      '@babel/plugin-transform-logical-assignment-operators': 7.27.1(@babel/core@7.28.0)
      '@babel/plugin-transform-member-expression-literals': 7.27.1(@babel/core@7.28.0)
      '@babel/plugin-transform-modules-amd': 7.27.1(@babel/core@7.28.0)
      '@babel/plugin-transform-modules-commonjs': 7.27.1(@babel/core@7.28.0)
      '@babel/plugin-transform-modules-systemjs': 7.27.1(@babel/core@7.28.0)
      '@babel/plugin-transform-modules-umd': 7.27.1(@babel/core@7.28.0)
      '@babel/plugin-transform-named-capturing-groups-regex': 7.27.1(@babel/core@7.28.0)
      '@babel/plugin-transform-new-target': 7.27.1(@babel/core@7.28.0)
      '@babel/plugin-transform-nullish-coalescing-operator': 7.27.1(@babel/core@7.28.0)
      '@babel/plugin-transform-numeric-separator': 7.27.1(@babel/core@7.28.0)
      '@babel/plugin-transform-object-rest-spread': 7.28.0(@babel/core@7.28.0)
      '@babel/plugin-transform-object-super': 7.27.1(@babel/core@7.28.0)
      '@babel/plugin-transform-optional-catch-binding': 7.27.1(@babel/core@7.28.0)
      '@babel/plugin-transform-optional-chaining': 7.27.1(@babel/core@7.28.0)
      '@babel/plugin-transform-parameters': 7.27.7(@babel/core@7.28.0)
      '@babel/plugin-transform-private-methods': 7.27.1(@babel/core@7.28.0)
      '@babel/plugin-transform-private-property-in-object': 7.27.1(@babel/core@7.28.0)
      '@babel/plugin-transform-property-literals': 7.27.1(@babel/core@7.28.0)
      '@babel/plugin-transform-regenerator': 7.28.1(@babel/core@7.28.0)
      '@babel/plugin-transform-regexp-modifiers': 7.27.1(@babel/core@7.28.0)
      '@babel/plugin-transform-reserved-words': 7.27.1(@babel/core@7.28.0)
      '@babel/plugin-transform-shorthand-properties': 7.27.1(@babel/core@7.28.0)
      '@babel/plugin-transform-spread': 7.27.1(@babel/core@7.28.0)
      '@babel/plugin-transform-sticky-regex': 7.27.1(@babel/core@7.28.0)
      '@babel/plugin-transform-template-literals': 7.27.1(@babel/core@7.28.0)
      '@babel/plugin-transform-typeof-symbol': 7.27.1(@babel/core@7.28.0)
      '@babel/plugin-transform-unicode-escapes': 7.27.1(@babel/core@7.28.0)
      '@babel/plugin-transform-unicode-property-regex': 7.27.1(@babel/core@7.28.0)
      '@babel/plugin-transform-unicode-regex': 7.27.1(@babel/core@7.28.0)
      '@babel/plugin-transform-unicode-sets-regex': 7.27.1(@babel/core@7.28.0)
      '@babel/preset-modules': 0.1.6-no-external-plugins(@babel/core@7.28.0)
      babel-plugin-polyfill-corejs2: 0.4.14(@babel/core@7.28.0)
      babel-plugin-polyfill-corejs3: 0.13.0(@babel/core@7.28.0)
      babel-plugin-polyfill-regenerator: 0.6.5(@babel/core@7.28.0)
      core-js-compat: 3.44.0
      semver: 6.3.1
    transitivePeerDependencies:
      - supports-color

  '@babel/preset-modules@0.1.6-no-external-plugins(@babel/core@7.28.0)':
    dependencies:
      '@babel/core': 7.28.0
      '@babel/helper-plugin-utils': 7.27.1
      '@babel/types': 7.28.1
      esutils: 2.0.3

  '@babel/preset-react@7.27.1(@babel/core@7.28.0)':
    dependencies:
      '@babel/core': 7.28.0
      '@babel/helper-plugin-utils': 7.27.1
      '@babel/helper-validator-option': 7.27.1
      '@babel/plugin-transform-react-display-name': 7.28.0(@babel/core@7.28.0)
      '@babel/plugin-transform-react-jsx': 7.27.1(@babel/core@7.28.0)
      '@babel/plugin-transform-react-jsx-development': 7.27.1(@babel/core@7.28.0)
      '@babel/plugin-transform-react-pure-annotations': 7.27.1(@babel/core@7.28.0)
    transitivePeerDependencies:
      - supports-color

  '@babel/preset-typescript@7.27.1(@babel/core@7.28.0)':
    dependencies:
      '@babel/core': 7.28.0
      '@babel/helper-plugin-utils': 7.27.1
      '@babel/helper-validator-option': 7.27.1
      '@babel/plugin-syntax-jsx': 7.27.1(@babel/core@7.28.0)
      '@babel/plugin-transform-modules-commonjs': 7.27.1(@babel/core@7.28.0)
      '@babel/plugin-transform-typescript': 7.28.0(@babel/core@7.28.0)
    transitivePeerDependencies:
      - supports-color

  '@babel/runtime@7.27.6': {}

  '@babel/template@7.27.2':
    dependencies:
      '@babel/code-frame': 7.27.1
      '@babel/parser': 7.28.0
      '@babel/types': 7.28.1

  '@babel/traverse@7.28.0':
    dependencies:
      '@babel/code-frame': 7.27.1
      '@babel/generator': 7.28.0
      '@babel/helper-globals': 7.28.0
      '@babel/parser': 7.28.0
      '@babel/template': 7.27.2
      '@babel/types': 7.28.1
      debug: 4.4.1(supports-color@5.5.0)
    transitivePeerDependencies:
      - supports-color

  '@babel/types@7.28.1':
    dependencies:
      '@babel/helper-string-parser': 7.27.1
      '@babel/helper-validator-identifier': 7.27.1

  '@bcoe/v8-coverage@0.2.3': {}

  '@borewit/text-codec@0.1.1': {}

  '@chainsafe/is-ip@2.1.0': {}

  '@chainsafe/netmask@2.0.0':
    dependencies:
      '@chainsafe/is-ip': 2.1.0

  '@changesets/apply-release-plan@7.0.12':
    dependencies:
      '@changesets/config': 3.1.1
      '@changesets/get-version-range-type': 0.4.0
      '@changesets/git': 3.0.4
      '@changesets/should-skip-package': 0.1.2
      '@changesets/types': 6.1.0
      '@manypkg/get-packages': 1.1.3
      detect-indent: 6.1.0
      fs-extra: 7.0.1
      lodash.startcase: 4.4.0
      outdent: 0.5.0
      prettier: 2.8.8
      resolve-from: 5.0.0
      semver: 7.7.2

  '@changesets/assemble-release-plan@6.0.9':
    dependencies:
      '@changesets/errors': 0.2.0
      '@changesets/get-dependents-graph': 2.1.3
      '@changesets/should-skip-package': 0.1.2
      '@changesets/types': 6.1.0
      '@manypkg/get-packages': 1.1.3
      semver: 7.7.2

  '@changesets/changelog-git@0.2.1':
    dependencies:
      '@changesets/types': 6.1.0

  '@changesets/cli@2.29.5':
    dependencies:
      '@changesets/apply-release-plan': 7.0.12
      '@changesets/assemble-release-plan': 6.0.9
      '@changesets/changelog-git': 0.2.1
      '@changesets/config': 3.1.1
      '@changesets/errors': 0.2.0
      '@changesets/get-dependents-graph': 2.1.3
      '@changesets/get-release-plan': 4.0.13
      '@changesets/git': 3.0.4
      '@changesets/logger': 0.1.1
      '@changesets/pre': 2.0.2
      '@changesets/read': 0.6.5
      '@changesets/should-skip-package': 0.1.2
      '@changesets/types': 6.1.0
      '@changesets/write': 0.4.0
      '@manypkg/get-packages': 1.1.3
      ansi-colors: 4.1.3
      ci-info: 3.9.0
      enquirer: 2.4.1
      external-editor: 3.1.0
      fs-extra: 7.0.1
      mri: 1.2.0
      p-limit: 2.3.0
      package-manager-detector: 0.2.11
      picocolors: 1.1.1
      resolve-from: 5.0.0
      semver: 7.7.2
      spawndamnit: 3.0.1
      term-size: 2.2.1

  '@changesets/config@3.1.1':
    dependencies:
      '@changesets/errors': 0.2.0
      '@changesets/get-dependents-graph': 2.1.3
      '@changesets/logger': 0.1.1
      '@changesets/types': 6.1.0
      '@manypkg/get-packages': 1.1.3
      fs-extra: 7.0.1
      micromatch: 4.0.8

  '@changesets/errors@0.2.0':
    dependencies:
      extendable-error: 0.1.7

  '@changesets/get-dependents-graph@2.1.3':
    dependencies:
      '@changesets/types': 6.1.0
      '@manypkg/get-packages': 1.1.3
      picocolors: 1.1.1
      semver: 7.7.2

  '@changesets/get-release-plan@4.0.13':
    dependencies:
      '@changesets/assemble-release-plan': 6.0.9
      '@changesets/config': 3.1.1
      '@changesets/pre': 2.0.2
      '@changesets/read': 0.6.5
      '@changesets/types': 6.1.0
      '@manypkg/get-packages': 1.1.3

  '@changesets/get-version-range-type@0.4.0': {}

  '@changesets/git@3.0.4':
    dependencies:
      '@changesets/errors': 0.2.0
      '@manypkg/get-packages': 1.1.3
      is-subdir: 1.2.0
      micromatch: 4.0.8
      spawndamnit: 3.0.1

  '@changesets/logger@0.1.1':
    dependencies:
      picocolors: 1.1.1

  '@changesets/parse@0.4.1':
    dependencies:
      '@changesets/types': 6.1.0
      js-yaml: 3.14.1

  '@changesets/pre@2.0.2':
    dependencies:
      '@changesets/errors': 0.2.0
      '@changesets/types': 6.1.0
      '@manypkg/get-packages': 1.1.3
      fs-extra: 7.0.1

  '@changesets/read@0.6.5':
    dependencies:
      '@changesets/git': 3.0.4
      '@changesets/logger': 0.1.1
      '@changesets/parse': 0.4.1
      '@changesets/types': 6.1.0
      fs-extra: 7.0.1
      p-filter: 2.1.0
      picocolors: 1.1.1

  '@changesets/should-skip-package@0.1.2':
    dependencies:
      '@changesets/types': 6.1.0
      '@manypkg/get-packages': 1.1.3

  '@changesets/types@4.1.0': {}

  '@changesets/types@6.1.0': {}

  '@changesets/write@0.4.0':
    dependencies:
      '@changesets/types': 6.1.0
      fs-extra: 7.0.1
      human-id: 4.1.1
      prettier: 2.8.8

  '@coinbase/wallet-sdk@3.9.3':
    dependencies:
      bn.js: 5.2.2
      buffer: 6.0.3
      clsx: 1.2.1
      eth-block-tracker: 7.1.0
      eth-json-rpc-filters: 6.0.1
      eventemitter3: 5.0.1
      keccak: 3.0.4
      preact: 10.27.1
      sha.js: 2.4.12
    transitivePeerDependencies:
      - supports-color

  '@coinbase/wallet-sdk@4.3.3':
    dependencies:
      '@noble/hashes': 1.8.0
      clsx: 1.2.1
      eventemitter3: 5.0.1
      preact: 10.26.9

  '@colors/colors@1.6.0': {}

  '@csstools/color-helpers@5.0.2': {}

  '@csstools/css-calc@2.1.4(@csstools/css-parser-algorithms@3.0.5(@csstools/css-tokenizer@3.0.4))(@csstools/css-tokenizer@3.0.4)':
    dependencies:
      '@csstools/css-parser-algorithms': 3.0.5(@csstools/css-tokenizer@3.0.4)
      '@csstools/css-tokenizer': 3.0.4

  '@csstools/css-color-parser@3.0.10(@csstools/css-parser-algorithms@3.0.5(@csstools/css-tokenizer@3.0.4))(@csstools/css-tokenizer@3.0.4)':
    dependencies:
      '@csstools/color-helpers': 5.0.2
      '@csstools/css-calc': 2.1.4(@csstools/css-parser-algorithms@3.0.5(@csstools/css-tokenizer@3.0.4))(@csstools/css-tokenizer@3.0.4)
      '@csstools/css-parser-algorithms': 3.0.5(@csstools/css-tokenizer@3.0.4)
      '@csstools/css-tokenizer': 3.0.4

  '@csstools/css-parser-algorithms@3.0.5(@csstools/css-tokenizer@3.0.4)':
    dependencies:
      '@csstools/css-tokenizer': 3.0.4

  '@csstools/css-tokenizer@3.0.4': {}

  '@dabh/diagnostics@2.0.3':
    dependencies:
      colorspace: 1.1.4
      enabled: 2.0.0
      kuler: 2.0.0

  '@discoveryjs/json-ext@0.5.7': {}

  '@discoveryjs/json-ext@0.6.3': {}

  '@ecies/ciphers@0.2.4(@noble/ciphers@1.3.0)':
    dependencies:
      '@noble/ciphers': 1.3.0

  '@emnapi/core@1.4.4':
    dependencies:
      '@emnapi/wasi-threads': 1.0.3
      tslib: 2.8.1
    optional: true

  '@emnapi/runtime@1.4.4':
    dependencies:
      tslib: 2.8.1
    optional: true

  '@emnapi/wasi-threads@1.0.3':
    dependencies:
      tslib: 2.8.1
    optional: true

  '@eslint-community/eslint-utils@4.7.0(eslint@9.31.0(jiti@2.4.2))':
    dependencies:
      eslint: 9.31.0(jiti@2.4.2)
      eslint-visitor-keys: 3.4.3

  '@eslint-community/regexpp@4.12.1': {}

  '@eslint/config-array@0.21.0':
    dependencies:
      '@eslint/object-schema': 2.1.6
      debug: 4.4.1(supports-color@5.5.0)
      minimatch: 3.1.2
    transitivePeerDependencies:
      - supports-color

  '@eslint/config-helpers@0.3.0': {}

  '@eslint/core@0.15.1':
    dependencies:
      '@types/json-schema': 7.0.15

  '@eslint/eslintrc@3.3.1':
    dependencies:
      ajv: 6.12.6
      debug: 4.4.1(supports-color@5.5.0)
      espree: 10.4.0
      globals: 14.0.0
      ignore: 5.3.2
      import-fresh: 3.3.1
      js-yaml: 4.1.0
      minimatch: 3.1.2
      strip-json-comments: 3.1.1
    transitivePeerDependencies:
      - supports-color

  '@eslint/js@9.31.0': {}

  '@eslint/object-schema@2.1.6': {}

  '@eslint/plugin-kit@0.3.3':
    dependencies:
      '@eslint/core': 0.15.1
      levn: 0.4.1

  '@ethereumjs/common@3.2.0':
    dependencies:
      '@ethereumjs/util': 8.1.0
      crc-32: 1.2.2

  '@ethereumjs/rlp@4.0.1': {}

  '@ethereumjs/tx@4.2.0':
    dependencies:
      '@ethereumjs/common': 3.2.0
      '@ethereumjs/rlp': 4.0.1
      '@ethereumjs/util': 8.1.0
      ethereum-cryptography: 2.2.1

  '@ethereumjs/util@8.1.0':
    dependencies:
      '@ethereumjs/rlp': 4.0.1
      ethereum-cryptography: 2.2.1
      micro-ftch: 0.3.1

  '@hapi/accept@6.0.3':
    dependencies:
      '@hapi/boom': 10.0.1
      '@hapi/hoek': 11.0.7

  '@hapi/ammo@6.0.1':
    dependencies:
      '@hapi/hoek': 11.0.7

  '@hapi/b64@6.0.1':
    dependencies:
      '@hapi/hoek': 11.0.7

  '@hapi/boom@10.0.1':
    dependencies:
      '@hapi/hoek': 11.0.7

  '@hapi/bounce@3.0.2':
    dependencies:
      '@hapi/boom': 10.0.1
      '@hapi/hoek': 11.0.7

  '@hapi/bourne@3.0.0': {}

  '@hapi/call@9.0.1':
    dependencies:
      '@hapi/boom': 10.0.1
      '@hapi/hoek': 11.0.7

  '@hapi/catbox-memory@6.0.2':
    dependencies:
      '@hapi/boom': 10.0.1
      '@hapi/hoek': 11.0.7

  '@hapi/catbox@12.1.1':
    dependencies:
      '@hapi/boom': 10.0.1
      '@hapi/hoek': 11.0.7
      '@hapi/podium': 5.0.2
      '@hapi/validate': 2.0.1

  '@hapi/content@6.0.0':
    dependencies:
      '@hapi/boom': 10.0.1

  '@hapi/cryptiles@6.0.1':
    dependencies:
      '@hapi/boom': 10.0.1

  '@hapi/file@3.0.0': {}

  '@hapi/hapi@21.4.0':
    dependencies:
      '@hapi/accept': 6.0.3
      '@hapi/ammo': 6.0.1
      '@hapi/boom': 10.0.1
      '@hapi/bounce': 3.0.2
      '@hapi/call': 9.0.1
      '@hapi/catbox': 12.1.1
      '@hapi/catbox-memory': 6.0.2
      '@hapi/heavy': 8.0.1
      '@hapi/hoek': 11.0.7
      '@hapi/mimos': 7.0.1
      '@hapi/podium': 5.0.2
      '@hapi/shot': 6.0.1
      '@hapi/somever': 4.1.1
      '@hapi/statehood': 8.2.0
      '@hapi/subtext': 8.1.0
      '@hapi/teamwork': 6.0.0
      '@hapi/topo': 6.0.2
      '@hapi/validate': 2.0.1

  '@hapi/heavy@8.0.1':
    dependencies:
      '@hapi/boom': 10.0.1
      '@hapi/hoek': 11.0.7
      '@hapi/validate': 2.0.1

  '@hapi/hoek@11.0.7': {}

  '@hapi/hoek@9.3.0': {}

  '@hapi/iron@7.0.1':
    dependencies:
      '@hapi/b64': 6.0.1
      '@hapi/boom': 10.0.1
      '@hapi/bourne': 3.0.0
      '@hapi/cryptiles': 6.0.1
      '@hapi/hoek': 11.0.7

  '@hapi/mimos@7.0.1':
    dependencies:
      '@hapi/hoek': 11.0.7
      mime-db: 1.54.0

  '@hapi/nigel@5.0.1':
    dependencies:
      '@hapi/hoek': 11.0.7
      '@hapi/vise': 5.0.1

  '@hapi/pez@6.1.0':
    dependencies:
      '@hapi/b64': 6.0.1
      '@hapi/boom': 10.0.1
      '@hapi/content': 6.0.0
      '@hapi/hoek': 11.0.7
      '@hapi/nigel': 5.0.1

  '@hapi/podium@5.0.2':
    dependencies:
      '@hapi/hoek': 11.0.7
      '@hapi/teamwork': 6.0.0
      '@hapi/validate': 2.0.1

  '@hapi/shot@6.0.1':
    dependencies:
      '@hapi/hoek': 11.0.7
      '@hapi/validate': 2.0.1

  '@hapi/somever@4.1.1':
    dependencies:
      '@hapi/bounce': 3.0.2
      '@hapi/hoek': 11.0.7

  '@hapi/statehood@8.2.0':
    dependencies:
      '@hapi/boom': 10.0.1
      '@hapi/bounce': 3.0.2
      '@hapi/bourne': 3.0.0
      '@hapi/cryptiles': 6.0.1
      '@hapi/hoek': 11.0.7
      '@hapi/iron': 7.0.1
      '@hapi/validate': 2.0.1

  '@hapi/subtext@8.1.0':
    dependencies:
      '@hapi/boom': 10.0.1
      '@hapi/bourne': 3.0.0
      '@hapi/content': 6.0.0
      '@hapi/file': 3.0.0
      '@hapi/hoek': 11.0.7
      '@hapi/pez': 6.1.0
      '@hapi/wreck': 18.1.0

  '@hapi/teamwork@6.0.0': {}

  '@hapi/topo@5.1.0':
    dependencies:
      '@hapi/hoek': 9.3.0

  '@hapi/topo@6.0.2':
    dependencies:
      '@hapi/hoek': 11.0.7

  '@hapi/validate@2.0.1':
    dependencies:
      '@hapi/hoek': 11.0.7
      '@hapi/topo': 6.0.2

  '@hapi/vise@5.0.1':
    dependencies:
      '@hapi/hoek': 11.0.7

  '@hapi/wreck@18.1.0':
    dependencies:
      '@hapi/boom': 10.0.1
      '@hapi/bourne': 3.0.0
      '@hapi/hoek': 11.0.7

  '@helia/interface@5.3.2':
    dependencies:
      '@libp2p/interface': 2.10.5
      '@multiformats/dns': 1.0.6
      '@multiformats/multiaddr': 12.5.1
      interface-blockstore: 5.3.2
      interface-datastore: 8.3.2
      interface-store: 6.0.3
      multiformats: 13.4.0
      progress-events: 1.0.1

  '@helia/unixfs@5.0.3(encoding@0.1.13)':
    dependencies:
      '@helia/interface': 5.3.2
      '@ipld/dag-pb': 4.1.5
      '@libp2p/interface': 2.10.5
      '@libp2p/logger': 5.1.21
      '@libp2p/utils': 6.7.1
      '@multiformats/murmur3': 2.1.8
      hamt-sharding: 3.0.6
      interface-blockstore: 5.3.2
      ipfs-unixfs: 11.2.5
      ipfs-unixfs-exporter: 13.6.6
      ipfs-unixfs-importer: 15.4.0(encoding@0.1.13)
      it-all: 3.0.9
      it-first: 3.0.9
      it-glob: 3.0.4
      it-last: 3.0.9
      it-pipe: 3.0.1
      multiformats: 13.3.7
      progress-events: 1.0.1
      sparse-array: 1.3.2
      uint8arrays: 5.1.0
    transitivePeerDependencies:
      - encoding
      - supports-color

  '@humanfs/core@0.19.1': {}

  '@humanfs/node@0.16.6':
    dependencies:
      '@humanfs/core': 0.19.1
      '@humanwhocodes/retry': 0.3.1

  '@humanwhocodes/module-importer@1.0.1': {}

  '@humanwhocodes/retry@0.3.1': {}

  '@humanwhocodes/retry@0.4.3': {}

  '@ipld/dag-cbor@9.2.4':
    dependencies:
      cborg: 4.2.12
      multiformats: 13.4.0

  '@ipld/dag-json@10.2.5':
    dependencies:
      cborg: 4.2.12
      multiformats: 13.4.0

  '@ipld/dag-pb@4.1.5':
    dependencies:
      multiformats: 13.4.0

  '@isaacs/cliui@8.0.2':
    dependencies:
      string-width: 5.1.2
      string-width-cjs: string-width@4.2.3
      strip-ansi: 7.1.0
      strip-ansi-cjs: strip-ansi@6.0.1
      wrap-ansi: 8.1.0
      wrap-ansi-cjs: wrap-ansi@7.0.0

  '@isaacs/fs-minipass@4.0.1':
    dependencies:
      minipass: 7.1.2

  '@istanbuljs/load-nyc-config@1.1.0':
    dependencies:
      camelcase: 5.3.1
      find-up: 4.1.0
      get-package-type: 0.1.0
      js-yaml: 3.14.1
      resolve-from: 5.0.0

  '@istanbuljs/schema@0.1.3': {}

  '@jest/console@30.0.4':
    dependencies:
      '@jest/types': 30.0.1
      '@types/node': 24.0.14
      chalk: 4.1.2
      jest-message-util: 30.0.2
      jest-util: 30.0.2
      slash: 3.0.0

  '@jest/core@30.0.4':
    dependencies:
      '@jest/console': 30.0.4
      '@jest/pattern': 30.0.1
      '@jest/reporters': 30.0.4
      '@jest/test-result': 30.0.4
      '@jest/transform': 30.0.4
      '@jest/types': 30.0.1
      '@types/node': 24.0.14
      ansi-escapes: 4.3.2
      chalk: 4.1.2
      ci-info: 4.3.0
      exit-x: 0.2.2
      graceful-fs: 4.2.11
      jest-changed-files: 30.0.2
      jest-config: 30.0.4(@types/node@24.0.14)
      jest-haste-map: 30.0.2
      jest-message-util: 30.0.2
      jest-regex-util: 30.0.1
      jest-resolve: 30.0.2
      jest-resolve-dependencies: 30.0.4
      jest-runner: 30.0.4
      jest-runtime: 30.0.4
      jest-snapshot: 30.0.4
      jest-util: 30.0.2
      jest-validate: 30.0.2
      jest-watcher: 30.0.4
      micromatch: 4.0.8
      pretty-format: 30.0.2
      slash: 3.0.0
    transitivePeerDependencies:
      - babel-plugin-macros
      - esbuild-register
      - supports-color
      - ts-node

  '@jest/diff-sequences@30.0.1': {}

  '@jest/environment-jsdom-abstract@30.0.4(jsdom@26.1.0(bufferutil@4.0.9)(utf-8-validate@5.0.10))':
    dependencies:
      '@jest/environment': 30.0.4
      '@jest/fake-timers': 30.0.4
      '@jest/types': 30.0.1
      '@types/jsdom': 21.1.7
      '@types/node': 24.0.14
      jest-mock: 30.0.2
      jest-util: 30.0.2
      jsdom: 26.1.0(bufferutil@4.0.9)(utf-8-validate@5.0.10)

  '@jest/environment@30.0.4':
    dependencies:
      '@jest/fake-timers': 30.0.4
      '@jest/types': 30.0.1
      '@types/node': 24.0.14
      jest-mock: 30.0.2

  '@jest/expect-utils@30.0.4':
    dependencies:
      '@jest/get-type': 30.0.1

  '@jest/expect@30.0.4':
    dependencies:
      expect: 30.0.4
      jest-snapshot: 30.0.4
    transitivePeerDependencies:
      - supports-color

  '@jest/fake-timers@30.0.4':
    dependencies:
      '@jest/types': 30.0.1
      '@sinonjs/fake-timers': 13.0.5
      '@types/node': 24.0.14
      jest-message-util: 30.0.2
      jest-mock: 30.0.2
      jest-util: 30.0.2

  '@jest/get-type@30.0.1': {}

  '@jest/globals@30.0.4':
    dependencies:
      '@jest/environment': 30.0.4
      '@jest/expect': 30.0.4
      '@jest/types': 30.0.1
      jest-mock: 30.0.2
    transitivePeerDependencies:
      - supports-color

  '@jest/pattern@30.0.1':
    dependencies:
      '@types/node': 24.0.14
      jest-regex-util: 30.0.1

  '@jest/reporters@30.0.4':
    dependencies:
      '@bcoe/v8-coverage': 0.2.3
      '@jest/console': 30.0.4
      '@jest/test-result': 30.0.4
      '@jest/transform': 30.0.4
      '@jest/types': 30.0.1
      '@jridgewell/trace-mapping': 0.3.29
      '@types/node': 24.0.14
      chalk: 4.1.2
      collect-v8-coverage: 1.0.2
      exit-x: 0.2.2
      glob: 10.4.5
      graceful-fs: 4.2.11
      istanbul-lib-coverage: 3.2.2
      istanbul-lib-instrument: 6.0.3
      istanbul-lib-report: 3.0.1
      istanbul-lib-source-maps: 5.0.6
      istanbul-reports: 3.1.7
      jest-message-util: 30.0.2
      jest-util: 30.0.2
      jest-worker: 30.0.2
      slash: 3.0.0
      string-length: 4.0.2
      v8-to-istanbul: 9.3.0
    transitivePeerDependencies:
      - supports-color

  '@jest/schemas@30.0.1':
    dependencies:
      '@sinclair/typebox': 0.34.38

  '@jest/snapshot-utils@30.0.4':
    dependencies:
      '@jest/types': 30.0.1
      chalk: 4.1.2
      graceful-fs: 4.2.11
      natural-compare: 1.4.0

  '@jest/source-map@30.0.1':
    dependencies:
      '@jridgewell/trace-mapping': 0.3.29
      callsites: 3.1.0
      graceful-fs: 4.2.11

  '@jest/test-result@30.0.4':
    dependencies:
      '@jest/console': 30.0.4
      '@jest/types': 30.0.1
      '@types/istanbul-lib-coverage': 2.0.6
      collect-v8-coverage: 1.0.2

  '@jest/test-sequencer@30.0.4':
    dependencies:
      '@jest/test-result': 30.0.4
      graceful-fs: 4.2.11
      jest-haste-map: 30.0.2
      slash: 3.0.0

  '@jest/transform@30.0.4':
    dependencies:
      '@babel/core': 7.28.0
      '@jest/types': 30.0.1
      '@jridgewell/trace-mapping': 0.3.29
      babel-plugin-istanbul: 7.0.0
      chalk: 4.1.2
      convert-source-map: 2.0.0
      fast-json-stable-stringify: 2.1.0
      graceful-fs: 4.2.11
      jest-haste-map: 30.0.2
      jest-regex-util: 30.0.1
      jest-util: 30.0.2
      micromatch: 4.0.8
      pirates: 4.0.7
      slash: 3.0.0
      write-file-atomic: 5.0.1
    transitivePeerDependencies:
      - supports-color

  '@jest/types@30.0.1':
    dependencies:
      '@jest/pattern': 30.0.1
      '@jest/schemas': 30.0.1
      '@types/istanbul-lib-coverage': 2.0.6
      '@types/istanbul-reports': 3.0.4
      '@types/node': 24.0.14
      '@types/yargs': 17.0.33
      chalk: 4.1.2

  '@jridgewell/gen-mapping@0.3.12':
    dependencies:
      '@jridgewell/sourcemap-codec': 1.5.4
      '@jridgewell/trace-mapping': 0.3.29

  '@jridgewell/resolve-uri@3.1.2': {}

  '@jridgewell/source-map@0.3.10':
    dependencies:
      '@jridgewell/gen-mapping': 0.3.12
      '@jridgewell/trace-mapping': 0.3.29

  '@jridgewell/sourcemap-codec@1.5.4': {}

  '@jridgewell/trace-mapping@0.3.29':
    dependencies:
      '@jridgewell/resolve-uri': 3.1.2
      '@jridgewell/sourcemap-codec': 1.5.4

  '@jsonjoy.com/base64@1.1.2(tslib@2.8.1)':
    dependencies:
      tslib: 2.8.1

  '@jsonjoy.com/json-pack@1.2.0(tslib@2.8.1)':
    dependencies:
      '@jsonjoy.com/base64': 1.1.2(tslib@2.8.1)
      '@jsonjoy.com/util': 1.6.0(tslib@2.8.1)
      hyperdyperid: 1.2.0
      thingies: 1.21.0(tslib@2.8.1)
      tslib: 2.8.1

  '@jsonjoy.com/util@1.6.0(tslib@2.8.1)':
    dependencies:
      tslib: 2.8.1

  '@leichtgewicht/ip-codec@2.0.5': {}

  '@libp2p/crypto@5.1.7':
    dependencies:
      '@libp2p/interface': 2.10.5
      '@noble/curves': 1.9.2
      '@noble/hashes': 1.8.0
      multiformats: 13.4.0
      protons-runtime: 5.6.0
      uint8arraylist: 2.4.8
      uint8arrays: 5.1.0

  '@libp2p/interface@2.10.5':
    dependencies:
      '@multiformats/dns': 1.0.6
      '@multiformats/multiaddr': 12.5.1
      it-pushable: 3.2.3
      it-stream-types: 2.0.2
      main-event: 1.0.1
      multiformats: 13.4.0
      progress-events: 1.0.1
      uint8arraylist: 2.4.8

  '@libp2p/logger@5.1.21':
    dependencies:
      '@libp2p/interface': 2.10.5
      '@multiformats/multiaddr': 12.5.1
      interface-datastore: 8.3.2
      multiformats: 13.4.0
      weald: 1.0.4

  '@libp2p/peer-id@5.1.8':
    dependencies:
      '@libp2p/crypto': 5.1.7
      '@libp2p/interface': 2.10.5
      multiformats: 13.4.0
      uint8arrays: 5.1.0

  '@libp2p/utils@6.7.1':
    dependencies:
      '@chainsafe/is-ip': 2.1.0
      '@chainsafe/netmask': 2.0.0
      '@libp2p/crypto': 5.1.7
      '@libp2p/interface': 2.10.5
      '@libp2p/logger': 5.1.21
      '@multiformats/multiaddr': 12.5.1
      '@sindresorhus/fnv1a': 3.1.0
      any-signal: 4.1.1
      delay: 6.0.0
      get-iterator: 2.0.1
      is-loopback-addr: 2.0.2
      is-plain-obj: 4.1.0
      it-foreach: 2.1.4
      it-pipe: 3.0.1
      it-pushable: 3.2.3
      it-stream-types: 2.0.2
      main-event: 1.0.1
      netmask: 2.0.2
      p-defer: 4.0.1
      race-event: 1.6.0
      race-signal: 1.1.3
      uint8arraylist: 2.4.8
      uint8arrays: 5.1.0

  '@lit-labs/ssr-dom-shim@1.4.0': {}

  '@lit/reactive-element@2.1.1':
    dependencies:
      '@lit-labs/ssr-dom-shim': 1.4.0

  '@manypkg/find-root@1.1.0':
    dependencies:
      '@babel/runtime': 7.27.6
      '@types/node': 12.20.55
      find-up: 4.1.0
      fs-extra: 8.1.0

  '@manypkg/get-packages@1.1.3':
    dependencies:
      '@babel/runtime': 7.27.6
      '@changesets/types': 4.1.0
      '@manypkg/find-root': 1.1.0
      fs-extra: 8.1.0
      globby: 11.1.0
      read-yaml-file: 1.1.0

  '@metamask/eth-json-rpc-provider@1.0.1':
    dependencies:
      '@metamask/json-rpc-engine': 7.3.3
      '@metamask/safe-event-emitter': 3.1.2
      '@metamask/utils': 5.0.2
    transitivePeerDependencies:
      - supports-color

  '@metamask/json-rpc-engine@7.3.3':
    dependencies:
      '@metamask/rpc-errors': 6.4.0
      '@metamask/safe-event-emitter': 3.1.2
      '@metamask/utils': 8.5.0
    transitivePeerDependencies:
      - supports-color

  '@metamask/json-rpc-engine@8.0.2':
    dependencies:
      '@metamask/rpc-errors': 6.4.0
      '@metamask/safe-event-emitter': 3.1.2
      '@metamask/utils': 8.5.0
    transitivePeerDependencies:
      - supports-color

  '@metamask/json-rpc-middleware-stream@7.0.2':
    dependencies:
      '@metamask/json-rpc-engine': 8.0.2
      '@metamask/safe-event-emitter': 3.1.2
      '@metamask/utils': 8.5.0
      readable-stream: 3.6.2
    transitivePeerDependencies:
      - supports-color

  '@metamask/object-multiplex@2.1.0':
    dependencies:
      once: 1.4.0
      readable-stream: 3.6.2

  '@metamask/onboarding@1.0.1':
    dependencies:
      bowser: 2.11.0

  '@metamask/providers@16.1.0':
    dependencies:
      '@metamask/json-rpc-engine': 8.0.2
      '@metamask/json-rpc-middleware-stream': 7.0.2
      '@metamask/object-multiplex': 2.1.0
      '@metamask/rpc-errors': 6.4.0
      '@metamask/safe-event-emitter': 3.1.2
      '@metamask/utils': 8.5.0
      detect-browser: 5.3.0
      extension-port-stream: 3.0.0
      fast-deep-equal: 3.1.3
      is-stream: 2.0.1
      readable-stream: 3.6.2
      webextension-polyfill: 0.10.0
    transitivePeerDependencies:
      - supports-color

  '@metamask/rpc-errors@6.4.0':
    dependencies:
      '@metamask/utils': 9.3.0
      fast-safe-stringify: 2.1.1
    transitivePeerDependencies:
      - supports-color

  '@metamask/safe-event-emitter@2.0.0': {}

  '@metamask/safe-event-emitter@3.1.2': {}

  '@metamask/sdk-communication-layer@0.32.0(cross-fetch@4.1.0(encoding@0.1.13))(eciesjs@0.4.15)(eventemitter2@6.4.9)(readable-stream@3.6.2)(socket.io-client@4.8.1(bufferutil@4.0.9)(utf-8-validate@5.0.10))':
    dependencies:
      bufferutil: 4.0.9
      cross-fetch: 4.1.0(encoding@0.1.13)
      date-fns: 2.30.0
      debug: 4.4.1(supports-color@5.5.0)
      eciesjs: 0.4.15
      eventemitter2: 6.4.9
      readable-stream: 3.6.2
      socket.io-client: 4.8.1(bufferutil@4.0.9)(utf-8-validate@5.0.10)
      utf-8-validate: 5.0.10
      uuid: 8.3.2
    transitivePeerDependencies:
      - supports-color

  '@metamask/sdk-install-modal-web@0.32.0':
    dependencies:
      '@paulmillr/qr': 0.2.1

  '@metamask/sdk@0.32.0(bufferutil@4.0.9)(encoding@0.1.13)(utf-8-validate@5.0.10)':
    dependencies:
      '@babel/runtime': 7.27.6
      '@metamask/onboarding': 1.0.1
      '@metamask/providers': 16.1.0
      '@metamask/sdk-communication-layer': 0.32.0(cross-fetch@4.1.0(encoding@0.1.13))(eciesjs@0.4.15)(eventemitter2@6.4.9)(readable-stream@3.6.2)(socket.io-client@4.8.1(bufferutil@4.0.9)(utf-8-validate@5.0.10))
      '@metamask/sdk-install-modal-web': 0.32.0
      '@paulmillr/qr': 0.2.1
      bowser: 2.11.0
      cross-fetch: 4.1.0(encoding@0.1.13)
      debug: 4.4.1(supports-color@5.5.0)
      eciesjs: 0.4.15
      eth-rpc-errors: 4.0.3
      eventemitter2: 6.4.9
      obj-multiplex: 1.0.0
      pump: 3.0.3
      readable-stream: 3.6.2
      socket.io-client: 4.8.1(bufferutil@4.0.9)(utf-8-validate@5.0.10)
      tslib: 2.8.1
      util: 0.12.5
      uuid: 8.3.2
    transitivePeerDependencies:
      - bufferutil
      - encoding
      - supports-color
      - utf-8-validate

  '@metamask/superstruct@3.2.1': {}

  '@metamask/utils@5.0.2':
    dependencies:
      '@ethereumjs/tx': 4.2.0
      '@types/debug': 4.1.12
      debug: 4.4.1(supports-color@5.5.0)
      semver: 7.7.2
      superstruct: 1.0.4
    transitivePeerDependencies:
      - supports-color

  '@metamask/utils@8.5.0':
    dependencies:
      '@ethereumjs/tx': 4.2.0
      '@metamask/superstruct': 3.2.1
      '@noble/hashes': 1.8.0
      '@scure/base': 1.2.6
      '@types/debug': 4.1.12
      debug: 4.4.1(supports-color@5.5.0)
      pony-cause: 2.1.11
      semver: 7.7.2
      uuid: 9.0.1
    transitivePeerDependencies:
      - supports-color

  '@metamask/utils@9.3.0':
    dependencies:
      '@ethereumjs/tx': 4.2.0
      '@metamask/superstruct': 3.2.1
      '@noble/hashes': 1.8.0
      '@scure/base': 1.2.6
      '@types/debug': 4.1.12
      debug: 4.4.1(supports-color@5.5.0)
      pony-cause: 2.1.11
      semver: 7.7.2
      uuid: 9.0.1
    transitivePeerDependencies:
      - supports-color

  '@multiformats/dns@1.0.6':
    dependencies:
      '@types/dns-packet': 5.6.5
      buffer: 6.0.3
      dns-packet: 5.6.1
      hashlru: 2.3.0
      p-queue: 8.1.0
      progress-events: 1.0.1
      uint8arrays: 5.1.0

  '@multiformats/multiaddr-to-uri@11.0.2':
    dependencies:
      '@multiformats/multiaddr': 12.5.1

  '@multiformats/multiaddr@12.5.1':
    dependencies:
      '@chainsafe/is-ip': 2.1.0
      '@chainsafe/netmask': 2.0.0
      '@multiformats/dns': 1.0.6
      abort-error: 1.0.1
      multiformats: 13.4.0
      uint8-varint: 2.0.4
      uint8arrays: 5.1.0

  '@multiformats/murmur3@2.1.8':
    dependencies:
      multiformats: 13.4.0
      murmurhash3js-revisited: 3.0.0

  '@napi-rs/wasm-runtime@0.2.12':
    dependencies:
      '@emnapi/core': 1.4.4
      '@emnapi/runtime': 1.4.4
      '@tybys/wasm-util': 0.10.0
    optional: true

  '@noble/ciphers@1.2.1': {}

  '@noble/ciphers@1.3.0': {}

  '@noble/curves@1.4.2':
    dependencies:
      '@noble/hashes': 1.4.0

  '@noble/curves@1.8.0':
    dependencies:
      '@noble/hashes': 1.7.0

  '@noble/curves@1.8.1':
    dependencies:
      '@noble/hashes': 1.7.1

  '@noble/curves@1.9.2':
    dependencies:
      '@noble/hashes': 1.8.0

  '@noble/hashes@1.4.0': {}

  '@noble/hashes@1.7.0': {}

  '@noble/hashes@1.7.1': {}

  '@noble/hashes@1.8.0': {}

  '@nodelib/fs.scandir@2.1.5':
    dependencies:
      '@nodelib/fs.stat': 2.0.5
      run-parallel: 1.2.0

  '@nodelib/fs.stat@2.0.5': {}

  '@nodelib/fs.walk@1.2.8':
    dependencies:
      '@nodelib/fs.scandir': 2.1.5
      fastq: 1.19.1

  '@paulmillr/qr@0.2.1': {}

  '@pkgjs/parseargs@0.11.0':
    optional: true

  '@pkgr/core@0.2.7': {}

  '@polka/url@1.0.0-next.29': {}

  '@reown/appkit-common@1.7.8(bufferutil@4.0.9)(utf-8-validate@5.0.10)(zod@3.22.4)':
    dependencies:
      big.js: 6.2.2
      dayjs: 1.11.13
      viem: 2.31.7(bufferutil@4.0.9)(utf-8-validate@5.0.10)(zod@3.22.4)
    transitivePeerDependencies:
      - bufferutil
      - typescript
      - utf-8-validate
      - zod

  '@reown/appkit-controllers@1.7.8(bufferutil@4.0.9)(encoding@0.1.13)(react@19.1.0)(utf-8-validate@5.0.10)(zod@3.22.4)':
    dependencies:
      '@reown/appkit-common': 1.7.8(bufferutil@4.0.9)(utf-8-validate@5.0.10)(zod@3.22.4)
      '@reown/appkit-wallet': 1.7.8(bufferutil@4.0.9)(utf-8-validate@5.0.10)
      '@walletconnect/universal-provider': 2.21.0(bufferutil@4.0.9)(encoding@0.1.13)(utf-8-validate@5.0.10)(zod@3.22.4)
      valtio: 1.13.2(react@19.1.0)
      viem: 2.31.7(bufferutil@4.0.9)(utf-8-validate@5.0.10)(zod@3.22.4)
    transitivePeerDependencies:
      - '@azure/app-configuration'
      - '@azure/cosmos'
      - '@azure/data-tables'
      - '@azure/identity'
      - '@azure/keyvault-secrets'
      - '@azure/storage-blob'
      - '@capacitor/preferences'
      - '@deno/kv'
      - '@netlify/blobs'
      - '@planetscale/database'
      - '@react-native-async-storage/async-storage'
      - '@types/react'
      - '@upstash/redis'
      - '@vercel/blob'
      - '@vercel/kv'
      - aws4fetch
      - bufferutil
      - db0
      - encoding
      - ioredis
      - react
      - typescript
      - uploadthing
      - utf-8-validate
      - zod

  '@reown/appkit-pay@1.7.8(bufferutil@4.0.9)(encoding@0.1.13)(react@19.1.0)(utf-8-validate@5.0.10)(zod@3.22.4)':
    dependencies:
      '@reown/appkit-common': 1.7.8(bufferutil@4.0.9)(utf-8-validate@5.0.10)(zod@3.22.4)
      '@reown/appkit-controllers': 1.7.8(bufferutil@4.0.9)(encoding@0.1.13)(react@19.1.0)(utf-8-validate@5.0.10)(zod@3.22.4)
      '@reown/appkit-ui': 1.7.8(bufferutil@4.0.9)(encoding@0.1.13)(react@19.1.0)(utf-8-validate@5.0.10)(zod@3.22.4)
      '@reown/appkit-utils': 1.7.8(bufferutil@4.0.9)(encoding@0.1.13)(react@19.1.0)(utf-8-validate@5.0.10)(valtio@1.13.2(react@19.1.0))(zod@3.22.4)
      lit: 3.3.0
      valtio: 1.13.2(react@19.1.0)
    transitivePeerDependencies:
      - '@azure/app-configuration'
      - '@azure/cosmos'
      - '@azure/data-tables'
      - '@azure/identity'
      - '@azure/keyvault-secrets'
      - '@azure/storage-blob'
      - '@capacitor/preferences'
      - '@deno/kv'
      - '@netlify/blobs'
      - '@planetscale/database'
      - '@react-native-async-storage/async-storage'
      - '@types/react'
      - '@upstash/redis'
      - '@vercel/blob'
      - '@vercel/kv'
      - aws4fetch
      - bufferutil
      - db0
      - encoding
      - ioredis
      - react
      - typescript
      - uploadthing
      - utf-8-validate
      - zod

  '@reown/appkit-polyfills@1.7.8':
    dependencies:
      buffer: 6.0.3

  '@reown/appkit-scaffold-ui@1.7.8(bufferutil@4.0.9)(encoding@0.1.13)(react@19.1.0)(utf-8-validate@5.0.10)(valtio@1.13.2(react@19.1.0))(zod@3.22.4)':
    dependencies:
      '@reown/appkit-common': 1.7.8(bufferutil@4.0.9)(utf-8-validate@5.0.10)(zod@3.22.4)
      '@reown/appkit-controllers': 1.7.8(bufferutil@4.0.9)(encoding@0.1.13)(react@19.1.0)(utf-8-validate@5.0.10)(zod@3.22.4)
      '@reown/appkit-ui': 1.7.8(bufferutil@4.0.9)(encoding@0.1.13)(react@19.1.0)(utf-8-validate@5.0.10)(zod@3.22.4)
      '@reown/appkit-utils': 1.7.8(bufferutil@4.0.9)(encoding@0.1.13)(react@19.1.0)(utf-8-validate@5.0.10)(valtio@1.13.2(react@19.1.0))(zod@3.22.4)
      '@reown/appkit-wallet': 1.7.8(bufferutil@4.0.9)(utf-8-validate@5.0.10)
      lit: 3.3.0
    transitivePeerDependencies:
      - '@azure/app-configuration'
      - '@azure/cosmos'
      - '@azure/data-tables'
      - '@azure/identity'
      - '@azure/keyvault-secrets'
      - '@azure/storage-blob'
      - '@capacitor/preferences'
      - '@deno/kv'
      - '@netlify/blobs'
      - '@planetscale/database'
      - '@react-native-async-storage/async-storage'
      - '@types/react'
      - '@upstash/redis'
      - '@vercel/blob'
      - '@vercel/kv'
      - aws4fetch
      - bufferutil
      - db0
      - encoding
      - ioredis
      - react
      - typescript
      - uploadthing
      - utf-8-validate
      - valtio
      - zod

  '@reown/appkit-ui@1.7.8(bufferutil@4.0.9)(encoding@0.1.13)(react@19.1.0)(utf-8-validate@5.0.10)(zod@3.22.4)':
    dependencies:
      '@reown/appkit-common': 1.7.8(bufferutil@4.0.9)(utf-8-validate@5.0.10)(zod@3.22.4)
      '@reown/appkit-controllers': 1.7.8(bufferutil@4.0.9)(encoding@0.1.13)(react@19.1.0)(utf-8-validate@5.0.10)(zod@3.22.4)
      '@reown/appkit-wallet': 1.7.8(bufferutil@4.0.9)(utf-8-validate@5.0.10)
      lit: 3.3.0
      qrcode: 1.5.3
    transitivePeerDependencies:
      - '@azure/app-configuration'
      - '@azure/cosmos'
      - '@azure/data-tables'
      - '@azure/identity'
      - '@azure/keyvault-secrets'
      - '@azure/storage-blob'
      - '@capacitor/preferences'
      - '@deno/kv'
      - '@netlify/blobs'
      - '@planetscale/database'
      - '@react-native-async-storage/async-storage'
      - '@types/react'
      - '@upstash/redis'
      - '@vercel/blob'
      - '@vercel/kv'
      - aws4fetch
      - bufferutil
      - db0
      - encoding
      - ioredis
      - react
      - typescript
      - uploadthing
      - utf-8-validate
      - zod

  '@reown/appkit-utils@1.7.8(bufferutil@4.0.9)(encoding@0.1.13)(react@19.1.0)(utf-8-validate@5.0.10)(valtio@1.13.2(react@19.1.0))(zod@3.22.4)':
    dependencies:
      '@reown/appkit-common': 1.7.8(bufferutil@4.0.9)(utf-8-validate@5.0.10)(zod@3.22.4)
      '@reown/appkit-controllers': 1.7.8(bufferutil@4.0.9)(encoding@0.1.13)(react@19.1.0)(utf-8-validate@5.0.10)(zod@3.22.4)
      '@reown/appkit-polyfills': 1.7.8
      '@reown/appkit-wallet': 1.7.8(bufferutil@4.0.9)(utf-8-validate@5.0.10)
      '@walletconnect/logger': 2.1.2
      '@walletconnect/universal-provider': 2.21.0(bufferutil@4.0.9)(encoding@0.1.13)(utf-8-validate@5.0.10)(zod@3.22.4)
      valtio: 1.13.2(react@19.1.0)
      viem: 2.31.7(bufferutil@4.0.9)(utf-8-validate@5.0.10)(zod@3.22.4)
    transitivePeerDependencies:
      - '@azure/app-configuration'
      - '@azure/cosmos'
      - '@azure/data-tables'
      - '@azure/identity'
      - '@azure/keyvault-secrets'
      - '@azure/storage-blob'
      - '@capacitor/preferences'
      - '@deno/kv'
      - '@netlify/blobs'
      - '@planetscale/database'
      - '@react-native-async-storage/async-storage'
      - '@types/react'
      - '@upstash/redis'
      - '@vercel/blob'
      - '@vercel/kv'
      - aws4fetch
      - bufferutil
      - db0
      - encoding
      - ioredis
      - react
      - typescript
      - uploadthing
      - utf-8-validate
      - zod

  '@reown/appkit-wallet@1.7.8(bufferutil@4.0.9)(utf-8-validate@5.0.10)':
    dependencies:
      '@reown/appkit-common': 1.7.8(bufferutil@4.0.9)(utf-8-validate@5.0.10)(zod@3.22.4)
      '@reown/appkit-polyfills': 1.7.8
      '@walletconnect/logger': 2.1.2
      zod: 3.22.4
    transitivePeerDependencies:
      - bufferutil
      - typescript
      - utf-8-validate

  '@reown/appkit@1.7.8(bufferutil@4.0.9)(encoding@0.1.13)(react@19.1.0)(utf-8-validate@5.0.10)(zod@3.22.4)':
    dependencies:
      '@reown/appkit-common': 1.7.8(bufferutil@4.0.9)(utf-8-validate@5.0.10)(zod@3.22.4)
      '@reown/appkit-controllers': 1.7.8(bufferutil@4.0.9)(encoding@0.1.13)(react@19.1.0)(utf-8-validate@5.0.10)(zod@3.22.4)
      '@reown/appkit-pay': 1.7.8(bufferutil@4.0.9)(encoding@0.1.13)(react@19.1.0)(utf-8-validate@5.0.10)(zod@3.22.4)
      '@reown/appkit-polyfills': 1.7.8
      '@reown/appkit-scaffold-ui': 1.7.8(bufferutil@4.0.9)(encoding@0.1.13)(react@19.1.0)(utf-8-validate@5.0.10)(valtio@1.13.2(react@19.1.0))(zod@3.22.4)
      '@reown/appkit-ui': 1.7.8(bufferutil@4.0.9)(encoding@0.1.13)(react@19.1.0)(utf-8-validate@5.0.10)(zod@3.22.4)
      '@reown/appkit-utils': 1.7.8(bufferutil@4.0.9)(encoding@0.1.13)(react@19.1.0)(utf-8-validate@5.0.10)(valtio@1.13.2(react@19.1.0))(zod@3.22.4)
      '@reown/appkit-wallet': 1.7.8(bufferutil@4.0.9)(utf-8-validate@5.0.10)
      '@walletconnect/types': 2.21.0
      '@walletconnect/universal-provider': 2.21.0(bufferutil@4.0.9)(encoding@0.1.13)(utf-8-validate@5.0.10)(zod@3.22.4)
      bs58: 6.0.0
      valtio: 1.13.2(react@19.1.0)
      viem: 2.31.7(bufferutil@4.0.9)(utf-8-validate@5.0.10)(zod@3.22.4)
    transitivePeerDependencies:
      - '@azure/app-configuration'
      - '@azure/cosmos'
      - '@azure/data-tables'
      - '@azure/identity'
      - '@azure/keyvault-secrets'
      - '@azure/storage-blob'
      - '@capacitor/preferences'
      - '@deno/kv'
      - '@netlify/blobs'
      - '@planetscale/database'
      - '@react-native-async-storage/async-storage'
      - '@types/react'
      - '@upstash/redis'
      - '@vercel/blob'
      - '@vercel/kv'
      - aws4fetch
      - bufferutil
      - db0
      - encoding
      - ioredis
      - react
      - typescript
      - uploadthing
      - utf-8-validate
      - zod

  '@safe-global/safe-apps-provider@0.18.6(bufferutil@4.0.9)(utf-8-validate@5.0.10)(zod@3.22.4)':
    dependencies:
      '@safe-global/safe-apps-sdk': 9.1.0(bufferutil@4.0.9)(utf-8-validate@5.0.10)(zod@3.22.4)
      events: 3.3.0
    transitivePeerDependencies:
      - bufferutil
      - typescript
      - utf-8-validate
      - zod

  '@safe-global/safe-apps-sdk@9.1.0(bufferutil@4.0.9)(utf-8-validate@5.0.10)(zod@3.22.4)':
    dependencies:
      '@safe-global/safe-gateway-typescript-sdk': 3.23.1
      viem: 2.31.7(bufferutil@4.0.9)(utf-8-validate@5.0.10)(zod@3.22.4)
    transitivePeerDependencies:
      - bufferutil
      - typescript
      - utf-8-validate
      - zod

  '@safe-global/safe-gateway-typescript-sdk@3.23.1': {}

  '@scarf/scarf@1.4.0': {}

  '@scure/base@1.1.9': {}

  '@scure/base@1.2.6': {}

  '@scure/bip32@1.4.0':
    dependencies:
      '@noble/curves': 1.4.2
      '@noble/hashes': 1.4.0
      '@scure/base': 1.1.9

  '@scure/bip32@1.6.2':
    dependencies:
      '@noble/curves': 1.8.1
      '@noble/hashes': 1.7.1
      '@scure/base': 1.2.6

  '@scure/bip32@1.7.0':
    dependencies:
      '@noble/curves': 1.9.2
      '@noble/hashes': 1.8.0
      '@scure/base': 1.2.6

  '@scure/bip39@1.3.0':
    dependencies:
      '@noble/hashes': 1.4.0
      '@scure/base': 1.1.9

  '@scure/bip39@1.5.4':
    dependencies:
      '@noble/hashes': 1.7.1
      '@scure/base': 1.2.6

  '@scure/bip39@1.6.0':
    dependencies:
      '@noble/hashes': 1.8.0
      '@scure/base': 1.2.6

  '@sec-ant/readable-stream@0.4.1': {}

  '@sideway/address@4.1.5':
    dependencies:
      '@hapi/hoek': 9.3.0

  '@sideway/formula@3.0.1': {}

  '@sideway/pinpoint@2.0.0': {}

  '@sinclair/typebox@0.34.38': {}

  '@sindresorhus/fnv1a@3.1.0': {}

  '@sindresorhus/is@4.6.0': {}

  '@sindresorhus/merge-streams@4.0.0': {}

  '@sinonjs/commons@3.0.1':
    dependencies:
      type-detect: 4.0.8

  '@sinonjs/fake-timers@13.0.5':
    dependencies:
      '@sinonjs/commons': 3.0.1

  '@socket.io/component-emitter@3.1.2': {}

  '@svgr/babel-plugin-add-jsx-attribute@8.0.0(@babel/core@7.28.0)':
    dependencies:
      '@babel/core': 7.28.0

  '@svgr/babel-plugin-remove-jsx-attribute@8.0.0(@babel/core@7.28.0)':
    dependencies:
      '@babel/core': 7.28.0

  '@svgr/babel-plugin-remove-jsx-empty-expression@8.0.0(@babel/core@7.28.0)':
    dependencies:
      '@babel/core': 7.28.0

  '@svgr/babel-plugin-replace-jsx-attribute-value@8.0.0(@babel/core@7.28.0)':
    dependencies:
      '@babel/core': 7.28.0

  '@svgr/babel-plugin-svg-dynamic-title@8.0.0(@babel/core@7.28.0)':
    dependencies:
      '@babel/core': 7.28.0

  '@svgr/babel-plugin-svg-em-dimensions@8.0.0(@babel/core@7.28.0)':
    dependencies:
      '@babel/core': 7.28.0

  '@svgr/babel-plugin-transform-react-native-svg@8.1.0(@babel/core@7.28.0)':
    dependencies:
      '@babel/core': 7.28.0

  '@svgr/babel-plugin-transform-svg-component@8.0.0(@babel/core@7.28.0)':
    dependencies:
      '@babel/core': 7.28.0

  '@svgr/babel-preset@8.1.0(@babel/core@7.28.0)':
    dependencies:
      '@babel/core': 7.28.0
      '@svgr/babel-plugin-add-jsx-attribute': 8.0.0(@babel/core@7.28.0)
      '@svgr/babel-plugin-remove-jsx-attribute': 8.0.0(@babel/core@7.28.0)
      '@svgr/babel-plugin-remove-jsx-empty-expression': 8.0.0(@babel/core@7.28.0)
      '@svgr/babel-plugin-replace-jsx-attribute-value': 8.0.0(@babel/core@7.28.0)
      '@svgr/babel-plugin-svg-dynamic-title': 8.0.0(@babel/core@7.28.0)
      '@svgr/babel-plugin-svg-em-dimensions': 8.0.0(@babel/core@7.28.0)
      '@svgr/babel-plugin-transform-react-native-svg': 8.1.0(@babel/core@7.28.0)
      '@svgr/babel-plugin-transform-svg-component': 8.0.0(@babel/core@7.28.0)

  '@svgr/core@8.1.0':
    dependencies:
      '@babel/core': 7.28.0
      '@svgr/babel-preset': 8.1.0(@babel/core@7.28.0)
      camelcase: 6.3.0
      cosmiconfig: 8.3.6
      snake-case: 3.0.4
    transitivePeerDependencies:
      - supports-color
      - typescript

  '@svgr/hast-util-to-babel-ast@8.0.0':
    dependencies:
      '@babel/types': 7.28.1
      entities: 4.5.0

  '@svgr/plugin-jsx@8.1.0(@svgr/core@8.1.0)':
    dependencies:
      '@babel/core': 7.28.0
      '@svgr/babel-preset': 8.1.0(@babel/core@7.28.0)
      '@svgr/core': 8.1.0
      '@svgr/hast-util-to-babel-ast': 8.0.0
      svg-parser: 2.0.4
    transitivePeerDependencies:
      - supports-color

  '@svgr/plugin-svgo@8.1.0(@svgr/core@8.1.0)':
    dependencies:
      '@svgr/core': 8.1.0
      cosmiconfig: 8.3.6
      deepmerge: 4.3.1
      svgo: 3.3.2
    transitivePeerDependencies:
      - typescript

  '@svgr/webpack@8.1.0':
    dependencies:
      '@babel/core': 7.28.0
      '@babel/plugin-transform-react-constant-elements': 7.27.1(@babel/core@7.28.0)
      '@babel/preset-env': 7.28.0(@babel/core@7.28.0)
      '@babel/preset-react': 7.27.1(@babel/core@7.28.0)
      '@babel/preset-typescript': 7.27.1(@babel/core@7.28.0)
      '@svgr/core': 8.1.0
      '@svgr/plugin-jsx': 8.1.0(@svgr/core@8.1.0)
      '@svgr/plugin-svgo': 8.1.0(@svgr/core@8.1.0)
    transitivePeerDependencies:
      - supports-color
      - typescript

  '@szmarczak/http-timer@4.0.6':
    dependencies:
      defer-to-connect: 2.0.1

  '@tailwindcss/node@4.1.11':
    dependencies:
      '@ampproject/remapping': 2.3.0
      enhanced-resolve: 5.18.2
      jiti: 2.4.2
      lightningcss: 1.30.1
      magic-string: 0.30.17
      source-map-js: 1.2.1
      tailwindcss: 4.1.11

  '@tailwindcss/oxide-android-arm64@4.1.11':
    optional: true

  '@tailwindcss/oxide-darwin-arm64@4.1.11':
    optional: true

  '@tailwindcss/oxide-darwin-x64@4.1.11':
    optional: true

  '@tailwindcss/oxide-freebsd-x64@4.1.11':
    optional: true

  '@tailwindcss/oxide-linux-arm-gnueabihf@4.1.11':
    optional: true

  '@tailwindcss/oxide-linux-arm64-gnu@4.1.11':
    optional: true

  '@tailwindcss/oxide-linux-arm64-musl@4.1.11':
    optional: true

  '@tailwindcss/oxide-linux-x64-gnu@4.1.11':
    optional: true

  '@tailwindcss/oxide-linux-x64-musl@4.1.11':
    optional: true

  '@tailwindcss/oxide-wasm32-wasi@4.1.11':
    optional: true

  '@tailwindcss/oxide-win32-arm64-msvc@4.1.11':
    optional: true

  '@tailwindcss/oxide-win32-x64-msvc@4.1.11':
    optional: true

  '@tailwindcss/oxide@4.1.11':
    dependencies:
      detect-libc: 2.0.4
      tar: 7.4.3
    optionalDependencies:
      '@tailwindcss/oxide-android-arm64': 4.1.11
      '@tailwindcss/oxide-darwin-arm64': 4.1.11
      '@tailwindcss/oxide-darwin-x64': 4.1.11
      '@tailwindcss/oxide-freebsd-x64': 4.1.11
      '@tailwindcss/oxide-linux-arm-gnueabihf': 4.1.11
      '@tailwindcss/oxide-linux-arm64-gnu': 4.1.11
      '@tailwindcss/oxide-linux-arm64-musl': 4.1.11
      '@tailwindcss/oxide-linux-x64-gnu': 4.1.11
      '@tailwindcss/oxide-linux-x64-musl': 4.1.11
      '@tailwindcss/oxide-wasm32-wasi': 4.1.11
      '@tailwindcss/oxide-win32-arm64-msvc': 4.1.11
      '@tailwindcss/oxide-win32-x64-msvc': 4.1.11

  '@tailwindcss/postcss@4.1.11':
    dependencies:
      '@alloc/quick-lru': 5.2.0
      '@tailwindcss/node': 4.1.11
      '@tailwindcss/oxide': 4.1.11
      postcss: 8.5.6
      tailwindcss: 4.1.11

  '@tanstack/query-core@5.83.0': {}

  '@tanstack/react-query@5.83.0(react@19.1.0)':
    dependencies:
      '@tanstack/query-core': 5.83.0
      react: 19.1.0

  '@tokenizer/inflate@0.2.7':
    dependencies:
      debug: 4.4.1(supports-color@5.5.0)
      fflate: 0.8.2
      token-types: 6.1.1
    transitivePeerDependencies:
      - supports-color

  '@tokenizer/token@0.3.0': {}

  '@trysound/sax@0.2.0': {}

  '@tybys/wasm-util@0.10.0':
    dependencies:
      tslib: 2.8.1
    optional: true

  '@types/babel__core@7.20.5':
    dependencies:
      '@babel/parser': 7.28.0
      '@babel/types': 7.28.1
      '@types/babel__generator': 7.27.0
      '@types/babel__template': 7.4.4
      '@types/babel__traverse': 7.20.7

  '@types/babel__generator@7.27.0':
    dependencies:
      '@babel/types': 7.28.1

  '@types/babel__template@7.4.4':
    dependencies:
      '@babel/parser': 7.28.0
      '@babel/types': 7.28.1

  '@types/babel__traverse@7.20.7':
    dependencies:
      '@babel/types': 7.28.1

  '@types/body-parser@1.19.6':
    dependencies:
      '@types/connect': 3.4.38
      '@types/node': 24.0.14

  '@types/bonjour@3.5.13':
    dependencies:
      '@types/node': 24.0.14

  '@types/cacheable-request@6.0.3':
    dependencies:
      '@types/http-cache-semantics': 4.0.4
      '@types/keyv': 3.1.4
      '@types/node': 24.0.14
      '@types/responselike': 1.0.3

  '@types/codemirror@5.60.16':
    dependencies:
      '@types/tern': 0.23.9

  '@types/connect-history-api-fallback@1.5.4':
    dependencies:
      '@types/express-serve-static-core': 4.19.6
      '@types/node': 24.0.14

  '@types/connect@3.4.38':
    dependencies:
      '@types/node': 24.0.14

  '@types/debug@4.1.12':
    dependencies:
      '@types/ms': 2.1.0

  '@types/dns-packet@5.6.5':
    dependencies:
      '@types/node': 24.0.14

  '@types/eslint-scope@3.7.7':
    dependencies:
      '@types/eslint': 9.6.1
      '@types/estree': 1.0.8

  '@types/eslint@9.6.1':
    dependencies:
      '@types/estree': 1.0.8
      '@types/json-schema': 7.0.15

  '@types/estree@1.0.8': {}

  '@types/express-serve-static-core@4.19.6':
    dependencies:
      '@types/node': 24.0.14
      '@types/qs': 6.14.0
      '@types/range-parser': 1.2.7
      '@types/send': 0.17.5

  '@types/express@4.17.23':
    dependencies:
      '@types/body-parser': 1.19.6
      '@types/express-serve-static-core': 4.19.6
      '@types/qs': 6.14.0
      '@types/serve-static': 1.15.8

  '@types/html-minifier-terser@6.1.0': {}

  '@types/http-cache-semantics@4.0.4': {}

  '@types/http-errors@2.0.5': {}

  '@types/http-proxy@1.17.16':
    dependencies:
      '@types/node': 24.0.14

  '@types/istanbul-lib-coverage@2.0.6': {}

  '@types/istanbul-lib-report@3.0.3':
    dependencies:
      '@types/istanbul-lib-coverage': 2.0.6

  '@types/istanbul-reports@3.0.4':
    dependencies:
      '@types/istanbul-lib-report': 3.0.3

  '@types/jsdom@21.1.7':
    dependencies:
      '@types/node': 24.0.14
      '@types/tough-cookie': 4.0.5
      parse5: 7.3.0

  '@types/json-schema@7.0.15': {}

  '@types/keyv@3.1.4':
    dependencies:
      '@types/node': 24.0.14

  '@types/marked@4.3.2': {}

  '@types/mime@1.3.5': {}

  '@types/ms@2.1.0': {}

  '@types/node-forge@1.3.13':
    dependencies:
      '@types/node': 24.0.14

  '@types/node@12.20.55': {}

  '@types/node@24.0.14':
    dependencies:
      undici-types: 7.8.0

  '@types/qs@6.14.0': {}

  '@types/range-parser@1.2.7': {}

  '@types/responselike@1.0.3':
    dependencies:
      '@types/node': 24.0.14

  '@types/retry@0.12.2': {}

  '@types/send@0.17.5':
    dependencies:
      '@types/mime': 1.3.5
      '@types/node': 24.0.14

  '@types/serve-index@1.9.4':
    dependencies:
      '@types/express': 4.17.23

  '@types/serve-static@1.15.8':
    dependencies:
      '@types/http-errors': 2.0.5
      '@types/node': 24.0.14
      '@types/send': 0.17.5

  '@types/sockjs@0.3.36':
    dependencies:
      '@types/node': 24.0.14

  '@types/stack-utils@2.0.3': {}

  '@types/tern@0.23.9':
    dependencies:
      '@types/estree': 1.0.8

  '@types/tough-cookie@4.0.5': {}

  '@types/triple-beam@1.3.5': {}

  '@types/trusted-types@2.0.7': {}

  '@types/ws@8.18.1':
    dependencies:
      '@types/node': 24.0.14

  '@types/yargs-parser@21.0.3': {}

  '@types/yargs@17.0.33':
    dependencies:
      '@types/yargs-parser': 21.0.3

  '@ungap/structured-clone@1.3.0': {}

  '@unrs/resolver-binding-android-arm-eabi@1.11.1':
    optional: true

  '@unrs/resolver-binding-android-arm64@1.11.1':
    optional: true

  '@unrs/resolver-binding-darwin-arm64@1.11.1':
    optional: true

  '@unrs/resolver-binding-darwin-x64@1.11.1':
    optional: true

  '@unrs/resolver-binding-freebsd-x64@1.11.1':
    optional: true

  '@unrs/resolver-binding-linux-arm-gnueabihf@1.11.1':
    optional: true

  '@unrs/resolver-binding-linux-arm-musleabihf@1.11.1':
    optional: true

  '@unrs/resolver-binding-linux-arm64-gnu@1.11.1':
    optional: true

  '@unrs/resolver-binding-linux-arm64-musl@1.11.1':
    optional: true

  '@unrs/resolver-binding-linux-ppc64-gnu@1.11.1':
    optional: true

  '@unrs/resolver-binding-linux-riscv64-gnu@1.11.1':
    optional: true

  '@unrs/resolver-binding-linux-riscv64-musl@1.11.1':
    optional: true

  '@unrs/resolver-binding-linux-s390x-gnu@1.11.1':
    optional: true

  '@unrs/resolver-binding-linux-x64-gnu@1.11.1':
    optional: true

  '@unrs/resolver-binding-linux-x64-musl@1.11.1':
    optional: true

  '@unrs/resolver-binding-wasm32-wasi@1.11.1':
    dependencies:
      '@napi-rs/wasm-runtime': 0.2.12
    optional: true

  '@unrs/resolver-binding-win32-arm64-msvc@1.11.1':
    optional: true

  '@unrs/resolver-binding-win32-ia32-msvc@1.11.1':
    optional: true

  '@unrs/resolver-binding-win32-x64-msvc@1.11.1':
    optional: true

  '@wagmi/connectors@5.8.5(@wagmi/core@2.17.3(@tanstack/query-core@5.83.0)(react@19.1.0)(use-sync-external-store@1.4.0(react@19.1.0))(viem@2.31.7(bufferutil@4.0.9)(utf-8-validate@5.0.10)(zod@3.22.4)))(bufferutil@4.0.9)(encoding@0.1.13)(react@19.1.0)(utf-8-validate@5.0.10)(viem@2.31.7(bufferutil@4.0.9)(utf-8-validate@5.0.10)(zod@3.22.4))(zod@3.22.4)':
    dependencies:
      '@coinbase/wallet-sdk': 4.3.3
      '@metamask/sdk': 0.32.0(bufferutil@4.0.9)(encoding@0.1.13)(utf-8-validate@5.0.10)
      '@safe-global/safe-apps-provider': 0.18.6(bufferutil@4.0.9)(utf-8-validate@5.0.10)(zod@3.22.4)
      '@safe-global/safe-apps-sdk': 9.1.0(bufferutil@4.0.9)(utf-8-validate@5.0.10)(zod@3.22.4)
      '@wagmi/core': 2.17.3(@tanstack/query-core@5.83.0)(react@19.1.0)(use-sync-external-store@1.4.0(react@19.1.0))(viem@2.31.7(bufferutil@4.0.9)(utf-8-validate@5.0.10)(zod@3.22.4))
      '@walletconnect/ethereum-provider': 2.21.1(bufferutil@4.0.9)(encoding@0.1.13)(react@19.1.0)(utf-8-validate@5.0.10)(zod@3.22.4)
      cbw-sdk: '@coinbase/wallet-sdk@3.9.3'
      viem: 2.31.7(bufferutil@4.0.9)(utf-8-validate@5.0.10)(zod@3.22.4)
    transitivePeerDependencies:
      - '@azure/app-configuration'
      - '@azure/cosmos'
      - '@azure/data-tables'
      - '@azure/identity'
      - '@azure/keyvault-secrets'
      - '@azure/storage-blob'
      - '@capacitor/preferences'
      - '@deno/kv'
      - '@netlify/blobs'
      - '@planetscale/database'
      - '@react-native-async-storage/async-storage'
      - '@types/react'
      - '@upstash/redis'
      - '@vercel/blob'
      - '@vercel/kv'
      - aws4fetch
      - bufferutil
      - db0
      - encoding
      - ioredis
      - react
      - supports-color
      - uploadthing
      - utf-8-validate
      - zod

  '@wagmi/core@2.17.3(@tanstack/query-core@5.83.0)(react@19.1.0)(use-sync-external-store@1.4.0(react@19.1.0))(viem@2.31.7(bufferutil@4.0.9)(utf-8-validate@5.0.10)(zod@3.22.4))':
    dependencies:
      eventemitter3: 5.0.1
      mipd: 0.0.7
      viem: 2.31.7(bufferutil@4.0.9)(utf-8-validate@5.0.10)(zod@3.22.4)
      zustand: 5.0.0(react@19.1.0)(use-sync-external-store@1.4.0(react@19.1.0))
    optionalDependencies:
      '@tanstack/query-core': 5.83.0
    transitivePeerDependencies:
      - '@types/react'
      - immer
      - react
      - use-sync-external-store

  '@walletconnect/core@2.21.0(bufferutil@4.0.9)(utf-8-validate@5.0.10)(zod@3.22.4)':
    dependencies:
      '@walletconnect/heartbeat': 1.2.2
      '@walletconnect/jsonrpc-provider': 1.0.14
      '@walletconnect/jsonrpc-types': 1.0.4
      '@walletconnect/jsonrpc-utils': 1.0.8
      '@walletconnect/jsonrpc-ws-connection': 1.0.16(bufferutil@4.0.9)(utf-8-validate@5.0.10)
      '@walletconnect/keyvaluestorage': 1.1.1
      '@walletconnect/logger': 2.1.2
      '@walletconnect/relay-api': 1.0.11
      '@walletconnect/relay-auth': 1.1.0
      '@walletconnect/safe-json': 1.0.2
      '@walletconnect/time': 1.0.2
      '@walletconnect/types': 2.21.0
      '@walletconnect/utils': 2.21.0(bufferutil@4.0.9)(utf-8-validate@5.0.10)(zod@3.22.4)
      '@walletconnect/window-getters': 1.0.1
      es-toolkit: 1.33.0
      events: 3.3.0
      uint8arrays: 3.1.0
    transitivePeerDependencies:
      - '@azure/app-configuration'
      - '@azure/cosmos'
      - '@azure/data-tables'
      - '@azure/identity'
      - '@azure/keyvault-secrets'
      - '@azure/storage-blob'
      - '@capacitor/preferences'
      - '@deno/kv'
      - '@netlify/blobs'
      - '@planetscale/database'
      - '@react-native-async-storage/async-storage'
      - '@upstash/redis'
      - '@vercel/blob'
      - '@vercel/kv'
      - aws4fetch
      - bufferutil
      - db0
      - ioredis
      - typescript
      - uploadthing
      - utf-8-validate
      - zod

  '@walletconnect/core@2.21.1(bufferutil@4.0.9)(utf-8-validate@5.0.10)(zod@3.22.4)':
    dependencies:
      '@walletconnect/heartbeat': 1.2.2
      '@walletconnect/jsonrpc-provider': 1.0.14
      '@walletconnect/jsonrpc-types': 1.0.4
      '@walletconnect/jsonrpc-utils': 1.0.8
      '@walletconnect/jsonrpc-ws-connection': 1.0.16(bufferutil@4.0.9)(utf-8-validate@5.0.10)
      '@walletconnect/keyvaluestorage': 1.1.1
      '@walletconnect/logger': 2.1.2
      '@walletconnect/relay-api': 1.0.11
      '@walletconnect/relay-auth': 1.1.0
      '@walletconnect/safe-json': 1.0.2
      '@walletconnect/time': 1.0.2
      '@walletconnect/types': 2.21.1
      '@walletconnect/utils': 2.21.1(bufferutil@4.0.9)(utf-8-validate@5.0.10)(zod@3.22.4)
      '@walletconnect/window-getters': 1.0.1
      es-toolkit: 1.33.0
      events: 3.3.0
      uint8arrays: 3.1.0
    transitivePeerDependencies:
      - '@azure/app-configuration'
      - '@azure/cosmos'
      - '@azure/data-tables'
      - '@azure/identity'
      - '@azure/keyvault-secrets'
      - '@azure/storage-blob'
      - '@capacitor/preferences'
      - '@deno/kv'
      - '@netlify/blobs'
      - '@planetscale/database'
      - '@react-native-async-storage/async-storage'
      - '@upstash/redis'
      - '@vercel/blob'
      - '@vercel/kv'
      - aws4fetch
      - bufferutil
      - db0
      - ioredis
      - typescript
      - uploadthing
      - utf-8-validate
      - zod

  '@walletconnect/environment@1.0.1':
    dependencies:
      tslib: 1.14.1

  '@walletconnect/ethereum-provider@2.21.1(bufferutil@4.0.9)(encoding@0.1.13)(react@19.1.0)(utf-8-validate@5.0.10)(zod@3.22.4)':
    dependencies:
      '@reown/appkit': 1.7.8(bufferutil@4.0.9)(encoding@0.1.13)(react@19.1.0)(utf-8-validate@5.0.10)(zod@3.22.4)
      '@walletconnect/jsonrpc-http-connection': 1.0.8(encoding@0.1.13)
      '@walletconnect/jsonrpc-provider': 1.0.14
      '@walletconnect/jsonrpc-types': 1.0.4
      '@walletconnect/jsonrpc-utils': 1.0.8
      '@walletconnect/keyvaluestorage': 1.1.1
      '@walletconnect/sign-client': 2.21.1(bufferutil@4.0.9)(utf-8-validate@5.0.10)(zod@3.22.4)
      '@walletconnect/types': 2.21.1
      '@walletconnect/universal-provider': 2.21.1(bufferutil@4.0.9)(encoding@0.1.13)(utf-8-validate@5.0.10)(zod@3.22.4)
      '@walletconnect/utils': 2.21.1(bufferutil@4.0.9)(utf-8-validate@5.0.10)(zod@3.22.4)
      events: 3.3.0
    transitivePeerDependencies:
      - '@azure/app-configuration'
      - '@azure/cosmos'
      - '@azure/data-tables'
      - '@azure/identity'
      - '@azure/keyvault-secrets'
      - '@azure/storage-blob'
      - '@capacitor/preferences'
      - '@deno/kv'
      - '@netlify/blobs'
      - '@planetscale/database'
      - '@react-native-async-storage/async-storage'
      - '@types/react'
      - '@upstash/redis'
      - '@vercel/blob'
      - '@vercel/kv'
      - aws4fetch
      - bufferutil
      - db0
      - encoding
      - ioredis
      - react
      - typescript
      - uploadthing
      - utf-8-validate
      - zod

  '@walletconnect/events@1.0.1':
    dependencies:
      keyvaluestorage-interface: 1.0.0
      tslib: 1.14.1

  '@walletconnect/heartbeat@1.2.2':
    dependencies:
      '@walletconnect/events': 1.0.1
      '@walletconnect/time': 1.0.2
      events: 3.3.0

  '@walletconnect/jsonrpc-http-connection@1.0.8(encoding@0.1.13)':
    dependencies:
      '@walletconnect/jsonrpc-utils': 1.0.8
      '@walletconnect/safe-json': 1.0.2
      cross-fetch: 3.2.0(encoding@0.1.13)
      events: 3.3.0
    transitivePeerDependencies:
      - encoding

  '@walletconnect/jsonrpc-provider@1.0.14':
    dependencies:
      '@walletconnect/jsonrpc-utils': 1.0.8
      '@walletconnect/safe-json': 1.0.2
      events: 3.3.0

  '@walletconnect/jsonrpc-types@1.0.4':
    dependencies:
      events: 3.3.0
      keyvaluestorage-interface: 1.0.0

  '@walletconnect/jsonrpc-utils@1.0.8':
    dependencies:
      '@walletconnect/environment': 1.0.1
      '@walletconnect/jsonrpc-types': 1.0.4
      tslib: 1.14.1

  '@walletconnect/jsonrpc-ws-connection@1.0.16(bufferutil@4.0.9)(utf-8-validate@5.0.10)':
    dependencies:
      '@walletconnect/jsonrpc-utils': 1.0.8
      '@walletconnect/safe-json': 1.0.2
      events: 3.3.0
      ws: 7.5.10(bufferutil@4.0.9)(utf-8-validate@5.0.10)
    transitivePeerDependencies:
      - bufferutil
      - utf-8-validate

  '@walletconnect/keyvaluestorage@1.1.1':
    dependencies:
      '@walletconnect/safe-json': 1.0.2
      idb-keyval: 6.2.2
      unstorage: 1.16.1(idb-keyval@6.2.2)
    transitivePeerDependencies:
      - '@azure/app-configuration'
      - '@azure/cosmos'
      - '@azure/data-tables'
      - '@azure/identity'
      - '@azure/keyvault-secrets'
      - '@azure/storage-blob'
      - '@capacitor/preferences'
      - '@deno/kv'
      - '@netlify/blobs'
      - '@planetscale/database'
      - '@upstash/redis'
      - '@vercel/blob'
      - '@vercel/kv'
      - aws4fetch
      - db0
      - ioredis
      - uploadthing

  '@walletconnect/logger@2.1.2':
    dependencies:
      '@walletconnect/safe-json': 1.0.2
      pino: 7.11.0

  '@walletconnect/relay-api@1.0.11':
    dependencies:
      '@walletconnect/jsonrpc-types': 1.0.4

  '@walletconnect/relay-auth@1.1.0':
    dependencies:
      '@noble/curves': 1.8.0
      '@noble/hashes': 1.7.0
      '@walletconnect/safe-json': 1.0.2
      '@walletconnect/time': 1.0.2
      uint8arrays: 3.1.0

  '@walletconnect/safe-json@1.0.2':
    dependencies:
      tslib: 1.14.1

  '@walletconnect/sign-client@2.21.0(bufferutil@4.0.9)(utf-8-validate@5.0.10)(zod@3.22.4)':
    dependencies:
      '@walletconnect/core': 2.21.0(bufferutil@4.0.9)(utf-8-validate@5.0.10)(zod@3.22.4)
      '@walletconnect/events': 1.0.1
      '@walletconnect/heartbeat': 1.2.2
      '@walletconnect/jsonrpc-utils': 1.0.8
      '@walletconnect/logger': 2.1.2
      '@walletconnect/time': 1.0.2
      '@walletconnect/types': 2.21.0
      '@walletconnect/utils': 2.21.0(bufferutil@4.0.9)(utf-8-validate@5.0.10)(zod@3.22.4)
      events: 3.3.0
    transitivePeerDependencies:
      - '@azure/app-configuration'
      - '@azure/cosmos'
      - '@azure/data-tables'
      - '@azure/identity'
      - '@azure/keyvault-secrets'
      - '@azure/storage-blob'
      - '@capacitor/preferences'
      - '@deno/kv'
      - '@netlify/blobs'
      - '@planetscale/database'
      - '@react-native-async-storage/async-storage'
      - '@upstash/redis'
      - '@vercel/blob'
      - '@vercel/kv'
      - aws4fetch
      - bufferutil
      - db0
      - ioredis
      - typescript
      - uploadthing
      - utf-8-validate
      - zod

  '@walletconnect/sign-client@2.21.1(bufferutil@4.0.9)(utf-8-validate@5.0.10)(zod@3.22.4)':
    dependencies:
      '@walletconnect/core': 2.21.1(bufferutil@4.0.9)(utf-8-validate@5.0.10)(zod@3.22.4)
      '@walletconnect/events': 1.0.1
      '@walletconnect/heartbeat': 1.2.2
      '@walletconnect/jsonrpc-utils': 1.0.8
      '@walletconnect/logger': 2.1.2
      '@walletconnect/time': 1.0.2
      '@walletconnect/types': 2.21.1
      '@walletconnect/utils': 2.21.1(bufferutil@4.0.9)(utf-8-validate@5.0.10)(zod@3.22.4)
      events: 3.3.0
    transitivePeerDependencies:
      - '@azure/app-configuration'
      - '@azure/cosmos'
      - '@azure/data-tables'
      - '@azure/identity'
      - '@azure/keyvault-secrets'
      - '@azure/storage-blob'
      - '@capacitor/preferences'
      - '@deno/kv'
      - '@netlify/blobs'
      - '@planetscale/database'
      - '@react-native-async-storage/async-storage'
      - '@upstash/redis'
      - '@vercel/blob'
      - '@vercel/kv'
      - aws4fetch
      - bufferutil
      - db0
      - ioredis
      - typescript
      - uploadthing
      - utf-8-validate
      - zod

  '@walletconnect/time@1.0.2':
    dependencies:
      tslib: 1.14.1

  '@walletconnect/types@2.21.0':
    dependencies:
      '@walletconnect/events': 1.0.1
      '@walletconnect/heartbeat': 1.2.2
      '@walletconnect/jsonrpc-types': 1.0.4
      '@walletconnect/keyvaluestorage': 1.1.1
      '@walletconnect/logger': 2.1.2
      events: 3.3.0
    transitivePeerDependencies:
      - '@azure/app-configuration'
      - '@azure/cosmos'
      - '@azure/data-tables'
      - '@azure/identity'
      - '@azure/keyvault-secrets'
      - '@azure/storage-blob'
      - '@capacitor/preferences'
      - '@deno/kv'
      - '@netlify/blobs'
      - '@planetscale/database'
      - '@react-native-async-storage/async-storage'
      - '@upstash/redis'
      - '@vercel/blob'
      - '@vercel/kv'
      - aws4fetch
      - db0
      - ioredis
      - uploadthing

  '@walletconnect/types@2.21.1':
    dependencies:
      '@walletconnect/events': 1.0.1
      '@walletconnect/heartbeat': 1.2.2
      '@walletconnect/jsonrpc-types': 1.0.4
      '@walletconnect/keyvaluestorage': 1.1.1
      '@walletconnect/logger': 2.1.2
      events: 3.3.0
    transitivePeerDependencies:
      - '@azure/app-configuration'
      - '@azure/cosmos'
      - '@azure/data-tables'
      - '@azure/identity'
      - '@azure/keyvault-secrets'
      - '@azure/storage-blob'
      - '@capacitor/preferences'
      - '@deno/kv'
      - '@netlify/blobs'
      - '@planetscale/database'
      - '@react-native-async-storage/async-storage'
      - '@upstash/redis'
      - '@vercel/blob'
      - '@vercel/kv'
      - aws4fetch
      - db0
      - ioredis
      - uploadthing

  '@walletconnect/universal-provider@2.21.0(bufferutil@4.0.9)(encoding@0.1.13)(utf-8-validate@5.0.10)(zod@3.22.4)':
    dependencies:
      '@walletconnect/events': 1.0.1
      '@walletconnect/jsonrpc-http-connection': 1.0.8(encoding@0.1.13)
      '@walletconnect/jsonrpc-provider': 1.0.14
      '@walletconnect/jsonrpc-types': 1.0.4
      '@walletconnect/jsonrpc-utils': 1.0.8
      '@walletconnect/keyvaluestorage': 1.1.1
      '@walletconnect/logger': 2.1.2
      '@walletconnect/sign-client': 2.21.0(bufferutil@4.0.9)(utf-8-validate@5.0.10)(zod@3.22.4)
      '@walletconnect/types': 2.21.0
      '@walletconnect/utils': 2.21.0(bufferutil@4.0.9)(utf-8-validate@5.0.10)(zod@3.22.4)
      es-toolkit: 1.33.0
      events: 3.3.0
    transitivePeerDependencies:
      - '@azure/app-configuration'
      - '@azure/cosmos'
      - '@azure/data-tables'
      - '@azure/identity'
      - '@azure/keyvault-secrets'
      - '@azure/storage-blob'
      - '@capacitor/preferences'
      - '@deno/kv'
      - '@netlify/blobs'
      - '@planetscale/database'
      - '@react-native-async-storage/async-storage'
      - '@upstash/redis'
      - '@vercel/blob'
      - '@vercel/kv'
      - aws4fetch
      - bufferutil
      - db0
      - encoding
      - ioredis
      - typescript
      - uploadthing
      - utf-8-validate
      - zod

  '@walletconnect/universal-provider@2.21.1(bufferutil@4.0.9)(encoding@0.1.13)(utf-8-validate@5.0.10)(zod@3.22.4)':
    dependencies:
      '@walletconnect/events': 1.0.1
      '@walletconnect/jsonrpc-http-connection': 1.0.8(encoding@0.1.13)
      '@walletconnect/jsonrpc-provider': 1.0.14
      '@walletconnect/jsonrpc-types': 1.0.4
      '@walletconnect/jsonrpc-utils': 1.0.8
      '@walletconnect/keyvaluestorage': 1.1.1
      '@walletconnect/logger': 2.1.2
      '@walletconnect/sign-client': 2.21.1(bufferutil@4.0.9)(utf-8-validate@5.0.10)(zod@3.22.4)
      '@walletconnect/types': 2.21.1
      '@walletconnect/utils': 2.21.1(bufferutil@4.0.9)(utf-8-validate@5.0.10)(zod@3.22.4)
      es-toolkit: 1.33.0
      events: 3.3.0
    transitivePeerDependencies:
      - '@azure/app-configuration'
      - '@azure/cosmos'
      - '@azure/data-tables'
      - '@azure/identity'
      - '@azure/keyvault-secrets'
      - '@azure/storage-blob'
      - '@capacitor/preferences'
      - '@deno/kv'
      - '@netlify/blobs'
      - '@planetscale/database'
      - '@react-native-async-storage/async-storage'
      - '@upstash/redis'
      - '@vercel/blob'
      - '@vercel/kv'
      - aws4fetch
      - bufferutil
      - db0
      - encoding
      - ioredis
      - typescript
      - uploadthing
      - utf-8-validate
      - zod

  '@walletconnect/utils@2.21.0(bufferutil@4.0.9)(utf-8-validate@5.0.10)(zod@3.22.4)':
    dependencies:
      '@noble/ciphers': 1.2.1
      '@noble/curves': 1.8.1
      '@noble/hashes': 1.7.1
      '@walletconnect/jsonrpc-utils': 1.0.8
      '@walletconnect/keyvaluestorage': 1.1.1
      '@walletconnect/relay-api': 1.0.11
      '@walletconnect/relay-auth': 1.1.0
      '@walletconnect/safe-json': 1.0.2
      '@walletconnect/time': 1.0.2
      '@walletconnect/types': 2.21.0
      '@walletconnect/window-getters': 1.0.1
      '@walletconnect/window-metadata': 1.0.1
      bs58: 6.0.0
      detect-browser: 5.3.0
      query-string: 7.1.3
      uint8arrays: 3.1.0
      viem: 2.23.2(bufferutil@4.0.9)(utf-8-validate@5.0.10)(zod@3.22.4)
    transitivePeerDependencies:
      - '@azure/app-configuration'
      - '@azure/cosmos'
      - '@azure/data-tables'
      - '@azure/identity'
      - '@azure/keyvault-secrets'
      - '@azure/storage-blob'
      - '@capacitor/preferences'
      - '@deno/kv'
      - '@netlify/blobs'
      - '@planetscale/database'
      - '@react-native-async-storage/async-storage'
      - '@upstash/redis'
      - '@vercel/blob'
      - '@vercel/kv'
      - aws4fetch
      - bufferutil
      - db0
      - ioredis
      - typescript
      - uploadthing
      - utf-8-validate
      - zod

  '@walletconnect/utils@2.21.1(bufferutil@4.0.9)(utf-8-validate@5.0.10)(zod@3.22.4)':
    dependencies:
      '@noble/ciphers': 1.2.1
      '@noble/curves': 1.8.1
      '@noble/hashes': 1.7.1
      '@walletconnect/jsonrpc-utils': 1.0.8
      '@walletconnect/keyvaluestorage': 1.1.1
      '@walletconnect/relay-api': 1.0.11
      '@walletconnect/relay-auth': 1.1.0
      '@walletconnect/safe-json': 1.0.2
      '@walletconnect/time': 1.0.2
      '@walletconnect/types': 2.21.1
      '@walletconnect/window-getters': 1.0.1
      '@walletconnect/window-metadata': 1.0.1
      bs58: 6.0.0
      detect-browser: 5.3.0
      query-string: 7.1.3
      uint8arrays: 3.1.0
      viem: 2.23.2(bufferutil@4.0.9)(utf-8-validate@5.0.10)(zod@3.22.4)
    transitivePeerDependencies:
      - '@azure/app-configuration'
      - '@azure/cosmos'
      - '@azure/data-tables'
      - '@azure/identity'
      - '@azure/keyvault-secrets'
      - '@azure/storage-blob'
      - '@capacitor/preferences'
      - '@deno/kv'
      - '@netlify/blobs'
      - '@planetscale/database'
      - '@react-native-async-storage/async-storage'
      - '@upstash/redis'
      - '@vercel/blob'
      - '@vercel/kv'
      - aws4fetch
      - bufferutil
      - db0
      - ioredis
      - typescript
      - uploadthing
      - utf-8-validate
      - zod

  '@walletconnect/window-getters@1.0.1':
    dependencies:
      tslib: 1.14.1

  '@walletconnect/window-metadata@1.0.1':
    dependencies:
      '@walletconnect/window-getters': 1.0.1
      tslib: 1.14.1

  '@webassemblyjs/ast@1.14.1':
    dependencies:
      '@webassemblyjs/helper-numbers': 1.13.2
      '@webassemblyjs/helper-wasm-bytecode': 1.13.2

  '@webassemblyjs/floating-point-hex-parser@1.13.2': {}

  '@webassemblyjs/helper-api-error@1.13.2': {}

  '@webassemblyjs/helper-buffer@1.14.1': {}

  '@webassemblyjs/helper-numbers@1.13.2':
    dependencies:
      '@webassemblyjs/floating-point-hex-parser': 1.13.2
      '@webassemblyjs/helper-api-error': 1.13.2
      '@xtuc/long': 4.2.2

  '@webassemblyjs/helper-wasm-bytecode@1.13.2': {}

  '@webassemblyjs/helper-wasm-section@1.14.1':
    dependencies:
      '@webassemblyjs/ast': 1.14.1
      '@webassemblyjs/helper-buffer': 1.14.1
      '@webassemblyjs/helper-wasm-bytecode': 1.13.2
      '@webassemblyjs/wasm-gen': 1.14.1

  '@webassemblyjs/ieee754@1.13.2':
    dependencies:
      '@xtuc/ieee754': 1.2.0

  '@webassemblyjs/leb128@1.13.2':
    dependencies:
      '@xtuc/long': 4.2.2

  '@webassemblyjs/utf8@1.13.2': {}

  '@webassemblyjs/wasm-edit@1.14.1':
    dependencies:
      '@webassemblyjs/ast': 1.14.1
      '@webassemblyjs/helper-buffer': 1.14.1
      '@webassemblyjs/helper-wasm-bytecode': 1.13.2
      '@webassemblyjs/helper-wasm-section': 1.14.1
      '@webassemblyjs/wasm-gen': 1.14.1
      '@webassemblyjs/wasm-opt': 1.14.1
      '@webassemblyjs/wasm-parser': 1.14.1
      '@webassemblyjs/wast-printer': 1.14.1

  '@webassemblyjs/wasm-gen@1.14.1':
    dependencies:
      '@webassemblyjs/ast': 1.14.1
      '@webassemblyjs/helper-wasm-bytecode': 1.13.2
      '@webassemblyjs/ieee754': 1.13.2
      '@webassemblyjs/leb128': 1.13.2
      '@webassemblyjs/utf8': 1.13.2

  '@webassemblyjs/wasm-opt@1.14.1':
    dependencies:
      '@webassemblyjs/ast': 1.14.1
      '@webassemblyjs/helper-buffer': 1.14.1
      '@webassemblyjs/wasm-gen': 1.14.1
      '@webassemblyjs/wasm-parser': 1.14.1

  '@webassemblyjs/wasm-parser@1.14.1':
    dependencies:
      '@webassemblyjs/ast': 1.14.1
      '@webassemblyjs/helper-api-error': 1.13.2
      '@webassemblyjs/helper-wasm-bytecode': 1.13.2
      '@webassemblyjs/ieee754': 1.13.2
      '@webassemblyjs/leb128': 1.13.2
      '@webassemblyjs/utf8': 1.13.2

  '@webassemblyjs/wast-printer@1.14.1':
    dependencies:
      '@webassemblyjs/ast': 1.14.1
      '@xtuc/long': 4.2.2

  '@webpack-cli/configtest@3.0.1(webpack-cli@6.0.1)(webpack@5.100.2)':
    dependencies:
      webpack: 5.100.2(webpack-cli@6.0.1)
      webpack-cli: 6.0.1(webpack-bundle-analyzer@4.10.2(bufferutil@4.0.9)(utf-8-validate@5.0.10))(webpack-dev-server@5.2.2)(webpack@5.100.2)

  '@webpack-cli/info@3.0.1(webpack-cli@6.0.1)(webpack@5.100.2)':
    dependencies:
      webpack: 5.100.2(webpack-cli@6.0.1)
      webpack-cli: 6.0.1(webpack-bundle-analyzer@4.10.2(bufferutil@4.0.9)(utf-8-validate@5.0.10))(webpack-dev-server@5.2.2)(webpack@5.100.2)

  '@webpack-cli/serve@3.0.1(webpack-cli@6.0.1)(webpack-dev-server@5.2.2)(webpack@5.100.2)':
    dependencies:
      webpack: 5.100.2(webpack-cli@6.0.1)
      webpack-cli: 6.0.1(webpack-bundle-analyzer@4.10.2(bufferutil@4.0.9)(utf-8-validate@5.0.10))(webpack-dev-server@5.2.2)(webpack@5.100.2)
    optionalDependencies:
      webpack-dev-server: 5.2.2(bufferutil@4.0.9)(utf-8-validate@5.0.10)(webpack-cli@6.0.1)(webpack@5.100.2)

  '@xtuc/ieee754@1.2.0': {}

  '@xtuc/long@4.2.2': {}

  '@zeit/schemas@2.36.0': {}

  abitype@1.0.8(zod@3.22.4):
    optionalDependencies:
      zod: 3.22.4

  abort-error@1.0.1: {}

  accepts@1.3.8:
    dependencies:
      mime-types: 2.1.35
      negotiator: 0.6.3

  accepts@2.0.0:
    dependencies:
      mime-types: 3.0.1
      negotiator: 1.0.0

  acorn-import-phases@1.0.4(acorn@8.15.0):
    dependencies:
      acorn: 8.15.0

  acorn-jsx@5.3.2(acorn@8.15.0):
    dependencies:
      acorn: 8.15.0

  acorn-walk@8.3.4:
    dependencies:
      acorn: 8.15.0

  acorn@8.15.0: {}

  agent-base@7.1.4: {}

  ajv-formats@2.1.1(ajv@8.17.1):
    optionalDependencies:
      ajv: 8.17.1

  ajv-keywords@3.5.2(ajv@6.12.6):
    dependencies:
      ajv: 6.12.6

  ajv-keywords@5.1.0(ajv@8.17.1):
    dependencies:
      ajv: 8.17.1
      fast-deep-equal: 3.1.3

  ajv@6.12.6:
    dependencies:
      fast-deep-equal: 3.1.3
      fast-json-stable-stringify: 2.1.0
      json-schema-traverse: 0.4.1
      uri-js: 4.4.1

  ajv@8.12.0:
    dependencies:
      fast-deep-equal: 3.1.3
      json-schema-traverse: 1.0.0
      require-from-string: 2.0.2
      uri-js: 4.4.1

  ajv@8.17.1:
    dependencies:
      fast-deep-equal: 3.1.3
      fast-uri: 3.0.6
      json-schema-traverse: 1.0.0
      require-from-string: 2.0.2

  ansi-align@3.0.1:
    dependencies:
      string-width: 4.2.3

  ansi-colors@4.1.3: {}

  ansi-escapes@4.3.2:
    dependencies:
      type-fest: 0.21.3

  ansi-html-community@0.0.8: {}

  ansi-regex@5.0.1: {}

  ansi-regex@6.1.0: {}

  ansi-styles@4.3.0:
    dependencies:
      color-convert: 2.0.1

  ansi-styles@5.2.0: {}

  ansi-styles@6.2.1: {}

  any-signal@4.1.1: {}

  anymatch@3.1.3:
    dependencies:
      normalize-path: 3.0.0
      picomatch: 2.3.1

  append-field@1.0.0: {}

  arch@2.2.0: {}

  arg@5.0.2: {}

  argparse@1.0.10:
    dependencies:
      sprintf-js: 1.0.3

  argparse@2.0.1: {}

  array-flatten@1.1.1: {}

  array-union@2.1.0: {}

  async-mutex@0.2.6:
    dependencies:
      tslib: 2.8.1

  async@3.2.6: {}

  atomic-sleep@1.0.0: {}

  autoprefixer@10.4.21(postcss@8.5.6):
    dependencies:
      browserslist: 4.25.1
      caniuse-lite: 1.0.30001727
      fraction.js: 4.3.7
      normalize-range: 0.1.2
      picocolors: 1.1.1
      postcss: 8.5.6
      postcss-value-parser: 4.2.0

  available-typed-arrays@1.0.7:
    dependencies:
      possible-typed-array-names: 1.1.0

  babel-jest@30.0.4(@babel/core@7.28.0):
    dependencies:
      '@babel/core': 7.28.0
      '@jest/transform': 30.0.4
      '@types/babel__core': 7.20.5
      babel-plugin-istanbul: 7.0.0
      babel-preset-jest: 30.0.1(@babel/core@7.28.0)
      chalk: 4.1.2
      graceful-fs: 4.2.11
      slash: 3.0.0
    transitivePeerDependencies:
      - supports-color

  babel-loader@10.0.0(@babel/core@7.28.0)(webpack@5.100.2):
    dependencies:
      '@babel/core': 7.28.0
      find-up: 5.0.0
      webpack: 5.100.2(webpack-cli@6.0.1)

  babel-plugin-istanbul@7.0.0:
    dependencies:
      '@babel/helper-plugin-utils': 7.27.1
      '@istanbuljs/load-nyc-config': 1.1.0
      '@istanbuljs/schema': 0.1.3
      istanbul-lib-instrument: 6.0.3
      test-exclude: 6.0.0
    transitivePeerDependencies:
      - supports-color

  babel-plugin-jest-hoist@30.0.1:
    dependencies:
      '@babel/template': 7.27.2
      '@babel/types': 7.28.1
      '@types/babel__core': 7.20.5

  babel-plugin-polyfill-corejs2@0.4.14(@babel/core@7.28.0):
    dependencies:
      '@babel/compat-data': 7.28.0
      '@babel/core': 7.28.0
      '@babel/helper-define-polyfill-provider': 0.6.5(@babel/core@7.28.0)
      semver: 6.3.1
    transitivePeerDependencies:
      - supports-color

  babel-plugin-polyfill-corejs3@0.13.0(@babel/core@7.28.0):
    dependencies:
      '@babel/core': 7.28.0
      '@babel/helper-define-polyfill-provider': 0.6.5(@babel/core@7.28.0)
      core-js-compat: 3.44.0
    transitivePeerDependencies:
      - supports-color

  babel-plugin-polyfill-regenerator@0.6.5(@babel/core@7.28.0):
    dependencies:
      '@babel/core': 7.28.0
      '@babel/helper-define-polyfill-provider': 0.6.5(@babel/core@7.28.0)
    transitivePeerDependencies:
      - supports-color

  babel-preset-current-node-syntax@1.1.0(@babel/core@7.28.0):
    dependencies:
      '@babel/core': 7.28.0
      '@babel/plugin-syntax-async-generators': 7.8.4(@babel/core@7.28.0)
      '@babel/plugin-syntax-bigint': 7.8.3(@babel/core@7.28.0)
      '@babel/plugin-syntax-class-properties': 7.12.13(@babel/core@7.28.0)
      '@babel/plugin-syntax-class-static-block': 7.14.5(@babel/core@7.28.0)
      '@babel/plugin-syntax-import-attributes': 7.27.1(@babel/core@7.28.0)
      '@babel/plugin-syntax-import-meta': 7.10.4(@babel/core@7.28.0)
      '@babel/plugin-syntax-json-strings': 7.8.3(@babel/core@7.28.0)
      '@babel/plugin-syntax-logical-assignment-operators': 7.10.4(@babel/core@7.28.0)
      '@babel/plugin-syntax-nullish-coalescing-operator': 7.8.3(@babel/core@7.28.0)
      '@babel/plugin-syntax-numeric-separator': 7.10.4(@babel/core@7.28.0)
      '@babel/plugin-syntax-object-rest-spread': 7.8.3(@babel/core@7.28.0)
      '@babel/plugin-syntax-optional-catch-binding': 7.8.3(@babel/core@7.28.0)
      '@babel/plugin-syntax-optional-chaining': 7.8.3(@babel/core@7.28.0)
      '@babel/plugin-syntax-private-property-in-object': 7.14.5(@babel/core@7.28.0)
      '@babel/plugin-syntax-top-level-await': 7.14.5(@babel/core@7.28.0)

  babel-preset-jest@30.0.1(@babel/core@7.28.0):
    dependencies:
      '@babel/core': 7.28.0
      babel-plugin-jest-hoist: 30.0.1
      babel-preset-current-node-syntax: 1.1.0(@babel/core@7.28.0)

  balanced-match@1.0.2: {}

  base-x@5.0.1: {}

  base64-js@1.5.1: {}

  batch@0.6.1: {}

  better-path-resolve@1.0.0:
    dependencies:
      is-windows: 1.0.2

  big.js@5.2.2: {}

  big.js@6.2.2: {}

  binary-extensions@2.3.0: {}

  binary@0.3.0:
    dependencies:
      buffers: 0.1.1
      chainsaw: 0.1.0

  bl@4.1.0:
    dependencies:
      buffer: 5.7.1
      inherits: 2.0.4
      readable-stream: 3.6.2

  bl@5.1.0:
    dependencies:
      buffer: 6.0.3
      inherits: 2.0.4
      readable-stream: 3.6.2

  blob-to-it@2.0.10:
    dependencies:
      browser-readablestream-to-it: 2.0.10

  blockstore-core@5.0.4:
    dependencies:
      '@libp2p/logger': 5.1.21
      interface-blockstore: 5.3.2
      interface-store: 6.0.3
      it-filter: 3.1.4
      it-merge: 3.0.12
      multiformats: 13.4.0

  blockstore-idb@2.0.3:
    dependencies:
      blockstore-core: 5.0.4
      idb: 8.0.3
      interface-blockstore: 5.3.2
      interface-store: 6.0.3
      multiformats: 13.4.0
      race-signal: 1.1.3

  bn.js@5.2.2: {}

  body-parser@1.20.3:
    dependencies:
      bytes: 3.1.2
      content-type: 1.0.5
      debug: 2.6.9
      depd: 2.0.0
      destroy: 1.2.0
      http-errors: 2.0.0
      iconv-lite: 0.4.24
      on-finished: 2.4.1
      qs: 6.13.0
      raw-body: 2.5.2
      type-is: 1.6.18
      unpipe: 1.0.0
    transitivePeerDependencies:
      - supports-color

  body-parser@2.2.0:
    dependencies:
      bytes: 3.1.2
      content-type: 1.0.5
      debug: 4.4.1(supports-color@5.5.0)
      http-errors: 2.0.0
      iconv-lite: 0.6.3
      on-finished: 2.4.1
      qs: 6.14.0
      raw-body: 3.0.0
      type-is: 2.0.1
    transitivePeerDependencies:
      - supports-color

  bonjour-service@1.3.0:
    dependencies:
      fast-deep-equal: 3.1.3
      multicast-dns: 7.2.5

  boolbase@1.0.0: {}

  bowser@2.11.0: {}

  boxen@7.0.0:
    dependencies:
      ansi-align: 3.0.1
      camelcase: 7.0.1
      chalk: 5.0.1
      cli-boxes: 3.0.0
      string-width: 5.1.2
      type-fest: 2.19.0
      widest-line: 4.0.1
      wrap-ansi: 8.1.0

  brace-expansion@1.1.12:
    dependencies:
      balanced-match: 1.0.2
      concat-map: 0.0.1

  brace-expansion@2.0.2:
    dependencies:
      balanced-match: 1.0.2

  braces@3.0.3:
    dependencies:
      fill-range: 7.1.1

  browser-readablestream-to-it@2.0.10: {}

  browserify-zlib@0.1.4:
    dependencies:
      pako: 0.2.9

  browserslist@4.25.1:
    dependencies:
      caniuse-lite: 1.0.30001727
      electron-to-chromium: 1.5.185
      node-releases: 2.0.19
      update-browserslist-db: 1.1.3(browserslist@4.25.1)

  bs58@6.0.0:
    dependencies:
      base-x: 5.0.1

  bser@2.1.1:
    dependencies:
      node-int64: 0.4.0

  buffer-from@1.1.2: {}

  buffer@5.7.1:
    dependencies:
      base64-js: 1.5.1
      ieee754: 1.2.1

  buffer@6.0.3:
    dependencies:
      base64-js: 1.5.1
      ieee754: 1.2.1

  buffers@0.1.1: {}

  bufferutil@4.0.9:
    dependencies:
      node-gyp-build: 4.8.4

  bundle-name@4.1.0:
    dependencies:
      run-applescript: 7.0.0

  busboy@1.6.0:
    dependencies:
      streamsearch: 1.1.0

  bytes@3.0.0: {}

  bytes@3.1.2: {}

  cacheable-lookup@5.0.4: {}

  cacheable-request@7.0.4:
    dependencies:
      clone-response: 1.0.3
      get-stream: 5.2.0
      http-cache-semantics: 4.2.0
      keyv: 4.5.4
      lowercase-keys: 2.0.0
      normalize-url: 6.1.0
      responselike: 2.0.1

  cachedir@2.4.0: {}

  call-bind-apply-helpers@1.0.2:
    dependencies:
      es-errors: 1.3.0
      function-bind: 1.1.2

  call-bind@1.0.8:
    dependencies:
      call-bind-apply-helpers: 1.0.2
      es-define-property: 1.0.1
      get-intrinsic: 1.3.0
      set-function-length: 1.2.2

  call-bound@1.0.4:
    dependencies:
      call-bind-apply-helpers: 1.0.2
      get-intrinsic: 1.3.0

  callsites@3.1.0: {}

  camel-case@4.1.2:
    dependencies:
      pascal-case: 3.1.2
      tslib: 2.8.1

  camelcase@5.3.1: {}

  camelcase@6.3.0: {}

  camelcase@7.0.1: {}

  caniuse-lite@1.0.30001727: {}

  cartonne@3.0.1:
    dependencies:
      '@ipld/dag-cbor': 9.2.4
      multiformats: 13.4.0
      multihashes-sync: 2.0.0
      varintes: 2.0.5

  cborg@4.2.12: {}

  chainsaw@0.1.0:
    dependencies:
      traverse: 0.3.9

  chalk-template@0.4.0:
    dependencies:
      chalk: 4.1.2

  chalk@4.1.2:
    dependencies:
      ansi-styles: 4.3.0
      supports-color: 7.2.0

  chalk@5.0.1: {}

  char-regex@1.0.2: {}

  chardet@0.7.0: {}

  chokidar@3.6.0:
    dependencies:
      anymatch: 3.1.3
      braces: 3.0.3
      glob-parent: 5.1.2
      is-binary-path: 2.1.0
      is-glob: 4.0.3
      normalize-path: 3.0.0
      readdirp: 3.6.0
    optionalDependencies:
      fsevents: 2.3.3

  chokidar@4.0.3:
    dependencies:
      readdirp: 4.1.2

  chownr@1.1.4: {}

  chownr@3.0.0: {}

  chrome-trace-event@1.0.4: {}

  ci-info@3.9.0: {}

  ci-info@4.3.0: {}

  cjs-module-lexer@2.1.0: {}

  clean-css@5.3.3:
    dependencies:
      source-map: 0.6.1

  cli-boxes@3.0.0: {}

  clipboardy@3.0.0:
    dependencies:
      arch: 2.2.0
      execa: 5.1.1
      is-wsl: 2.2.0

  cliui@6.0.0:
    dependencies:
      string-width: 4.2.3
      strip-ansi: 6.0.1
      wrap-ansi: 6.2.0

  cliui@8.0.1:
    dependencies:
      string-width: 4.2.3
      strip-ansi: 6.0.1
      wrap-ansi: 7.0.0

  clone-deep@4.0.1:
    dependencies:
      is-plain-object: 2.0.4
      kind-of: 6.0.3
      shallow-clone: 3.0.1

  clone-response@1.0.3:
    dependencies:
      mimic-response: 1.0.1

  clsx@1.2.1: {}

  co@4.6.0: {}

  codemirror-spell-checker@1.1.2:
    dependencies:
      typo-js: 1.2.5

  codemirror@5.65.19: {}

  collect-v8-coverage@1.0.2: {}

  color-convert@1.9.3:
    dependencies:
      color-name: 1.1.3

  color-convert@2.0.1:
    dependencies:
      color-name: 1.1.4

  color-name@1.1.3: {}

  color-name@1.1.4: {}

  color-string@1.9.1:
    dependencies:
      color-name: 1.1.4
      simple-swizzle: 0.2.2

  color@3.2.1:
    dependencies:
      color-convert: 1.9.3
      color-string: 1.9.1

  colorette@2.0.20: {}

  colorspace@1.1.4:
    dependencies:
      color: 3.2.1
      text-hex: 1.0.0

  commander@12.1.0: {}

  commander@14.0.0: {}

  commander@2.20.3: {}

  commander@7.2.0: {}

  commander@8.3.0: {}

  compressible@2.0.18:
    dependencies:
      mime-db: 1.54.0

  compression@1.7.4:
    dependencies:
      accepts: 1.3.8
      bytes: 3.0.0
      compressible: 2.0.18
      debug: 2.6.9
      on-headers: 1.0.2
      safe-buffer: 5.1.2
      vary: 1.1.2
    transitivePeerDependencies:
      - supports-color

  compression@1.8.0:
    dependencies:
      bytes: 3.1.2
      compressible: 2.0.18
      debug: 2.6.9
      negotiator: 0.6.4
      on-headers: 1.0.2
      safe-buffer: 5.2.1
      vary: 1.1.2
    transitivePeerDependencies:
      - supports-color

  concat-map@0.0.1: {}

  concat-stream@2.0.0:
    dependencies:
      buffer-from: 1.1.2
      inherits: 2.0.4
      readable-stream: 3.6.2
      typedarray: 0.0.6

  connect-history-api-fallback@2.0.0: {}

  content-disposition@0.5.2: {}

  content-disposition@0.5.4:
    dependencies:
      safe-buffer: 5.2.1

  content-disposition@1.0.0:
    dependencies:
      safe-buffer: 5.2.1

  content-type@1.0.5: {}

  convert-source-map@2.0.0: {}

  cookie-es@1.2.2: {}

  cookie-signature@1.0.6: {}

  cookie-signature@1.2.2: {}

  cookie@0.7.1: {}

  cookie@0.7.2: {}

  cookie@1.0.2: {}

  copy-webpack-plugin@13.0.0(webpack@5.100.2):
    dependencies:
      glob-parent: 6.0.2
      normalize-path: 3.0.0
      schema-utils: 4.3.2
      serialize-javascript: 6.0.2
      tinyglobby: 0.2.14
      webpack: 5.100.2(webpack-cli@6.0.1)

  core-js-compat@3.44.0:
    dependencies:
      browserslist: 4.25.1

  core-util-is@1.0.3: {}

  cors@2.8.5:
    dependencies:
      object-assign: 4.1.1
      vary: 1.1.2

  cosmiconfig@8.3.6:
    dependencies:
      import-fresh: 3.3.1
      js-yaml: 4.1.0
      parse-json: 5.2.0
      path-type: 4.0.0

  cosmiconfig@9.0.0:
    dependencies:
      env-paths: 2.2.1
      import-fresh: 3.3.1
      js-yaml: 4.1.0
      parse-json: 5.2.0

  crc-32@1.2.2: {}

  cross-fetch@3.2.0(encoding@0.1.13):
    dependencies:
      node-fetch: 2.7.0(encoding@0.1.13)
    transitivePeerDependencies:
      - encoding

  cross-fetch@4.1.0(encoding@0.1.13):
    dependencies:
      node-fetch: 2.7.0(encoding@0.1.13)
    transitivePeerDependencies:
      - encoding

  cross-spawn@7.0.6:
    dependencies:
      path-key: 3.1.1
      shebang-command: 2.0.0
      which: 2.0.2

  crossws@0.3.5:
    dependencies:
      uncrypto: 0.1.3

  css-loader@7.1.2(webpack@5.100.2):
    dependencies:
      icss-utils: 5.1.0(postcss@8.5.6)
      postcss: 8.5.6
      postcss-modules-extract-imports: 3.1.0(postcss@8.5.6)
      postcss-modules-local-by-default: 4.2.0(postcss@8.5.6)
      postcss-modules-scope: 3.2.1(postcss@8.5.6)
      postcss-modules-values: 4.0.0(postcss@8.5.6)
      postcss-value-parser: 4.2.0
      semver: 7.7.2
    optionalDependencies:
      webpack: 5.100.2(webpack-cli@6.0.1)

  css-select@4.3.0:
    dependencies:
      boolbase: 1.0.0
      css-what: 6.2.2
      domhandler: 4.3.1
      domutils: 2.8.0
      nth-check: 2.1.1

  css-select@5.2.2:
    dependencies:
      boolbase: 1.0.0
      css-what: 6.2.2
      domhandler: 5.0.3
      domutils: 3.2.2
      nth-check: 2.1.1

  css-tree@2.2.1:
    dependencies:
      mdn-data: 2.0.28
      source-map-js: 1.2.1

  css-tree@2.3.1:
    dependencies:
      mdn-data: 2.0.30
      source-map-js: 1.2.1

  css-what@6.2.2: {}

  cssesc@3.0.0: {}

  csso@5.0.5:
    dependencies:
      css-tree: 2.2.1

  cssstyle@4.6.0:
    dependencies:
      '@asamuzakjp/css-color': 3.2.0
      rrweb-cssom: 0.8.0

  dag-jose@5.1.1:
    dependencies:
      '@ipld/dag-cbor': 9.2.4
      multiformats: 13.1.3

  daisyui@5.0.46: {}

  data-urls@5.0.0:
    dependencies:
      whatwg-mimetype: 4.0.0
      whatwg-url: 14.2.0

  date-fns@2.30.0:
    dependencies:
      '@babel/runtime': 7.27.6

  dayjs@1.11.13: {}

  debounce@1.2.1: {}

  debug@2.6.9:
    dependencies:
      ms: 2.0.0

  debug@4.3.7:
    dependencies:
      ms: 2.1.3

  debug@4.4.1(supports-color@5.5.0):
    dependencies:
      ms: 2.1.3
    optionalDependencies:
      supports-color: 5.5.0

  decamelize@1.2.0: {}

  decimal.js@10.6.0: {}

  decode-uri-component@0.2.2: {}

  decompress-response@6.0.0:
    dependencies:
      mimic-response: 3.1.0

  dedent@1.6.0: {}

  deep-extend@0.6.0: {}

  deep-is@0.1.4: {}

  deepmerge@4.3.1: {}

  default-browser-id@5.0.0: {}

  default-browser@5.2.1:
    dependencies:
      bundle-name: 4.1.0
      default-browser-id: 5.0.0

  defer-to-connect@2.0.1: {}

  define-data-property@1.1.4:
    dependencies:
      es-define-property: 1.0.1
      es-errors: 1.3.0
      gopd: 1.2.0

  define-lazy-prop@3.0.0: {}

  defu@6.1.4: {}

  delay@6.0.0: {}

  depd@1.1.2: {}

  depd@2.0.0: {}

  derive-valtio@0.1.0(valtio@1.13.2(react@19.1.0)):
    dependencies:
      valtio: 1.13.2(react@19.1.0)

  destr@2.0.5: {}

  destroy@1.2.0: {}

  detect-browser@5.3.0: {}

  detect-indent@6.1.0: {}

  detect-libc@2.0.4: {}

  detect-newline@3.1.0: {}

  detect-node@2.1.0: {}

  dijkstrajs@1.0.3: {}

  dir-glob@3.0.1:
    dependencies:
      path-type: 4.0.0

  dns-packet@5.6.1:
    dependencies:
      '@leichtgewicht/ip-codec': 2.0.5

  doctrine@3.0.0:
    dependencies:
      esutils: 2.0.3

  dom-converter@0.2.0:
    dependencies:
      utila: 0.4.0

  dom-serializer@1.4.1:
    dependencies:
      domelementtype: 2.3.0
      domhandler: 4.3.1
      entities: 2.2.0

  dom-serializer@2.0.0:
    dependencies:
      domelementtype: 2.3.0
      domhandler: 5.0.3
      entities: 4.5.0

  domelementtype@2.3.0: {}

  domhandler@4.3.1:
    dependencies:
      domelementtype: 2.3.0

  domhandler@5.0.3:
    dependencies:
      domelementtype: 2.3.0

  domutils@2.8.0:
    dependencies:
      dom-serializer: 1.4.1
      domelementtype: 2.3.0
      domhandler: 4.3.1

  domutils@3.2.2:
    dependencies:
      dom-serializer: 2.0.0
      domelementtype: 2.3.0
      domhandler: 5.0.3

  dot-case@3.0.4:
    dependencies:
      no-case: 3.0.4
      tslib: 2.8.1

  dotenv@17.2.0: {}

  dunder-proto@1.0.1:
    dependencies:
      call-bind-apply-helpers: 1.0.2
      es-errors: 1.3.0
      gopd: 1.2.0

  duplexer@0.1.2: {}

  duplexify@3.7.1:
    dependencies:
      end-of-stream: 1.4.5
      inherits: 2.0.4
      readable-stream: 2.3.8
      stream-shift: 1.0.3

  duplexify@4.1.3:
    dependencies:
      end-of-stream: 1.4.5
      inherits: 2.0.4
      readable-stream: 3.6.2
      stream-shift: 1.0.3

  eastasianwidth@0.2.0: {}

  easymde@2.20.0:
    dependencies:
      '@types/codemirror': 5.60.16
      '@types/marked': 4.3.2
      codemirror: 5.65.19
      codemirror-spell-checker: 1.1.2
      marked: 4.3.0

  eciesjs@0.4.15:
    dependencies:
      '@ecies/ciphers': 0.2.4(@noble/ciphers@1.3.0)
      '@noble/ciphers': 1.3.0
      '@noble/curves': 1.9.2
      '@noble/hashes': 1.8.0

  ee-first@1.1.1: {}

  electron-fetch@1.9.1:
    dependencies:
      encoding: 0.1.13

  electron-to-chromium@1.5.185: {}

  emittery@0.13.1: {}

  emoji-regex@8.0.0: {}

  emoji-regex@9.2.2: {}

  emojis-list@3.0.0: {}

  enabled@2.0.0: {}

  encode-utf8@1.0.3: {}

  encodeurl@1.0.2: {}

  encodeurl@2.0.0: {}

  encoding@0.1.13:
    dependencies:
      iconv-lite: 0.6.3

  end-of-stream@1.4.5:
    dependencies:
      once: 1.4.0

  engine.io-client@6.6.3(bufferutil@4.0.9)(utf-8-validate@5.0.10):
    dependencies:
      '@socket.io/component-emitter': 3.1.2
      debug: 4.3.7
      engine.io-parser: 5.2.3
      ws: 8.17.1(bufferutil@4.0.9)(utf-8-validate@5.0.10)
      xmlhttprequest-ssl: 2.1.2
    transitivePeerDependencies:
      - bufferutil
      - supports-color
      - utf-8-validate

  engine.io-parser@5.2.3: {}

  enhanced-resolve@5.18.2:
    dependencies:
      graceful-fs: 4.2.11
      tapable: 2.2.2

  enquirer@2.4.1:
    dependencies:
      ansi-colors: 4.1.3
      strip-ansi: 6.0.1

  entities@2.2.0: {}

  entities@4.5.0: {}

  entities@6.0.1: {}

  env-paths@2.2.1: {}

  envinfo@7.14.0: {}

  err-code@3.0.1: {}

  error-ex@1.3.2:
    dependencies:
      is-arrayish: 0.2.1

  es-define-property@1.0.1: {}

  es-errors@1.3.0: {}

  es-module-lexer@1.7.0: {}

  es-object-atoms@1.1.1:
    dependencies:
      es-errors: 1.3.0

  es-toolkit@1.33.0: {}

  escalade@3.2.0: {}

  escape-html@1.0.3: {}

  escape-string-regexp@2.0.0: {}

  escape-string-regexp@4.0.0: {}

  eslint-scope@5.1.1:
    dependencies:
      esrecurse: 4.3.0
      estraverse: 4.3.0

  eslint-scope@8.4.0:
    dependencies:
      esrecurse: 4.3.0
      estraverse: 5.3.0

  eslint-visitor-keys@3.4.3: {}

  eslint-visitor-keys@4.2.1: {}

  eslint@9.31.0(jiti@2.4.2):
    dependencies:
      '@eslint-community/eslint-utils': 4.7.0(eslint@9.31.0(jiti@2.4.2))
      '@eslint-community/regexpp': 4.12.1
      '@eslint/config-array': 0.21.0
      '@eslint/config-helpers': 0.3.0
      '@eslint/core': 0.15.1
      '@eslint/eslintrc': 3.3.1
      '@eslint/js': 9.31.0
      '@eslint/plugin-kit': 0.3.3
      '@humanfs/node': 0.16.6
      '@humanwhocodes/module-importer': 1.0.1
      '@humanwhocodes/retry': 0.4.3
      '@types/estree': 1.0.8
      '@types/json-schema': 7.0.15
      ajv: 6.12.6
      chalk: 4.1.2
      cross-spawn: 7.0.6
      debug: 4.4.1(supports-color@5.5.0)
      escape-string-regexp: 4.0.0
      eslint-scope: 8.4.0
      eslint-visitor-keys: 4.2.1
      espree: 10.4.0
      esquery: 1.6.0
      esutils: 2.0.3
      fast-deep-equal: 3.1.3
      file-entry-cache: 8.0.0
      find-up: 5.0.0
      glob-parent: 6.0.2
      ignore: 5.3.2
      imurmurhash: 0.1.4
      is-glob: 4.0.3
      json-stable-stringify-without-jsonify: 1.0.1
      lodash.merge: 4.6.2
      minimatch: 3.1.2
      natural-compare: 1.4.0
      optionator: 0.9.4
    optionalDependencies:
      jiti: 2.4.2
    transitivePeerDependencies:
      - supports-color

  espree@10.4.0:
    dependencies:
      acorn: 8.15.0
      acorn-jsx: 5.3.2(acorn@8.15.0)
      eslint-visitor-keys: 4.2.1

  esprima@4.0.1: {}

  esquery@1.6.0:
    dependencies:
      estraverse: 5.3.0

  esrecurse@4.3.0:
    dependencies:
      estraverse: 5.3.0

  estraverse@4.3.0: {}

  estraverse@5.3.0: {}

  esutils@2.0.3: {}

  etag@1.8.1: {}

  eth-block-tracker@7.1.0:
    dependencies:
      '@metamask/eth-json-rpc-provider': 1.0.1
      '@metamask/safe-event-emitter': 3.1.2
      '@metamask/utils': 5.0.2
      json-rpc-random-id: 1.0.1
      pify: 3.0.0
    transitivePeerDependencies:
      - supports-color

  eth-json-rpc-filters@6.0.1:
    dependencies:
      '@metamask/safe-event-emitter': 3.1.2
      async-mutex: 0.2.6
      eth-query: 2.1.2
      json-rpc-engine: 6.1.0
      pify: 5.0.0

  eth-query@2.1.2:
    dependencies:
      json-rpc-random-id: 1.0.1
      xtend: 4.0.2

  eth-rpc-errors@4.0.3:
    dependencies:
      fast-safe-stringify: 2.1.1

  ethereum-cryptography@2.2.1:
    dependencies:
      '@noble/curves': 1.4.2
      '@noble/hashes': 1.4.0
      '@scure/bip32': 1.4.0
      '@scure/bip39': 1.3.0

  eventemitter2@6.4.9: {}

  eventemitter3@4.0.7: {}

  eventemitter3@5.0.1: {}

  events@3.3.0: {}

  execa@5.1.1:
    dependencies:
      cross-spawn: 7.0.6
      get-stream: 6.0.1
      human-signals: 2.1.0
      is-stream: 2.0.1
      merge-stream: 2.0.0
      npm-run-path: 4.0.1
      onetime: 5.1.2
      signal-exit: 3.0.7
      strip-final-newline: 2.0.0

  execa@9.6.0:
    dependencies:
      '@sindresorhus/merge-streams': 4.0.0
      cross-spawn: 7.0.6
      figures: 6.1.0
      get-stream: 9.0.1
      human-signals: 8.0.1
      is-plain-obj: 4.1.0
      is-stream: 4.0.1
      npm-run-path: 6.0.0
      pretty-ms: 9.2.0
      signal-exit: 4.1.0
      strip-final-newline: 4.0.0
      yoctocolors: 2.1.1

  exit-x@0.2.2: {}

  expect@30.0.4:
    dependencies:
      '@jest/expect-utils': 30.0.4
      '@jest/get-type': 30.0.1
      jest-matcher-utils: 30.0.4
      jest-message-util: 30.0.2
      jest-mock: 30.0.2
      jest-util: 30.0.2

  express-jsdoc-swagger@1.8.0:
    dependencies:
      chalk: 4.1.2
      doctrine: 3.0.0
      express: 4.21.2
      glob: 7.2.3
      merge: 2.1.1
      swagger-ui-express: 4.6.3(express@4.21.2)
    transitivePeerDependencies:
      - supports-color

  express@4.21.2:
    dependencies:
      accepts: 1.3.8
      array-flatten: 1.1.1
      body-parser: 1.20.3
      content-disposition: 0.5.4
      content-type: 1.0.5
      cookie: 0.7.1
      cookie-signature: 1.0.6
      debug: 2.6.9
      depd: 2.0.0
      encodeurl: 2.0.0
      escape-html: 1.0.3
      etag: 1.8.1
      finalhandler: 1.3.1
      fresh: 0.5.2
      http-errors: 2.0.0
      merge-descriptors: 1.0.3
      methods: 1.1.2
      on-finished: 2.4.1
      parseurl: 1.3.3
      path-to-regexp: 0.1.12
      proxy-addr: 2.0.7
      qs: 6.13.0
      range-parser: 1.2.1
      safe-buffer: 5.2.1
      send: 0.19.0
      serve-static: 1.16.2
      setprototypeof: 1.2.0
      statuses: 2.0.1
      type-is: 1.6.18
      utils-merge: 1.0.1
      vary: 1.1.2
    transitivePeerDependencies:
      - supports-color

  express@5.1.0:
    dependencies:
      accepts: 2.0.0
      body-parser: 2.2.0
      content-disposition: 1.0.0
      content-type: 1.0.5
      cookie: 0.7.2
      cookie-signature: 1.2.2
      debug: 4.4.1(supports-color@5.5.0)
      encodeurl: 2.0.0
      escape-html: 1.0.3
      etag: 1.8.1
      finalhandler: 2.1.0
      fresh: 2.0.0
      http-errors: 2.0.0
      merge-descriptors: 2.0.0
      mime-types: 3.0.1
      on-finished: 2.4.1
      once: 1.4.0
      parseurl: 1.3.3
      proxy-addr: 2.0.7
      qs: 6.14.0
      range-parser: 1.2.1
      router: 2.2.0
      send: 1.2.0
      serve-static: 2.2.0
      statuses: 2.0.2
      type-is: 2.0.1
      vary: 1.1.2
    transitivePeerDependencies:
      - supports-color

  extendable-error@0.1.7: {}

  extension-port-stream@3.0.0:
    dependencies:
      readable-stream: 3.6.2
      webextension-polyfill: 0.10.0

  external-editor@3.1.0:
    dependencies:
      chardet: 0.7.0
      iconv-lite: 0.4.24
      tmp: 0.0.33

  fake-indexeddb@6.0.1: {}

  fast-deep-equal@3.1.3: {}

  fast-fifo@1.3.2: {}

  fast-glob@3.3.3:
    dependencies:
      '@nodelib/fs.stat': 2.0.5
      '@nodelib/fs.walk': 1.2.8
      glob-parent: 5.1.2
      merge2: 1.4.1
      micromatch: 4.0.8

  fast-json-stable-stringify@2.1.0: {}

  fast-levenshtein@2.0.6: {}

  fast-redact@3.5.0: {}

  fast-safe-stringify@2.1.1: {}

  fast-uri@3.0.6: {}

  fastest-levenshtein@1.0.16: {}

  fastq@1.19.1:
    dependencies:
      reusify: 1.1.0

  faye-websocket@0.11.4:
    dependencies:
      websocket-driver: 0.7.4

  fb-watchman@2.0.2:
    dependencies:
      bser: 2.1.1

  fdir@6.4.6(picomatch@4.0.3):
    optionalDependencies:
      picomatch: 4.0.3

  fecha@4.2.3: {}

  fflate@0.8.2: {}

  figures@6.1.0:
    dependencies:
      is-unicode-supported: 2.1.0

  file-entry-cache@8.0.0:
    dependencies:
      flat-cache: 4.0.1

  file-loader@6.2.0(webpack@5.100.2):
    dependencies:
      loader-utils: 2.0.4
      schema-utils: 3.3.0
      webpack: 5.100.2(webpack-cli@6.0.1)

  file-stream-rotator@0.6.1:
    dependencies:
      moment: 2.30.1

  file-type@20.5.0:
    dependencies:
      '@tokenizer/inflate': 0.2.7
      strtok3: 10.3.4
      token-types: 6.1.1
      uint8array-extras: 1.4.1
    transitivePeerDependencies:
      - supports-color

  fill-range@7.1.1:
    dependencies:
      to-regex-range: 5.0.1

  filter-obj@1.1.0: {}

  finalhandler@1.3.1:
    dependencies:
      debug: 2.6.9
      encodeurl: 2.0.0
      escape-html: 1.0.3
      on-finished: 2.4.1
      parseurl: 1.3.3
      statuses: 2.0.1
      unpipe: 1.0.0
    transitivePeerDependencies:
      - supports-color

  finalhandler@2.1.0:
    dependencies:
      debug: 4.4.1(supports-color@5.5.0)
      encodeurl: 2.0.0
      escape-html: 1.0.3
      on-finished: 2.4.1
      parseurl: 1.3.3
      statuses: 2.0.2
    transitivePeerDependencies:
      - supports-color

  find-up@3.0.0:
    dependencies:
      locate-path: 3.0.0

  find-up@4.1.0:
    dependencies:
      locate-path: 5.0.0
      path-exists: 4.0.0

  find-up@5.0.0:
    dependencies:
      locate-path: 6.0.0
      path-exists: 4.0.0

  flat-cache@4.0.1:
    dependencies:
      flatted: 3.3.3
      keyv: 4.5.4

  flat@5.0.2: {}

  flatted@3.3.3: {}

  fn.name@1.1.0: {}

  follow-redirects@1.15.9: {}

  font-awesome@4.7.0: {}

  for-each@0.3.5:
    dependencies:
      is-callable: 1.2.7

  foreground-child@3.3.1:
    dependencies:
      cross-spawn: 7.0.6
      signal-exit: 4.1.0

  forwarded@0.2.0: {}

  fraction.js@4.3.7: {}

  fresh@0.5.2: {}

  fresh@2.0.0: {}

  fs-constants@1.0.0: {}

  fs-extra@7.0.1:
    dependencies:
      graceful-fs: 4.2.11
      jsonfile: 4.0.0
      universalify: 0.1.2

  fs-extra@8.1.0:
    dependencies:
      graceful-fs: 4.2.11
      jsonfile: 4.0.0
      universalify: 0.1.2

  fs.realpath@1.0.0: {}

  fsevents@2.3.3:
    optional: true

  function-bind@1.1.2: {}

  gensync@1.0.0-beta.2: {}

  get-caller-file@2.0.5: {}

  get-intrinsic@1.3.0:
    dependencies:
      call-bind-apply-helpers: 1.0.2
      es-define-property: 1.0.1
      es-errors: 1.3.0
      es-object-atoms: 1.1.1
      function-bind: 1.1.2
      get-proto: 1.0.1
      gopd: 1.2.0
      has-symbols: 1.1.0
      hasown: 2.0.2
      math-intrinsics: 1.1.0

  get-iterator@1.0.2: {}

  get-iterator@2.0.1: {}

  get-package-type@0.1.0: {}

  get-proto@1.0.1:
    dependencies:
      dunder-proto: 1.0.1
      es-object-atoms: 1.1.1

  get-stream@5.2.0:
    dependencies:
      pump: 3.0.3

  get-stream@6.0.1: {}

  get-stream@9.0.1:
    dependencies:
      '@sec-ant/readable-stream': 0.4.1
      is-stream: 4.0.1

  glob-parent@5.1.2:
    dependencies:
      is-glob: 4.0.3

  glob-parent@6.0.2:
    dependencies:
      is-glob: 4.0.3

  glob-to-regexp@0.4.1: {}

  glob@10.4.5:
    dependencies:
      foreground-child: 3.3.1
      jackspeak: 3.4.3
      minimatch: 9.0.5
      minipass: 7.1.2
      package-json-from-dist: 1.0.1
      path-scurry: 1.11.1

  glob@7.2.3:
    dependencies:
      fs.realpath: 1.0.0
      inflight: 1.0.6
      inherits: 2.0.4
      minimatch: 3.1.2
      once: 1.4.0
      path-is-absolute: 1.0.1

  globals@14.0.0: {}

  globby@11.1.0:
    dependencies:
      array-union: 2.1.0
      dir-glob: 3.0.1
      fast-glob: 3.3.3
      ignore: 5.3.2
      merge2: 1.4.1
      slash: 3.0.0

  gopd@1.2.0: {}

  got@11.8.6:
    dependencies:
      '@sindresorhus/is': 4.6.0
      '@szmarczak/http-timer': 4.0.6
      '@types/cacheable-request': 6.0.3
      '@types/responselike': 1.0.3
      cacheable-lookup: 5.0.4
      cacheable-request: 7.0.4
      decompress-response: 6.0.0
      http2-wrapper: 1.0.3
      lowercase-keys: 2.0.0
      p-cancelable: 2.1.1
      responselike: 2.0.1

  graceful-fs@4.2.11: {}

  gunzip-maybe@1.4.2:
    dependencies:
      browserify-zlib: 0.1.4
      is-deflate: 1.0.0
      is-gzip: 1.0.0
      peek-stream: 1.1.3
      pumpify: 1.5.1
      through2: 2.0.5

  gzip-size@6.0.0:
    dependencies:
      duplexer: 0.1.2

  h3@1.15.3:
    dependencies:
      cookie-es: 1.2.2
      crossws: 0.3.5
      defu: 6.1.4
      destr: 2.0.5
      iron-webcrypto: 1.2.1
      node-mock-http: 1.0.1
      radix3: 1.1.2
      ufo: 1.6.1
      uncrypto: 0.1.3

  hamt-sharding@3.0.6:
    dependencies:
      sparse-array: 1.3.2
      uint8arrays: 5.1.0

  handle-thing@2.0.1: {}

  has-flag@3.0.0: {}

  has-flag@4.0.0: {}

  has-property-descriptors@1.0.2:
    dependencies:
      es-define-property: 1.0.1

  has-symbols@1.1.0: {}

  has-tostringtag@1.0.2:
    dependencies:
      has-symbols: 1.1.0

  hasha@5.2.2:
    dependencies:
      is-stream: 2.0.1
      type-fest: 0.8.1

  hashlru@2.3.0: {}

  hasown@2.0.2:
    dependencies:
      function-bind: 1.1.2

  he@1.2.0: {}

  hpack.js@2.1.6:
    dependencies:
      inherits: 2.0.4
      obuf: 1.1.2
      readable-stream: 2.3.8
      wbuf: 1.7.3

  html-encoding-sniffer@4.0.0:
    dependencies:
      whatwg-encoding: 3.1.1

  html-escaper@2.0.2: {}

  html-minifier-terser@6.1.0:
    dependencies:
      camel-case: 4.1.2
      clean-css: 5.3.3
      commander: 8.3.0
      he: 1.2.0
      param-case: 3.0.4
      relateurl: 0.2.7
      terser: 5.43.1

  html-webpack-plugin@5.6.3(webpack@5.100.2):
    dependencies:
      '@types/html-minifier-terser': 6.1.0
      html-minifier-terser: 6.1.0
      lodash: 4.17.21
      pretty-error: 4.0.0
      tapable: 2.2.2
    optionalDependencies:
      webpack: 5.100.2(webpack-cli@6.0.1)

  htmlparser2@6.1.0:
    dependencies:
      domelementtype: 2.3.0
      domhandler: 4.3.1
      domutils: 2.8.0
      entities: 2.2.0

  http-cache-semantics@4.2.0: {}

  http-deceiver@1.2.7: {}

  http-errors@1.6.3:
    dependencies:
      depd: 1.1.2
      inherits: 2.0.3
      setprototypeof: 1.1.0
      statuses: 1.5.0

  http-errors@2.0.0:
    dependencies:
      depd: 2.0.0
      inherits: 2.0.4
      setprototypeof: 1.2.0
      statuses: 2.0.1
      toidentifier: 1.0.1

  http-parser-js@0.5.10: {}

  http-proxy-agent@7.0.2:
    dependencies:
      agent-base: 7.1.4
      debug: 4.4.1(supports-color@5.5.0)
    transitivePeerDependencies:
      - supports-color

  http-proxy-middleware@2.0.9(@types/express@4.17.23):
    dependencies:
      '@types/http-proxy': 1.17.16
      http-proxy: 1.18.1
      is-glob: 4.0.3
      is-plain-obj: 3.0.0
      micromatch: 4.0.8
    optionalDependencies:
      '@types/express': 4.17.23
    transitivePeerDependencies:
      - debug

  http-proxy@1.18.1:
    dependencies:
      eventemitter3: 4.0.7
      follow-redirects: 1.15.9
      requires-port: 1.0.0
    transitivePeerDependencies:
      - debug

  http2-wrapper@1.0.3:
    dependencies:
      quick-lru: 5.1.1
      resolve-alpn: 1.2.1

  https-proxy-agent@7.0.6:
    dependencies:
      agent-base: 7.1.4
      debug: 4.4.1(supports-color@5.5.0)
    transitivePeerDependencies:
      - supports-color

  human-id@4.1.1: {}

  human-signals@2.1.0: {}

  human-signals@8.0.1: {}

  hyperdyperid@1.2.0: {}

  iconv-lite@0.4.24:
    dependencies:
      safer-buffer: 2.1.2

  iconv-lite@0.6.3:
    dependencies:
      safer-buffer: 2.1.2

  icss-utils@5.1.0(postcss@8.5.6):
    dependencies:
      postcss: 8.5.6

  idb-keyval@6.2.2: {}

  idb@8.0.3: {}

  ieee754@1.2.1: {}

  ignore-by-default@1.0.1: {}

  ignore@5.3.2: {}

  image-type@6.0.0:
    dependencies:
      file-type: 20.5.0
    transitivePeerDependencies:
      - supports-color

  import-fresh@3.3.1:
    dependencies:
      parent-module: 1.0.1
      resolve-from: 4.0.0

  import-local@3.2.0:
    dependencies:
      pkg-dir: 4.2.0
      resolve-cwd: 3.0.0

  imurmurhash@0.1.4: {}

  inflight@1.0.6:
    dependencies:
      once: 1.4.0
      wrappy: 1.0.2

  inherits@2.0.3: {}

  inherits@2.0.4: {}

  ini@1.3.8: {}

  interface-blockstore@5.3.2:
    dependencies:
      interface-store: 6.0.3
      multiformats: 13.4.0

  interface-datastore@8.3.2:
    dependencies:
      interface-store: 6.0.3
      uint8arrays: 5.1.0

  interface-store@6.0.3: {}

  interpret@3.1.1: {}

  ipaddr.js@1.9.1: {}

  ipaddr.js@2.2.0: {}

  ipfs-unixfs-exporter@13.6.6:
    dependencies:
      '@ipld/dag-cbor': 9.2.4
      '@ipld/dag-json': 10.2.5
      '@ipld/dag-pb': 4.1.5
      '@multiformats/murmur3': 2.1.8
      hamt-sharding: 3.0.6
      interface-blockstore: 5.3.2
      ipfs-unixfs: 11.2.5
      it-filter: 3.1.4
      it-last: 3.0.9
      it-map: 3.1.4
      it-parallel: 3.0.13
      it-pipe: 3.0.1
      it-pushable: 3.2.3
      multiformats: 13.4.0
      p-queue: 8.1.0
      progress-events: 1.0.1

  ipfs-unixfs-importer@15.4.0(encoding@0.1.13):
    dependencies:
      '@ipld/dag-pb': 4.1.5
      '@multiformats/murmur3': 2.1.8
      hamt-sharding: 3.0.6
      interface-blockstore: 5.3.2
      interface-store: 6.0.3
      ipfs-unixfs: 11.2.5
      it-all: 3.0.9
      it-batch: 3.0.9
      it-first: 3.0.9
      it-parallel-batch: 3.0.9
      multiformats: 13.4.0
      progress-events: 1.0.1
      rabin-wasm: 0.1.5(encoding@0.1.13)
      uint8arraylist: 2.4.8
      uint8arrays: 5.1.0
    transitivePeerDependencies:
      - encoding
      - supports-color

  ipfs-unixfs@11.2.5:
    dependencies:
      protons-runtime: 5.6.0
      uint8arraylist: 2.4.8

  ipfsd-ctl@15.0.2(undici@7.11.0):
    dependencies:
      '@hapi/boom': 10.0.1
      '@hapi/hapi': 21.4.0
      '@libp2p/interface': 2.10.5
      '@libp2p/logger': 5.1.21
      execa: 9.6.0
      joi: 17.13.3
      kubo-rpc-client: 5.2.0(undici@7.11.0)
      merge-options: 3.0.4
      nanoid: 5.1.5
      p-defer: 4.0.1
      p-wait-for: 5.0.2
      wherearewe: 2.0.1
    transitivePeerDependencies:
      - undici

  iron-webcrypto@1.2.1: {}

  is-arguments@1.2.0:
    dependencies:
      call-bound: 1.0.4
      has-tostringtag: 1.0.2

  is-arrayish@0.2.1: {}

  is-arrayish@0.3.2: {}

  is-binary-path@2.1.0:
    dependencies:
      binary-extensions: 2.3.0

  is-callable@1.2.7: {}

  is-core-module@2.16.1:
    dependencies:
      hasown: 2.0.2

  is-deflate@1.0.0: {}

  is-docker@2.2.1: {}

  is-docker@3.0.0: {}

  is-electron@2.2.2: {}

  is-extglob@2.1.1: {}

  is-fullwidth-code-point@3.0.0: {}

  is-generator-fn@2.1.0: {}

  is-generator-function@1.1.0:
    dependencies:
      call-bound: 1.0.4
      get-proto: 1.0.1
      has-tostringtag: 1.0.2
      safe-regex-test: 1.1.0

  is-glob@4.0.3:
    dependencies:
      is-extglob: 2.1.1

  is-gzip@1.0.0: {}

  is-inside-container@1.0.0:
    dependencies:
      is-docker: 3.0.0

  is-loopback-addr@2.0.2: {}

  is-network-error@1.1.0: {}

  is-number@7.0.0: {}

  is-plain-obj@2.1.0: {}

  is-plain-obj@3.0.0: {}

  is-plain-obj@4.1.0: {}

  is-plain-object@2.0.4:
    dependencies:
      isobject: 3.0.1

  is-port-reachable@4.0.0: {}

  is-potential-custom-element-name@1.0.1: {}

  is-promise@4.0.0: {}

  is-regex@1.2.1:
    dependencies:
      call-bound: 1.0.4
      gopd: 1.2.0
      has-tostringtag: 1.0.2
      hasown: 2.0.2

  is-stream@2.0.1: {}

  is-stream@4.0.1: {}

  is-subdir@1.2.0:
    dependencies:
      better-path-resolve: 1.0.0

  is-typed-array@1.1.15:
    dependencies:
      which-typed-array: 1.1.19

  is-unicode-supported@2.1.0: {}

  is-windows@1.0.2: {}

  is-wsl@2.2.0:
    dependencies:
      is-docker: 2.2.1

  is-wsl@3.1.0:
    dependencies:
      is-inside-container: 1.0.0

  isarray@1.0.0: {}

  isarray@2.0.5: {}

  isexe@2.0.0: {}

  iso-url@1.2.1: {}

  isobject@3.0.1: {}

  isows@1.0.6(ws@8.18.0(bufferutil@4.0.9)(utf-8-validate@5.0.10)):
    dependencies:
      ws: 8.18.0(bufferutil@4.0.9)(utf-8-validate@5.0.10)

  isows@1.0.7(ws@8.18.2(bufferutil@4.0.9)(utf-8-validate@5.0.10)):
    dependencies:
      ws: 8.18.2(bufferutil@4.0.9)(utf-8-validate@5.0.10)

  istanbul-lib-coverage@3.2.2: {}

  istanbul-lib-instrument@6.0.3:
    dependencies:
      '@babel/core': 7.28.0
      '@babel/parser': 7.28.0
      '@istanbuljs/schema': 0.1.3
      istanbul-lib-coverage: 3.2.2
      semver: 7.7.2
    transitivePeerDependencies:
      - supports-color

  istanbul-lib-report@3.0.1:
    dependencies:
      istanbul-lib-coverage: 3.2.2
      make-dir: 4.0.0
      supports-color: 7.2.0

  istanbul-lib-source-maps@5.0.6:
    dependencies:
      '@jridgewell/trace-mapping': 0.3.29
      debug: 4.4.1(supports-color@5.5.0)
      istanbul-lib-coverage: 3.2.2
    transitivePeerDependencies:
      - supports-color

  istanbul-reports@3.1.7:
    dependencies:
      html-escaper: 2.0.2
      istanbul-lib-report: 3.0.1

  it-all@3.0.9: {}

  it-batch@3.0.9: {}

  it-filter@3.1.4:
    dependencies:
      it-peekable: 3.0.8

  it-first@3.0.9: {}

  it-foreach@2.1.4:
    dependencies:
      it-peekable: 3.0.8

  it-glob@3.0.4:
    dependencies:
      fast-glob: 3.3.3

  it-last@3.0.9: {}

  it-map@3.1.4:
    dependencies:
      it-peekable: 3.0.8

  it-merge@3.0.12:
    dependencies:
      it-queueless-pushable: 2.0.2

  it-parallel-batch@3.0.9:
    dependencies:
      it-batch: 3.0.9

  it-parallel@3.0.13:
    dependencies:
      p-defer: 4.0.1

  it-peekable@3.0.8: {}

  it-pipe@3.0.1:
    dependencies:
      it-merge: 3.0.12
      it-pushable: 3.2.3
      it-stream-types: 2.0.2

  it-pushable@3.2.3:
    dependencies:
      p-defer: 4.0.1

  it-queueless-pushable@2.0.2:
    dependencies:
      abort-error: 1.0.1
      p-defer: 4.0.1
      race-signal: 1.1.3

  it-stream-types@2.0.2: {}

  it-to-stream@1.0.0:
    dependencies:
      buffer: 6.0.3
      fast-fifo: 1.3.2
      get-iterator: 1.0.2
      p-defer: 3.0.0
      p-fifo: 1.0.0
      readable-stream: 3.6.2

  jackspeak@3.4.3:
    dependencies:
      '@isaacs/cliui': 8.0.2
    optionalDependencies:
      '@pkgjs/parseargs': 0.11.0

  jest-changed-files@30.0.2:
    dependencies:
      execa: 5.1.1
      jest-util: 30.0.2
      p-limit: 3.1.0

  jest-circus@30.0.4:
    dependencies:
      '@jest/environment': 30.0.4
      '@jest/expect': 30.0.4
      '@jest/test-result': 30.0.4
      '@jest/types': 30.0.1
      '@types/node': 24.0.14
      chalk: 4.1.2
      co: 4.6.0
      dedent: 1.6.0
      is-generator-fn: 2.1.0
      jest-each: 30.0.2
      jest-matcher-utils: 30.0.4
      jest-message-util: 30.0.2
      jest-runtime: 30.0.4
      jest-snapshot: 30.0.4
      jest-util: 30.0.2
      p-limit: 3.1.0
      pretty-format: 30.0.2
      pure-rand: 7.0.1
      slash: 3.0.0
      stack-utils: 2.0.6
    transitivePeerDependencies:
      - babel-plugin-macros
      - supports-color

  jest-cli@30.0.4(@types/node@24.0.14):
    dependencies:
      '@jest/core': 30.0.4
      '@jest/test-result': 30.0.4
      '@jest/types': 30.0.1
      chalk: 4.1.2
      exit-x: 0.2.2
      import-local: 3.2.0
      jest-config: 30.0.4(@types/node@24.0.14)
      jest-util: 30.0.2
      jest-validate: 30.0.2
      yargs: 17.7.2
    transitivePeerDependencies:
      - '@types/node'
      - babel-plugin-macros
      - esbuild-register
      - supports-color
      - ts-node

  jest-config@30.0.4(@types/node@24.0.14):
    dependencies:
      '@babel/core': 7.28.0
      '@jest/get-type': 30.0.1
      '@jest/pattern': 30.0.1
      '@jest/test-sequencer': 30.0.4
      '@jest/types': 30.0.1
      babel-jest: 30.0.4(@babel/core@7.28.0)
      chalk: 4.1.2
      ci-info: 4.3.0
      deepmerge: 4.3.1
      glob: 10.4.5
      graceful-fs: 4.2.11
      jest-circus: 30.0.4
      jest-docblock: 30.0.1
      jest-environment-node: 30.0.4
      jest-regex-util: 30.0.1
      jest-resolve: 30.0.2
      jest-runner: 30.0.4
      jest-util: 30.0.2
      jest-validate: 30.0.2
      micromatch: 4.0.8
      parse-json: 5.2.0
      pretty-format: 30.0.2
      slash: 3.0.0
      strip-json-comments: 3.1.1
    optionalDependencies:
      '@types/node': 24.0.14
    transitivePeerDependencies:
      - babel-plugin-macros
      - supports-color

  jest-diff@30.0.4:
    dependencies:
      '@jest/diff-sequences': 30.0.1
      '@jest/get-type': 30.0.1
      chalk: 4.1.2
      pretty-format: 30.0.2

  jest-docblock@30.0.1:
    dependencies:
      detect-newline: 3.1.0

  jest-each@30.0.2:
    dependencies:
      '@jest/get-type': 30.0.1
      '@jest/types': 30.0.1
      chalk: 4.1.2
      jest-util: 30.0.2
      pretty-format: 30.0.2

  jest-environment-jsdom@30.0.4(bufferutil@4.0.9)(utf-8-validate@5.0.10):
    dependencies:
      '@jest/environment': 30.0.4
      '@jest/environment-jsdom-abstract': 30.0.4(jsdom@26.1.0(bufferutil@4.0.9)(utf-8-validate@5.0.10))
      '@types/jsdom': 21.1.7
      '@types/node': 24.0.14
      jsdom: 26.1.0(bufferutil@4.0.9)(utf-8-validate@5.0.10)
    transitivePeerDependencies:
      - bufferutil
      - supports-color
      - utf-8-validate

  jest-environment-node@30.0.4:
    dependencies:
      '@jest/environment': 30.0.4
      '@jest/fake-timers': 30.0.4
      '@jest/types': 30.0.1
      '@types/node': 24.0.14
      jest-mock: 30.0.2
      jest-util: 30.0.2
      jest-validate: 30.0.2

  jest-fetch-mock@3.0.3(encoding@0.1.13):
    dependencies:
      cross-fetch: 3.2.0(encoding@0.1.13)
      promise-polyfill: 8.3.0
    transitivePeerDependencies:
      - encoding

  jest-haste-map@30.0.2:
    dependencies:
      '@jest/types': 30.0.1
      '@types/node': 24.0.14
      anymatch: 3.1.3
      fb-watchman: 2.0.2
      graceful-fs: 4.2.11
      jest-regex-util: 30.0.1
      jest-util: 30.0.2
      jest-worker: 30.0.2
      micromatch: 4.0.8
      walker: 1.0.8
    optionalDependencies:
      fsevents: 2.3.3

  jest-leak-detector@30.0.2:
    dependencies:
      '@jest/get-type': 30.0.1
      pretty-format: 30.0.2

  jest-matcher-utils@30.0.4:
    dependencies:
      '@jest/get-type': 30.0.1
      chalk: 4.1.2
      jest-diff: 30.0.4
      pretty-format: 30.0.2

  jest-message-util@30.0.2:
    dependencies:
      '@babel/code-frame': 7.27.1
      '@jest/types': 30.0.1
      '@types/stack-utils': 2.0.3
      chalk: 4.1.2
      graceful-fs: 4.2.11
      micromatch: 4.0.8
      pretty-format: 30.0.2
      slash: 3.0.0
      stack-utils: 2.0.6

  jest-mock@30.0.2:
    dependencies:
      '@jest/types': 30.0.1
      '@types/node': 24.0.14
      jest-util: 30.0.2

  jest-pnp-resolver@1.2.3(jest-resolve@30.0.2):
    optionalDependencies:
      jest-resolve: 30.0.2

  jest-regex-util@30.0.1: {}

  jest-resolve-dependencies@30.0.4:
    dependencies:
      jest-regex-util: 30.0.1
      jest-snapshot: 30.0.4
    transitivePeerDependencies:
      - supports-color

  jest-resolve@30.0.2:
    dependencies:
      chalk: 4.1.2
      graceful-fs: 4.2.11
      jest-haste-map: 30.0.2
      jest-pnp-resolver: 1.2.3(jest-resolve@30.0.2)
      jest-util: 30.0.2
      jest-validate: 30.0.2
      slash: 3.0.0
      unrs-resolver: 1.11.1

  jest-runner@30.0.4:
    dependencies:
      '@jest/console': 30.0.4
      '@jest/environment': 30.0.4
      '@jest/test-result': 30.0.4
      '@jest/transform': 30.0.4
      '@jest/types': 30.0.1
      '@types/node': 24.0.14
      chalk: 4.1.2
      emittery: 0.13.1
      exit-x: 0.2.2
      graceful-fs: 4.2.11
      jest-docblock: 30.0.1
      jest-environment-node: 30.0.4
      jest-haste-map: 30.0.2
      jest-leak-detector: 30.0.2
      jest-message-util: 30.0.2
      jest-resolve: 30.0.2
      jest-runtime: 30.0.4
      jest-util: 30.0.2
      jest-watcher: 30.0.4
      jest-worker: 30.0.2
      p-limit: 3.1.0
      source-map-support: 0.5.13
    transitivePeerDependencies:
      - supports-color

  jest-runtime@30.0.4:
    dependencies:
      '@jest/environment': 30.0.4
      '@jest/fake-timers': 30.0.4
      '@jest/globals': 30.0.4
      '@jest/source-map': 30.0.1
      '@jest/test-result': 30.0.4
      '@jest/transform': 30.0.4
      '@jest/types': 30.0.1
      '@types/node': 24.0.14
      chalk: 4.1.2
      cjs-module-lexer: 2.1.0
      collect-v8-coverage: 1.0.2
      glob: 10.4.5
      graceful-fs: 4.2.11
      jest-haste-map: 30.0.2
      jest-message-util: 30.0.2
      jest-mock: 30.0.2
      jest-regex-util: 30.0.1
      jest-resolve: 30.0.2
      jest-snapshot: 30.0.4
      jest-util: 30.0.2
      slash: 3.0.0
      strip-bom: 4.0.0
    transitivePeerDependencies:
      - supports-color

  jest-snapshot@30.0.4:
    dependencies:
      '@babel/core': 7.28.0
      '@babel/generator': 7.28.0
      '@babel/plugin-syntax-jsx': 7.27.1(@babel/core@7.28.0)
      '@babel/plugin-syntax-typescript': 7.27.1(@babel/core@7.28.0)
      '@babel/types': 7.28.1
      '@jest/expect-utils': 30.0.4
      '@jest/get-type': 30.0.1
      '@jest/snapshot-utils': 30.0.4
      '@jest/transform': 30.0.4
      '@jest/types': 30.0.1
      babel-preset-current-node-syntax: 1.1.0(@babel/core@7.28.0)
      chalk: 4.1.2
      expect: 30.0.4
      graceful-fs: 4.2.11
      jest-diff: 30.0.4
      jest-matcher-utils: 30.0.4
      jest-message-util: 30.0.2
      jest-util: 30.0.2
      pretty-format: 30.0.2
      semver: 7.7.2
      synckit: 0.11.8
    transitivePeerDependencies:
      - supports-color

  jest-util@30.0.2:
    dependencies:
      '@jest/types': 30.0.1
      '@types/node': 24.0.14
      chalk: 4.1.2
      ci-info: 4.3.0
      graceful-fs: 4.2.11
      picomatch: 4.0.3

  jest-validate@30.0.2:
    dependencies:
      '@jest/get-type': 30.0.1
      '@jest/types': 30.0.1
      camelcase: 6.3.0
      chalk: 4.1.2
      leven: 3.1.0
      pretty-format: 30.0.2

  jest-watcher@30.0.4:
    dependencies:
      '@jest/test-result': 30.0.4
      '@jest/types': 30.0.1
      '@types/node': 24.0.14
      ansi-escapes: 4.3.2
      chalk: 4.1.2
      emittery: 0.13.1
      jest-util: 30.0.2
      string-length: 4.0.2

  jest-worker@27.5.1:
    dependencies:
      '@types/node': 24.0.14
      merge-stream: 2.0.0
      supports-color: 8.1.1

  jest-worker@30.0.2:
    dependencies:
      '@types/node': 24.0.14
      '@ungap/structured-clone': 1.3.0
      jest-util: 30.0.2
      merge-stream: 2.0.0
      supports-color: 8.1.1

  jest@30.0.4(@types/node@24.0.14):
    dependencies:
      '@jest/core': 30.0.4
      '@jest/types': 30.0.1
      import-local: 3.2.0
      jest-cli: 30.0.4(@types/node@24.0.14)
    transitivePeerDependencies:
      - '@types/node'
      - babel-plugin-macros
      - esbuild-register
      - supports-color
      - ts-node

  jiti@1.21.7: {}

  jiti@2.4.2: {}

  joi@17.13.3:
    dependencies:
      '@hapi/hoek': 9.3.0
      '@hapi/topo': 5.1.0
      '@sideway/address': 4.1.5
      '@sideway/formula': 3.0.1
      '@sideway/pinpoint': 2.0.0

  js-tokens@4.0.0: {}

  js-yaml@3.14.1:
    dependencies:
      argparse: 1.0.10
      esprima: 4.0.1

  js-yaml@4.1.0:
    dependencies:
      argparse: 2.0.1

  jsdom@26.1.0(bufferutil@4.0.9)(utf-8-validate@5.0.10):
    dependencies:
      cssstyle: 4.6.0
      data-urls: 5.0.0
      decimal.js: 10.6.0
      html-encoding-sniffer: 4.0.0
      http-proxy-agent: 7.0.2
      https-proxy-agent: 7.0.6
      is-potential-custom-element-name: 1.0.1
      nwsapi: 2.2.20
      parse5: 7.3.0
      rrweb-cssom: 0.8.0
      saxes: 6.0.0
      symbol-tree: 3.2.4
      tough-cookie: 5.1.2
      w3c-xmlserializer: 5.0.0
      webidl-conversions: 7.0.0
      whatwg-encoding: 3.1.1
      whatwg-mimetype: 4.0.0
      whatwg-url: 14.2.0
      ws: 8.18.3(bufferutil@4.0.9)(utf-8-validate@5.0.10)
      xml-name-validator: 5.0.0
    transitivePeerDependencies:
      - bufferutil
      - supports-color
      - utf-8-validate

  jsesc@3.0.2: {}

  jsesc@3.1.0: {}

  json-buffer@3.0.1: {}

  json-parse-better-errors@1.0.2: {}

  json-parse-even-better-errors@2.3.1: {}

  json-rpc-engine@6.1.0:
    dependencies:
      '@metamask/safe-event-emitter': 2.0.0
      eth-rpc-errors: 4.0.3

  json-rpc-random-id@1.0.1: {}

  json-schema-traverse@0.4.1: {}

  json-schema-traverse@1.0.0: {}

  json-stable-stringify-without-jsonify@1.0.1: {}

  json5@2.2.3: {}

  jsonfile@4.0.0:
    optionalDependencies:
      graceful-fs: 4.2.11

  keccak@3.0.4:
    dependencies:
      node-addon-api: 2.0.2
      node-gyp-build: 4.8.4
      readable-stream: 3.6.2

  keyv@4.5.4:
    dependencies:
      json-buffer: 3.0.1

  keyvaluestorage-interface@1.0.0: {}

  kind-of@6.0.3: {}

  kubo-rpc-client@5.2.0(undici@7.11.0):
    dependencies:
      '@ipld/dag-cbor': 9.2.4
      '@ipld/dag-json': 10.2.5
      '@ipld/dag-pb': 4.1.5
      '@libp2p/crypto': 5.1.7
      '@libp2p/interface': 2.10.5
      '@libp2p/logger': 5.1.21
      '@libp2p/peer-id': 5.1.8
      '@multiformats/multiaddr': 12.5.1
      '@multiformats/multiaddr-to-uri': 11.0.2
      any-signal: 4.1.1
      blob-to-it: 2.0.10
      browser-readablestream-to-it: 2.0.10
      dag-jose: 5.1.1
      electron-fetch: 1.9.1
      err-code: 3.0.1
      ipfs-unixfs: 11.2.5
      iso-url: 1.2.1
      it-all: 3.0.9
      it-first: 3.0.9
      it-glob: 3.0.4
      it-last: 3.0.9
      it-map: 3.1.4
      it-peekable: 3.0.8
      it-to-stream: 1.0.0
      merge-options: 3.0.4
      multiformats: 13.4.0
      nanoid: 5.1.5
      native-fetch: 4.0.2(undici@7.11.0)
      parse-duration: 2.1.4
      react-native-fetch-api: 3.0.0
      stream-to-it: 1.0.1
      uint8arrays: 5.1.0
      wherearewe: 2.0.1
    transitivePeerDependencies:
      - undici

  kubo@0.35.0:
    dependencies:
      cachedir: 2.4.0
      got: 11.8.6
      gunzip-maybe: 1.4.2
      hasha: 5.2.2
      pkg-conf: 3.1.0
      tar-fs: 2.1.3
      unzip-stream: 0.3.4

  kuler@2.0.0: {}

  launch-editor@2.10.0:
    dependencies:
      picocolors: 1.1.1
      shell-quote: 1.8.3

  leven@3.1.0: {}

  levn@0.4.1:
    dependencies:
      prelude-ls: 1.2.1
      type-check: 0.4.0

  lightningcss-darwin-arm64@1.30.1:
    optional: true

  lightningcss-darwin-x64@1.30.1:
    optional: true

  lightningcss-freebsd-x64@1.30.1:
    optional: true

  lightningcss-linux-arm-gnueabihf@1.30.1:
    optional: true

  lightningcss-linux-arm64-gnu@1.30.1:
    optional: true

  lightningcss-linux-arm64-musl@1.30.1:
    optional: true

  lightningcss-linux-x64-gnu@1.30.1:
    optional: true

  lightningcss-linux-x64-musl@1.30.1:
    optional: true

  lightningcss-win32-arm64-msvc@1.30.1:
    optional: true

  lightningcss-win32-x64-msvc@1.30.1:
    optional: true

  lightningcss@1.30.1:
    dependencies:
      detect-libc: 2.0.4
    optionalDependencies:
      lightningcss-darwin-arm64: 1.30.1
      lightningcss-darwin-x64: 1.30.1
      lightningcss-freebsd-x64: 1.30.1
      lightningcss-linux-arm-gnueabihf: 1.30.1
      lightningcss-linux-arm64-gnu: 1.30.1
      lightningcss-linux-arm64-musl: 1.30.1
      lightningcss-linux-x64-gnu: 1.30.1
      lightningcss-linux-x64-musl: 1.30.1
      lightningcss-win32-arm64-msvc: 1.30.1
      lightningcss-win32-x64-msvc: 1.30.1

  lines-and-columns@1.2.4: {}

  lit-element@4.2.1:
    dependencies:
      '@lit-labs/ssr-dom-shim': 1.4.0
      '@lit/reactive-element': 2.1.1
      lit-html: 3.3.1

  lit-html@3.3.1:
    dependencies:
      '@types/trusted-types': 2.0.7

  lit@3.3.0:
    dependencies:
      '@lit/reactive-element': 2.1.1
      lit-element: 4.2.1
      lit-html: 3.3.1

  load-json-file@5.3.0:
    dependencies:
      graceful-fs: 4.2.11
      parse-json: 4.0.0
      pify: 4.0.1
      strip-bom: 3.0.0
      type-fest: 0.3.1

  loader-runner@4.3.0: {}

  loader-utils@2.0.4:
    dependencies:
      big.js: 5.2.2
      emojis-list: 3.0.0
      json5: 2.2.3

  locate-path@3.0.0:
    dependencies:
      p-locate: 3.0.0
      path-exists: 3.0.0

  locate-path@5.0.0:
    dependencies:
      p-locate: 4.1.0

  locate-path@6.0.0:
    dependencies:
      p-locate: 5.0.0

  lodash.debounce@4.0.8: {}

  lodash.merge@4.6.2: {}

  lodash.startcase@4.4.0: {}

  lodash@4.17.21: {}

  logform@2.7.0:
    dependencies:
      '@colors/colors': 1.6.0
      '@types/triple-beam': 1.3.5
      fecha: 4.2.3
      ms: 2.1.3
      safe-stable-stringify: 2.5.0
      triple-beam: 1.4.1

  lower-case@2.0.2:
    dependencies:
      tslib: 2.8.1

  lowercase-keys@2.0.0: {}

  lru-cache@10.4.3: {}

  lru-cache@11.1.0: {}

  lru-cache@5.1.1:
    dependencies:
      yallist: 3.1.1

  magic-string@0.30.17:
    dependencies:
      '@jridgewell/sourcemap-codec': 1.5.4

  main-event@1.0.1: {}

  make-dir@4.0.0:
    dependencies:
      semver: 7.7.2

  makeerror@1.0.12:
    dependencies:
      tmpl: 1.0.5

  marked@4.3.0: {}

  math-intrinsics@1.1.0: {}

  mdn-data@2.0.28: {}

  mdn-data@2.0.30: {}

  media-typer@0.3.0: {}

  media-typer@1.1.0: {}

  memfs@4.17.2:
    dependencies:
      '@jsonjoy.com/json-pack': 1.2.0(tslib@2.8.1)
      '@jsonjoy.com/util': 1.6.0(tslib@2.8.1)
      tree-dump: 1.0.3(tslib@2.8.1)
      tslib: 2.8.1

  merge-descriptors@1.0.3: {}

  merge-descriptors@2.0.0: {}

  merge-options@3.0.4:
    dependencies:
      is-plain-obj: 2.1.0

  merge-stream@2.0.0: {}

  merge2@1.4.1: {}

  merge@2.1.1: {}

  methods@1.1.2: {}

  micro-ftch@0.3.1: {}

  micromatch@4.0.8:
    dependencies:
      braces: 3.0.3
      picomatch: 2.3.1

  mime-db@1.33.0: {}

  mime-db@1.52.0: {}

  mime-db@1.54.0: {}

  mime-types@2.1.18:
    dependencies:
      mime-db: 1.33.0

  mime-types@2.1.35:
    dependencies:
      mime-db: 1.52.0

  mime-types@3.0.1:
    dependencies:
      mime-db: 1.54.0

  mime@1.6.0: {}

  mimic-fn@2.1.0: {}

  mimic-response@1.0.1: {}

  mimic-response@3.1.0: {}

<<<<<<< HEAD
  mini-css-extract-plugin@2.9.2(webpack@5.100.2):
=======
  mini-css-extract-plugin@2.9.4(webpack@5.100.2):
>>>>>>> 661bb49f
    dependencies:
      schema-utils: 4.3.2
      tapable: 2.2.2
      webpack: 5.100.2(webpack-cli@6.0.1)

  minimalistic-assert@1.0.1: {}

  minimatch@3.1.2:
    dependencies:
      brace-expansion: 1.1.12

  minimatch@9.0.5:
    dependencies:
      brace-expansion: 2.0.2

  minimist@1.2.8: {}

  minipass@7.1.2: {}

  minizlib@3.0.2:
    dependencies:
      minipass: 7.1.2

  mipd@0.0.7: {}

  mkdirp-classic@0.5.3: {}

  mkdirp@0.5.6:
    dependencies:
      minimist: 1.2.8

  mkdirp@3.0.1: {}

  moment@2.30.1: {}

  mri@1.2.0: {}

  mrmime@2.0.1: {}

  ms@2.0.0: {}

  ms@2.1.3: {}

  ms@3.0.0-canary.1: {}

  multer@2.0.1:
    dependencies:
      append-field: 1.0.0
      busboy: 1.6.0
      concat-stream: 2.0.0
      mkdirp: 0.5.6
      object-assign: 4.1.1
      type-is: 1.6.18
      xtend: 4.0.2

  multicast-dns@7.2.5:
    dependencies:
      dns-packet: 5.6.1
      thunky: 1.1.0

  multiformats@13.1.3: {}

  multiformats@13.3.7: {}

  multiformats@13.4.0: {}

  multiformats@9.9.0: {}

  multihashes-sync@2.0.0:
    dependencies:
      '@noble/hashes': 1.8.0
      multiformats: 13.4.0

  murmurhash3js-revisited@3.0.0: {}

  nanoid@3.3.11: {}

  nanoid@5.1.5: {}

  napi-postinstall@0.3.0: {}

  native-fetch@4.0.2(undici@7.11.0):
    dependencies:
      undici: 7.11.0

  natural-compare@1.4.0: {}

  negotiator@0.6.3: {}

  negotiator@0.6.4: {}

  negotiator@1.0.0: {}

  neo-async@2.6.2: {}

  netmask@2.0.2: {}

  no-case@3.0.4:
    dependencies:
      lower-case: 2.0.2
      tslib: 2.8.1

  node-addon-api@2.0.2: {}

  node-fetch-native@1.6.6: {}

  node-fetch@2.7.0(encoding@0.1.13):
    dependencies:
      whatwg-url: 5.0.0
    optionalDependencies:
      encoding: 0.1.13

  node-forge@1.3.1: {}

  node-gyp-build@4.8.4: {}

  node-int64@0.4.0: {}

  node-mock-http@1.0.1: {}

  node-releases@2.0.19: {}

  nodemon@3.1.10:
    dependencies:
      chokidar: 3.6.0
      debug: 4.4.1(supports-color@5.5.0)
      ignore-by-default: 1.0.1
      minimatch: 3.1.2
      pstree.remy: 1.1.8
      semver: 7.7.2
      simple-update-notifier: 2.0.0
      supports-color: 5.5.0
      touch: 3.1.1
      undefsafe: 2.0.5

  normalize-path@3.0.0: {}

  normalize-range@0.1.2: {}

  normalize-url@6.1.0: {}

  npm-run-path@4.0.1:
    dependencies:
      path-key: 3.1.1

  npm-run-path@6.0.0:
    dependencies:
      path-key: 4.0.0
      unicorn-magic: 0.3.0

  nth-check@2.1.1:
    dependencies:
      boolbase: 1.0.0

  nwsapi@2.2.20: {}

  obj-multiplex@1.0.0:
    dependencies:
      end-of-stream: 1.4.5
      once: 1.4.0
      readable-stream: 2.3.8

  object-assign@4.1.1: {}

  object-hash@3.0.0: {}

  object-inspect@1.13.4: {}

  obuf@1.1.2: {}

  ofetch@1.4.1:
    dependencies:
      destr: 2.0.5
      node-fetch-native: 1.6.6
      ufo: 1.6.1

  on-exit-leak-free@0.2.0: {}

  on-finished@2.4.1:
    dependencies:
      ee-first: 1.1.1

  on-headers@1.0.2: {}

  once@1.4.0:
    dependencies:
      wrappy: 1.0.2

  one-time@1.0.0:
    dependencies:
      fn.name: 1.1.0

  onetime@5.1.2:
    dependencies:
      mimic-fn: 2.1.0

  open@10.2.0:
    dependencies:
      default-browser: 5.2.1
      define-lazy-prop: 3.0.0
      is-inside-container: 1.0.0
      wsl-utils: 0.1.0

  opener@1.5.2: {}

  optionator@0.9.4:
    dependencies:
      deep-is: 0.1.4
      fast-levenshtein: 2.0.6
      levn: 0.4.1
      prelude-ls: 1.2.1
      type-check: 0.4.0
      word-wrap: 1.2.5

  os-tmpdir@1.0.2: {}

  outdent@0.5.0: {}

  ox@0.6.7(zod@3.22.4):
    dependencies:
      '@adraffy/ens-normalize': 1.11.0
      '@noble/curves': 1.8.1
      '@noble/hashes': 1.7.1
      '@scure/bip32': 1.6.2
      '@scure/bip39': 1.5.4
      abitype: 1.0.8(zod@3.22.4)
      eventemitter3: 5.0.1
    transitivePeerDependencies:
      - zod

  ox@0.8.1(zod@3.22.4):
    dependencies:
      '@adraffy/ens-normalize': 1.11.0
      '@noble/ciphers': 1.3.0
      '@noble/curves': 1.9.2
      '@noble/hashes': 1.8.0
      '@scure/bip32': 1.7.0
      '@scure/bip39': 1.6.0
      abitype: 1.0.8(zod@3.22.4)
      eventemitter3: 5.0.1
    transitivePeerDependencies:
      - zod

  p-cancelable@2.1.1: {}

  p-defer@3.0.0: {}

  p-defer@4.0.1: {}

  p-fifo@1.0.0:
    dependencies:
      fast-fifo: 1.3.2
      p-defer: 3.0.0

  p-filter@2.1.0:
    dependencies:
      p-map: 2.1.0

  p-limit@2.3.0:
    dependencies:
      p-try: 2.2.0

  p-limit@3.1.0:
    dependencies:
      yocto-queue: 0.1.0

  p-locate@3.0.0:
    dependencies:
      p-limit: 2.3.0

  p-locate@4.1.0:
    dependencies:
      p-limit: 2.3.0

  p-locate@5.0.0:
    dependencies:
      p-limit: 3.1.0

  p-map@2.1.0: {}

  p-queue@8.1.0:
    dependencies:
      eventemitter3: 5.0.1
      p-timeout: 6.1.4

  p-retry@6.2.1:
    dependencies:
      '@types/retry': 0.12.2
      is-network-error: 1.1.0
      retry: 0.13.1

  p-timeout@6.1.4: {}

  p-try@2.2.0: {}

  p-wait-for@5.0.2:
    dependencies:
      p-timeout: 6.1.4

  package-json-from-dist@1.0.1: {}

  package-manager-detector@0.2.11:
    dependencies:
      quansync: 0.2.10

  pako@0.2.9: {}

  param-case@3.0.4:
    dependencies:
      dot-case: 3.0.4
      tslib: 2.8.1

  parent-module@1.0.1:
    dependencies:
      callsites: 3.1.0

  parse-duration@2.1.4: {}

  parse-json@4.0.0:
    dependencies:
      error-ex: 1.3.2
      json-parse-better-errors: 1.0.2

  parse-json@5.2.0:
    dependencies:
      '@babel/code-frame': 7.27.1
      error-ex: 1.3.2
      json-parse-even-better-errors: 2.3.1
      lines-and-columns: 1.2.4

  parse-ms@4.0.0: {}

  parse5@7.3.0:
    dependencies:
      entities: 6.0.1

  parseurl@1.3.3: {}

  pascal-case@3.1.2:
    dependencies:
      no-case: 3.0.4
      tslib: 2.8.1

  path-exists@3.0.0: {}

  path-exists@4.0.0: {}

  path-is-absolute@1.0.1: {}

  path-is-inside@1.0.2: {}

  path-key@3.1.1: {}

  path-key@4.0.0: {}

  path-parse@1.0.7: {}

  path-scurry@1.11.1:
    dependencies:
      lru-cache: 10.4.3
      minipass: 7.1.2

  path-to-regexp@0.1.12: {}

  path-to-regexp@3.3.0: {}

  path-to-regexp@8.2.0: {}

  path-type@4.0.0: {}

  peek-stream@1.1.3:
    dependencies:
      buffer-from: 1.1.2
      duplexify: 3.7.1
      through2: 2.0.5

  picocolors@1.1.1: {}

  picomatch@2.3.1: {}

  picomatch@4.0.3: {}

  pify@3.0.0: {}

  pify@4.0.1: {}

  pify@5.0.0: {}

  pino-abstract-transport@0.5.0:
    dependencies:
      duplexify: 4.1.3
      split2: 4.2.0

  pino-std-serializers@4.0.0: {}

  pino@7.11.0:
    dependencies:
      atomic-sleep: 1.0.0
      fast-redact: 3.5.0
      on-exit-leak-free: 0.2.0
      pino-abstract-transport: 0.5.0
      pino-std-serializers: 4.0.0
      process-warning: 1.0.0
      quick-format-unescaped: 4.0.4
      real-require: 0.1.0
      safe-stable-stringify: 2.5.0
      sonic-boom: 2.8.0
      thread-stream: 0.15.2

  pirates@4.0.7: {}

  pkg-conf@3.1.0:
    dependencies:
      find-up: 3.0.0
      load-json-file: 5.3.0

  pkg-dir@4.2.0:
    dependencies:
      find-up: 4.1.0

  plausible-tracker@0.3.9: {}

  pngjs@5.0.0: {}

  pony-cause@2.1.11: {}

  possible-typed-array-names@1.1.0: {}

  postcss-loader@8.1.1(postcss@8.5.6)(webpack@5.100.2):
    dependencies:
      cosmiconfig: 9.0.0
      jiti: 1.21.7
      postcss: 8.5.6
      semver: 7.7.2
    optionalDependencies:
      webpack: 5.100.2(webpack-cli@6.0.1)
    transitivePeerDependencies:
      - typescript

  postcss-modules-extract-imports@3.1.0(postcss@8.5.6):
    dependencies:
      postcss: 8.5.6

  postcss-modules-local-by-default@4.2.0(postcss@8.5.6):
    dependencies:
      icss-utils: 5.1.0(postcss@8.5.6)
      postcss: 8.5.6
      postcss-selector-parser: 7.1.0
      postcss-value-parser: 4.2.0

  postcss-modules-scope@3.2.1(postcss@8.5.6):
    dependencies:
      postcss: 8.5.6
      postcss-selector-parser: 7.1.0

  postcss-modules-values@4.0.0(postcss@8.5.6):
    dependencies:
      icss-utils: 5.1.0(postcss@8.5.6)
      postcss: 8.5.6

  postcss-selector-parser@7.1.0:
    dependencies:
      cssesc: 3.0.0
      util-deprecate: 1.0.2

  postcss-value-parser@4.2.0: {}

  postcss@8.5.6:
    dependencies:
      nanoid: 3.3.11
      picocolors: 1.1.1
      source-map-js: 1.2.1

  preact@10.26.9: {}

  preact@10.27.1: {}

  prelude-ls@1.2.1: {}

  prettier@2.8.8: {}

  pretty-error@4.0.0:
    dependencies:
      lodash: 4.17.21
      renderkid: 3.0.0

  pretty-format@30.0.2:
    dependencies:
      '@jest/schemas': 30.0.1
      ansi-styles: 5.2.0
      react-is: 18.3.1

  pretty-ms@9.2.0:
    dependencies:
      parse-ms: 4.0.0

  prismjs@1.30.0: {}

  process-nextick-args@2.0.1: {}

  process-warning@1.0.0: {}

  process@0.11.10: {}

  progress-events@1.0.1: {}

  promise-polyfill@8.3.0: {}

  protons-runtime@5.6.0:
    dependencies:
      uint8-varint: 2.0.4
      uint8arraylist: 2.4.8
      uint8arrays: 5.1.0

  proxy-addr@2.0.7:
    dependencies:
      forwarded: 0.2.0
      ipaddr.js: 1.9.1

  proxy-compare@2.6.0: {}

  pstree.remy@1.1.8: {}

  pump@2.0.1:
    dependencies:
      end-of-stream: 1.4.5
      once: 1.4.0

  pump@3.0.3:
    dependencies:
      end-of-stream: 1.4.5
      once: 1.4.0

  pumpify@1.5.1:
    dependencies:
      duplexify: 3.7.1
      inherits: 2.0.4
      pump: 2.0.1

  punycode@2.3.1: {}

  pure-rand@7.0.1: {}

  qrcode@1.5.3:
    dependencies:
      dijkstrajs: 1.0.3
      encode-utf8: 1.0.3
      pngjs: 5.0.0
      yargs: 15.4.1

  qs@6.13.0:
    dependencies:
      side-channel: 1.1.0

  qs@6.14.0:
    dependencies:
      side-channel: 1.1.0

  quansync@0.2.10: {}

  query-string@7.1.3:
    dependencies:
      decode-uri-component: 0.2.2
      filter-obj: 1.1.0
      split-on-first: 1.1.0
      strict-uri-encode: 2.0.0

  queue-microtask@1.2.3: {}

  quick-format-unescaped@4.0.4: {}

  quick-lru@5.1.1: {}

  rabin-wasm@0.1.5(encoding@0.1.13):
    dependencies:
      '@assemblyscript/loader': 0.9.4
      bl: 5.1.0
      debug: 4.4.1(supports-color@5.5.0)
      minimist: 1.2.8
      node-fetch: 2.7.0(encoding@0.1.13)
      readable-stream: 3.6.2
    transitivePeerDependencies:
      - encoding
      - supports-color

  race-event@1.6.0:
    dependencies:
      abort-error: 1.0.1

  race-signal@1.1.3: {}

  radix3@1.1.2: {}

  randombytes@2.1.0:
    dependencies:
      safe-buffer: 5.2.1

  range-parser@1.2.0: {}

  range-parser@1.2.1: {}

  raw-body@2.5.2:
    dependencies:
      bytes: 3.1.2
      http-errors: 2.0.0
      iconv-lite: 0.4.24
      unpipe: 1.0.0

  raw-body@3.0.0:
    dependencies:
      bytes: 3.1.2
      http-errors: 2.0.0
      iconv-lite: 0.6.3
      unpipe: 1.0.0

  rc@1.2.8:
    dependencies:
      deep-extend: 0.6.0
      ini: 1.3.8
      minimist: 1.2.8
      strip-json-comments: 2.0.1

  react-dom@19.1.0(react@19.1.0):
    dependencies:
      react: 19.1.0
      scheduler: 0.26.0

  react-is@18.3.1: {}

  react-native-fetch-api@3.0.0:
    dependencies:
      p-defer: 3.0.0

  react-router@7.6.3(react-dom@19.1.0(react@19.1.0))(react@19.1.0):
    dependencies:
      cookie: 1.0.2
      react: 19.1.0
      set-cookie-parser: 2.7.1
    optionalDependencies:
      react-dom: 19.1.0(react@19.1.0)

  react@19.1.0: {}

  read-yaml-file@1.1.0:
    dependencies:
      graceful-fs: 4.2.11
      js-yaml: 3.14.1
      pify: 4.0.1
      strip-bom: 3.0.0

  readable-stream@2.3.8:
    dependencies:
      core-util-is: 1.0.3
      inherits: 2.0.4
      isarray: 1.0.0
      process-nextick-args: 2.0.1
      safe-buffer: 5.1.2
      string_decoder: 1.1.1
      util-deprecate: 1.0.2

  readable-stream@3.6.2:
    dependencies:
      inherits: 2.0.4
      string_decoder: 1.3.0
      util-deprecate: 1.0.2

  readdirp@3.6.0:
    dependencies:
      picomatch: 2.3.1

  readdirp@4.1.2: {}

  real-require@0.1.0: {}

  rechoir@0.8.0:
    dependencies:
      resolve: 1.22.10

  regenerate-unicode-properties@10.2.0:
    dependencies:
      regenerate: 1.4.2

  regenerate@1.4.2: {}

  regexpu-core@6.2.0:
    dependencies:
      regenerate: 1.4.2
      regenerate-unicode-properties: 10.2.0
      regjsgen: 0.8.0
      regjsparser: 0.12.0
      unicode-match-property-ecmascript: 2.0.0
      unicode-match-property-value-ecmascript: 2.2.0

  registry-auth-token@3.3.2:
    dependencies:
      rc: 1.2.8
      safe-buffer: 5.2.1

  registry-url@3.1.0:
    dependencies:
      rc: 1.2.8

  regjsgen@0.8.0: {}

  regjsparser@0.12.0:
    dependencies:
      jsesc: 3.0.2

  relateurl@0.2.7: {}

  renderkid@3.0.0:
    dependencies:
      css-select: 4.3.0
      dom-converter: 0.2.0
      htmlparser2: 6.1.0
      lodash: 4.17.21
      strip-ansi: 6.0.1

  require-directory@2.1.1: {}

  require-from-string@2.0.2: {}

  require-main-filename@2.0.0: {}

  requires-port@1.0.0: {}

  resolve-alpn@1.2.1: {}

  resolve-cwd@3.0.0:
    dependencies:
      resolve-from: 5.0.0

  resolve-from@4.0.0: {}

  resolve-from@5.0.0: {}

  resolve@1.22.10:
    dependencies:
      is-core-module: 2.16.1
      path-parse: 1.0.7
      supports-preserve-symlinks-flag: 1.0.0

  responselike@2.0.1:
    dependencies:
      lowercase-keys: 2.0.0

  retry@0.13.1: {}

  reusify@1.1.0: {}

  router@2.2.0:
    dependencies:
      debug: 4.4.1(supports-color@5.5.0)
      depd: 2.0.0
      is-promise: 4.0.0
      parseurl: 1.3.3
      path-to-regexp: 8.2.0
    transitivePeerDependencies:
      - supports-color

  rrweb-cssom@0.8.0: {}

  run-applescript@7.0.0: {}

  run-parallel@1.2.0:
    dependencies:
      queue-microtask: 1.2.3

  safe-buffer@5.1.2: {}

  safe-buffer@5.2.1: {}

  safe-regex-test@1.1.0:
    dependencies:
      call-bound: 1.0.4
      es-errors: 1.3.0
      is-regex: 1.2.1

  safe-stable-stringify@2.5.0: {}

  safer-buffer@2.1.2: {}

  saxes@6.0.0:
    dependencies:
      xmlchars: 2.2.0

  scheduler@0.26.0: {}

  schema-utils@3.3.0:
    dependencies:
      '@types/json-schema': 7.0.15
      ajv: 6.12.6
      ajv-keywords: 3.5.2(ajv@6.12.6)

  schema-utils@4.3.2:
    dependencies:
      '@types/json-schema': 7.0.15
      ajv: 8.17.1
      ajv-formats: 2.1.1(ajv@8.17.1)
      ajv-keywords: 5.1.0(ajv@8.17.1)

  select-hose@2.0.0: {}

  selfsigned@2.4.1:
    dependencies:
      '@types/node-forge': 1.3.13
      node-forge: 1.3.1

  semver@6.3.1: {}

  semver@7.7.2: {}

  send@0.19.0:
    dependencies:
      debug: 2.6.9
      depd: 2.0.0
      destroy: 1.2.0
      encodeurl: 1.0.2
      escape-html: 1.0.3
      etag: 1.8.1
      fresh: 0.5.2
      http-errors: 2.0.0
      mime: 1.6.0
      ms: 2.1.3
      on-finished: 2.4.1
      range-parser: 1.2.1
      statuses: 2.0.1
    transitivePeerDependencies:
      - supports-color

  send@1.2.0:
    dependencies:
      debug: 4.4.1(supports-color@5.5.0)
      encodeurl: 2.0.0
      escape-html: 1.0.3
      etag: 1.8.1
      fresh: 2.0.0
      http-errors: 2.0.0
      mime-types: 3.0.1
      ms: 2.1.3
      on-finished: 2.4.1
      range-parser: 1.2.1
      statuses: 2.0.2
    transitivePeerDependencies:
      - supports-color

  serialize-javascript@6.0.2:
    dependencies:
      randombytes: 2.1.0

  serve-handler@6.1.6:
    dependencies:
      bytes: 3.0.0
      content-disposition: 0.5.2
      mime-types: 2.1.18
      minimatch: 3.1.2
      path-is-inside: 1.0.2
      path-to-regexp: 3.3.0
      range-parser: 1.2.0

  serve-index@1.9.1:
    dependencies:
      accepts: 1.3.8
      batch: 0.6.1
      debug: 2.6.9
      escape-html: 1.0.3
      http-errors: 1.6.3
      mime-types: 2.1.35
      parseurl: 1.3.3
    transitivePeerDependencies:
      - supports-color

  serve-static@1.16.2:
    dependencies:
      encodeurl: 2.0.0
      escape-html: 1.0.3
      parseurl: 1.3.3
      send: 0.19.0
    transitivePeerDependencies:
      - supports-color

  serve-static@2.2.0:
    dependencies:
      encodeurl: 2.0.0
      escape-html: 1.0.3
      parseurl: 1.3.3
      send: 1.2.0
    transitivePeerDependencies:
      - supports-color

  serve@14.2.4:
    dependencies:
      '@zeit/schemas': 2.36.0
      ajv: 8.12.0
      arg: 5.0.2
      boxen: 7.0.0
      chalk: 5.0.1
      chalk-template: 0.4.0
      clipboardy: 3.0.0
      compression: 1.7.4
      is-port-reachable: 4.0.0
      serve-handler: 6.1.6
      update-check: 1.5.4
    transitivePeerDependencies:
      - supports-color

  set-blocking@2.0.0: {}

  set-cookie-parser@2.7.1: {}

  set-function-length@1.2.2:
    dependencies:
      define-data-property: 1.1.4
      es-errors: 1.3.0
      function-bind: 1.1.2
      get-intrinsic: 1.3.0
      gopd: 1.2.0
      has-property-descriptors: 1.0.2

  setprototypeof@1.1.0: {}

  setprototypeof@1.2.0: {}

  sha.js@2.4.12:
    dependencies:
      inherits: 2.0.4
      safe-buffer: 5.2.1
      to-buffer: 1.2.1

  shallow-clone@3.0.1:
    dependencies:
      kind-of: 6.0.3

  shebang-command@2.0.0:
    dependencies:
      shebang-regex: 3.0.0

  shebang-regex@3.0.0: {}

  shell-quote@1.8.3: {}

  side-channel-list@1.0.0:
    dependencies:
      es-errors: 1.3.0
      object-inspect: 1.13.4

  side-channel-map@1.0.1:
    dependencies:
      call-bound: 1.0.4
      es-errors: 1.3.0
      get-intrinsic: 1.3.0
      object-inspect: 1.13.4

  side-channel-weakmap@1.0.2:
    dependencies:
      call-bound: 1.0.4
      es-errors: 1.3.0
      get-intrinsic: 1.3.0
      object-inspect: 1.13.4
      side-channel-map: 1.0.1

  side-channel@1.1.0:
    dependencies:
      es-errors: 1.3.0
      object-inspect: 1.13.4
      side-channel-list: 1.0.0
      side-channel-map: 1.0.1
      side-channel-weakmap: 1.0.2

  signal-exit@3.0.7: {}

  signal-exit@4.1.0: {}

  simple-swizzle@0.2.2:
    dependencies:
      is-arrayish: 0.3.2

  simple-update-notifier@2.0.0:
    dependencies:
      semver: 7.7.2

  sirv@2.0.4:
    dependencies:
      '@polka/url': 1.0.0-next.29
      mrmime: 2.0.1
      totalist: 3.0.1

  slash@3.0.0: {}

  snake-case@3.0.4:
    dependencies:
      dot-case: 3.0.4
      tslib: 2.8.1

  socket.io-client@4.8.1(bufferutil@4.0.9)(utf-8-validate@5.0.10):
    dependencies:
      '@socket.io/component-emitter': 3.1.2
      debug: 4.3.7
      engine.io-client: 6.6.3(bufferutil@4.0.9)(utf-8-validate@5.0.10)
      socket.io-parser: 4.2.4
    transitivePeerDependencies:
      - bufferutil
      - supports-color
      - utf-8-validate

  socket.io-parser@4.2.4:
    dependencies:
      '@socket.io/component-emitter': 3.1.2
      debug: 4.3.7
    transitivePeerDependencies:
      - supports-color

  sockjs@0.3.24:
    dependencies:
      faye-websocket: 0.11.4
      uuid: 8.3.2
      websocket-driver: 0.7.4

  sonic-boom@2.8.0:
    dependencies:
      atomic-sleep: 1.0.0

  source-map-js@1.2.1: {}

  source-map-support@0.5.13:
    dependencies:
      buffer-from: 1.1.2
      source-map: 0.6.1

  source-map-support@0.5.21:
    dependencies:
      buffer-from: 1.1.2
      source-map: 0.6.1

  source-map@0.6.1: {}

  sparse-array@1.3.2: {}

  spawndamnit@3.0.1:
    dependencies:
      cross-spawn: 7.0.6
      signal-exit: 4.1.0

  spdy-transport@3.0.0:
    dependencies:
      debug: 4.4.1(supports-color@5.5.0)
      detect-node: 2.1.0
      hpack.js: 2.1.6
      obuf: 1.1.2
      readable-stream: 3.6.2
      wbuf: 1.7.3
    transitivePeerDependencies:
      - supports-color

  spdy@4.0.2:
    dependencies:
      debug: 4.4.1(supports-color@5.5.0)
      handle-thing: 2.0.1
      http-deceiver: 1.2.7
      select-hose: 2.0.0
      spdy-transport: 3.0.0
    transitivePeerDependencies:
      - supports-color

  split-on-first@1.1.0: {}

  split2@4.2.0: {}

  sprintf-js@1.0.3: {}

  stack-trace@0.0.10: {}

  stack-utils@2.0.6:
    dependencies:
      escape-string-regexp: 2.0.0

  statuses@1.5.0: {}

  statuses@2.0.1: {}

  statuses@2.0.2: {}

  stream-shift@1.0.3: {}

  stream-to-it@1.0.1:
    dependencies:
      it-stream-types: 2.0.2

  streamsearch@1.1.0: {}

  strict-uri-encode@2.0.0: {}

  string-length@4.0.2:
    dependencies:
      char-regex: 1.0.2
      strip-ansi: 6.0.1

  string-width@4.2.3:
    dependencies:
      emoji-regex: 8.0.0
      is-fullwidth-code-point: 3.0.0
      strip-ansi: 6.0.1

  string-width@5.1.2:
    dependencies:
      eastasianwidth: 0.2.0
      emoji-regex: 9.2.2
      strip-ansi: 7.1.0

  string_decoder@1.1.1:
    dependencies:
      safe-buffer: 5.1.2

  string_decoder@1.3.0:
    dependencies:
      safe-buffer: 5.2.1

  strip-ansi@6.0.1:
    dependencies:
      ansi-regex: 5.0.1

  strip-ansi@7.1.0:
    dependencies:
      ansi-regex: 6.1.0

  strip-bom@3.0.0: {}

  strip-bom@4.0.0: {}

  strip-final-newline@2.0.0: {}

  strip-final-newline@4.0.0: {}

  strip-json-comments@2.0.1: {}

  strip-json-comments@3.1.1: {}

  strtok3@10.3.4:
    dependencies:
      '@tokenizer/token': 0.3.0

  style-loader@4.0.0(webpack@5.100.2):
    dependencies:
      webpack: 5.100.2(webpack-cli@6.0.1)

  superstruct@1.0.4: {}

  supports-color@5.5.0:
    dependencies:
      has-flag: 3.0.0

  supports-color@7.2.0:
    dependencies:
      has-flag: 4.0.0

  supports-color@8.1.1:
    dependencies:
      has-flag: 4.0.0

  supports-color@9.4.0: {}

  supports-preserve-symlinks-flag@1.0.0: {}

  svg-parser@2.0.4: {}

  svgo@3.3.2:
    dependencies:
      '@trysound/sax': 0.2.0
      commander: 7.2.0
      css-select: 5.2.2
      css-tree: 2.3.1
      css-what: 6.2.2
      csso: 5.0.5
      picocolors: 1.1.1

  swagger-ui-dist@5.27.0:
    dependencies:
      '@scarf/scarf': 1.4.0

  swagger-ui-express@4.6.3(express@4.21.2):
    dependencies:
      express: 4.21.2
      swagger-ui-dist: 5.27.0

  swagger-ui-express@5.0.1(express@5.1.0):
    dependencies:
      express: 5.1.0
      swagger-ui-dist: 5.27.0

  symbol-tree@3.2.4: {}

  synckit@0.11.8:
    dependencies:
      '@pkgr/core': 0.2.7

  tailwindcss@4.1.11: {}

  tapable@2.2.2: {}

  tar-fs@2.1.3:
    dependencies:
      chownr: 1.1.4
      mkdirp-classic: 0.5.3
      pump: 3.0.3
      tar-stream: 2.2.0

  tar-stream@2.2.0:
    dependencies:
      bl: 4.1.0
      end-of-stream: 1.4.5
      fs-constants: 1.0.0
      inherits: 2.0.4
      readable-stream: 3.6.2

  tar@7.4.3:
    dependencies:
      '@isaacs/fs-minipass': 4.0.1
      chownr: 3.0.0
      minipass: 7.1.2
      minizlib: 3.0.2
      mkdirp: 3.0.1
      yallist: 5.0.0

  term-size@2.2.1: {}

  terser-webpack-plugin@5.3.14(webpack@5.100.2):
    dependencies:
      '@jridgewell/trace-mapping': 0.3.29
      jest-worker: 27.5.1
      schema-utils: 4.3.2
      serialize-javascript: 6.0.2
      terser: 5.43.1
      webpack: 5.100.2(webpack-cli@6.0.1)

  terser@5.43.1:
    dependencies:
      '@jridgewell/source-map': 0.3.10
      acorn: 8.15.0
      commander: 2.20.3
      source-map-support: 0.5.21

  test-exclude@6.0.0:
    dependencies:
      '@istanbuljs/schema': 0.1.3
      glob: 7.2.3
      minimatch: 3.1.2

  text-hex@1.0.0: {}

  thingies@1.21.0(tslib@2.8.1):
    dependencies:
      tslib: 2.8.1

  thread-stream@0.15.2:
    dependencies:
      real-require: 0.1.0

  through2@2.0.5:
    dependencies:
      readable-stream: 2.3.8
      xtend: 4.0.2

  thunky@1.1.0: {}

  tinyglobby@0.2.14:
    dependencies:
      fdir: 6.4.6(picomatch@4.0.3)
      picomatch: 4.0.3

  tldts-core@6.1.86: {}

  tldts@6.1.86:
    dependencies:
      tldts-core: 6.1.86

  tmp@0.0.33:
    dependencies:
      os-tmpdir: 1.0.2

  tmpl@1.0.5: {}

  to-buffer@1.2.1:
    dependencies:
      isarray: 2.0.5
      safe-buffer: 5.2.1
      typed-array-buffer: 1.0.3

  to-regex-range@5.0.1:
    dependencies:
      is-number: 7.0.0

  toidentifier@1.0.1: {}

  token-types@6.1.1:
    dependencies:
      '@borewit/text-codec': 0.1.1
      '@tokenizer/token': 0.3.0
      ieee754: 1.2.1

  totalist@3.0.1: {}

  touch@3.1.1: {}

  tough-cookie@5.1.2:
    dependencies:
      tldts: 6.1.86

  tr46@0.0.3: {}

  tr46@5.1.1:
    dependencies:
      punycode: 2.3.1

  traverse@0.3.9: {}

  tree-dump@1.0.3(tslib@2.8.1):
    dependencies:
      tslib: 2.8.1

  triple-beam@1.4.1: {}

  tslib@1.14.1: {}

  tslib@2.8.1: {}

  type-check@0.4.0:
    dependencies:
      prelude-ls: 1.2.1

  type-detect@4.0.8: {}

  type-fest@0.21.3: {}

  type-fest@0.3.1: {}

  type-fest@0.8.1: {}

  type-fest@2.19.0: {}

  type-is@1.6.18:
    dependencies:
      media-typer: 0.3.0
      mime-types: 2.1.35

  type-is@2.0.1:
    dependencies:
      content-type: 1.0.5
      media-typer: 1.1.0
      mime-types: 3.0.1

  typed-array-buffer@1.0.3:
    dependencies:
      call-bound: 1.0.4
      es-errors: 1.3.0
      is-typed-array: 1.1.15

  typedarray@0.0.6: {}

  typo-js@1.2.5: {}

  ufo@1.6.1: {}

  uint8-varint@2.0.4:
    dependencies:
      uint8arraylist: 2.4.8
      uint8arrays: 5.1.0

  uint8array-extras@1.4.1: {}

  uint8arraylist@2.4.8:
    dependencies:
      uint8arrays: 5.1.0

  uint8arrays@3.1.0:
    dependencies:
      multiformats: 9.9.0

  uint8arrays@5.1.0:
    dependencies:
      multiformats: 13.4.0

  uncrypto@0.1.3: {}

  undefsafe@2.0.5: {}

  undici-types@7.8.0: {}

  undici@7.11.0: {}

  unicode-canonical-property-names-ecmascript@2.0.1: {}

  unicode-match-property-ecmascript@2.0.0:
    dependencies:
      unicode-canonical-property-names-ecmascript: 2.0.1
      unicode-property-aliases-ecmascript: 2.1.0

  unicode-match-property-value-ecmascript@2.2.0: {}

  unicode-property-aliases-ecmascript@2.1.0: {}

  unicorn-magic@0.3.0: {}

  universalify@0.1.2: {}

  unpipe@1.0.0: {}

  unrs-resolver@1.11.1:
    dependencies:
      napi-postinstall: 0.3.0
    optionalDependencies:
      '@unrs/resolver-binding-android-arm-eabi': 1.11.1
      '@unrs/resolver-binding-android-arm64': 1.11.1
      '@unrs/resolver-binding-darwin-arm64': 1.11.1
      '@unrs/resolver-binding-darwin-x64': 1.11.1
      '@unrs/resolver-binding-freebsd-x64': 1.11.1
      '@unrs/resolver-binding-linux-arm-gnueabihf': 1.11.1
      '@unrs/resolver-binding-linux-arm-musleabihf': 1.11.1
      '@unrs/resolver-binding-linux-arm64-gnu': 1.11.1
      '@unrs/resolver-binding-linux-arm64-musl': 1.11.1
      '@unrs/resolver-binding-linux-ppc64-gnu': 1.11.1
      '@unrs/resolver-binding-linux-riscv64-gnu': 1.11.1
      '@unrs/resolver-binding-linux-riscv64-musl': 1.11.1
      '@unrs/resolver-binding-linux-s390x-gnu': 1.11.1
      '@unrs/resolver-binding-linux-x64-gnu': 1.11.1
      '@unrs/resolver-binding-linux-x64-musl': 1.11.1
      '@unrs/resolver-binding-wasm32-wasi': 1.11.1
      '@unrs/resolver-binding-win32-arm64-msvc': 1.11.1
      '@unrs/resolver-binding-win32-ia32-msvc': 1.11.1
      '@unrs/resolver-binding-win32-x64-msvc': 1.11.1

  unstorage@1.16.1(idb-keyval@6.2.2):
    dependencies:
      anymatch: 3.1.3
      chokidar: 4.0.3
      destr: 2.0.5
      h3: 1.15.3
      lru-cache: 10.4.3
      node-fetch-native: 1.6.6
      ofetch: 1.4.1
      ufo: 1.6.1
    optionalDependencies:
      idb-keyval: 6.2.2

  unzip-stream@0.3.4:
    dependencies:
      binary: 0.3.0
      mkdirp: 0.5.6

  update-browserslist-db@1.1.3(browserslist@4.25.1):
    dependencies:
      browserslist: 4.25.1
      escalade: 3.2.0
      picocolors: 1.1.1

  update-check@1.5.4:
    dependencies:
      registry-auth-token: 3.3.2
      registry-url: 3.1.0

  uri-js@4.4.1:
    dependencies:
      punycode: 2.3.1

  use-sync-external-store@1.2.0(react@19.1.0):
    dependencies:
      react: 19.1.0

  use-sync-external-store@1.4.0(react@19.1.0):
    dependencies:
      react: 19.1.0

  utf-8-validate@5.0.10:
    dependencies:
      node-gyp-build: 4.8.4

  util-deprecate@1.0.2: {}

  util@0.12.5:
    dependencies:
      inherits: 2.0.4
      is-arguments: 1.2.0
      is-generator-function: 1.1.0
      is-typed-array: 1.1.15
      which-typed-array: 1.1.19

  utila@0.4.0: {}

  utils-merge@1.0.1: {}

  uuid@8.3.2: {}

  uuid@9.0.1: {}

  v8-to-istanbul@9.3.0:
    dependencies:
      '@jridgewell/trace-mapping': 0.3.29
      '@types/istanbul-lib-coverage': 2.0.6
      convert-source-map: 2.0.0

  valtio@1.13.2(react@19.1.0):
    dependencies:
      derive-valtio: 0.1.0(valtio@1.13.2(react@19.1.0))
      proxy-compare: 2.6.0
      use-sync-external-store: 1.2.0(react@19.1.0)
    optionalDependencies:
      react: 19.1.0

  varint@6.0.0: {}

  varintes@2.0.5: {}

  vary@1.1.2: {}

  viem@2.23.2(bufferutil@4.0.9)(utf-8-validate@5.0.10)(zod@3.22.4):
    dependencies:
      '@noble/curves': 1.8.1
      '@noble/hashes': 1.7.1
      '@scure/bip32': 1.6.2
      '@scure/bip39': 1.5.4
      abitype: 1.0.8(zod@3.22.4)
      isows: 1.0.6(ws@8.18.0(bufferutil@4.0.9)(utf-8-validate@5.0.10))
      ox: 0.6.7(zod@3.22.4)
      ws: 8.18.0(bufferutil@4.0.9)(utf-8-validate@5.0.10)
    transitivePeerDependencies:
      - bufferutil
      - utf-8-validate
      - zod

  viem@2.31.7(bufferutil@4.0.9)(utf-8-validate@5.0.10)(zod@3.22.4):
    dependencies:
      '@noble/curves': 1.9.2
      '@noble/hashes': 1.8.0
      '@scure/bip32': 1.7.0
      '@scure/bip39': 1.6.0
      abitype: 1.0.8(zod@3.22.4)
      isows: 1.0.7(ws@8.18.2(bufferutil@4.0.9)(utf-8-validate@5.0.10))
      ox: 0.8.1(zod@3.22.4)
      ws: 8.18.2(bufferutil@4.0.9)(utf-8-validate@5.0.10)
    transitivePeerDependencies:
      - bufferutil
      - utf-8-validate
      - zod

  w3c-xmlserializer@5.0.0:
    dependencies:
      xml-name-validator: 5.0.0

  wagmi@2.15.6(@tanstack/query-core@5.83.0)(@tanstack/react-query@5.83.0(react@19.1.0))(bufferutil@4.0.9)(encoding@0.1.13)(react@19.1.0)(utf-8-validate@5.0.10)(viem@2.31.7(bufferutil@4.0.9)(utf-8-validate@5.0.10)(zod@3.22.4))(zod@3.22.4):
    dependencies:
      '@tanstack/react-query': 5.83.0(react@19.1.0)
      '@wagmi/connectors': 5.8.5(@wagmi/core@2.17.3(@tanstack/query-core@5.83.0)(react@19.1.0)(use-sync-external-store@1.4.0(react@19.1.0))(viem@2.31.7(bufferutil@4.0.9)(utf-8-validate@5.0.10)(zod@3.22.4)))(bufferutil@4.0.9)(encoding@0.1.13)(react@19.1.0)(utf-8-validate@5.0.10)(viem@2.31.7(bufferutil@4.0.9)(utf-8-validate@5.0.10)(zod@3.22.4))(zod@3.22.4)
      '@wagmi/core': 2.17.3(@tanstack/query-core@5.83.0)(react@19.1.0)(use-sync-external-store@1.4.0(react@19.1.0))(viem@2.31.7(bufferutil@4.0.9)(utf-8-validate@5.0.10)(zod@3.22.4))
      react: 19.1.0
      use-sync-external-store: 1.4.0(react@19.1.0)
      viem: 2.31.7(bufferutil@4.0.9)(utf-8-validate@5.0.10)(zod@3.22.4)
    transitivePeerDependencies:
      - '@azure/app-configuration'
      - '@azure/cosmos'
      - '@azure/data-tables'
      - '@azure/identity'
      - '@azure/keyvault-secrets'
      - '@azure/storage-blob'
      - '@capacitor/preferences'
      - '@deno/kv'
      - '@netlify/blobs'
      - '@planetscale/database'
      - '@react-native-async-storage/async-storage'
      - '@tanstack/query-core'
      - '@types/react'
      - '@upstash/redis'
      - '@vercel/blob'
      - '@vercel/kv'
      - aws4fetch
      - bufferutil
      - db0
      - encoding
      - immer
      - ioredis
      - supports-color
      - uploadthing
      - utf-8-validate
      - zod

  walker@1.0.8:
    dependencies:
      makeerror: 1.0.12

  watchpack@2.4.4:
    dependencies:
      glob-to-regexp: 0.4.1
      graceful-fs: 4.2.11

  wbuf@1.7.3:
    dependencies:
      minimalistic-assert: 1.0.1

  weald@1.0.4:
    dependencies:
      ms: 3.0.0-canary.1
      supports-color: 9.4.0

  webextension-polyfill@0.10.0: {}

  webidl-conversions@3.0.1: {}

  webidl-conversions@7.0.0: {}

  webpack-bundle-analyzer@4.10.2(bufferutil@4.0.9)(utf-8-validate@5.0.10):
    dependencies:
      '@discoveryjs/json-ext': 0.5.7
      acorn: 8.15.0
      acorn-walk: 8.3.4
      commander: 7.2.0
      debounce: 1.2.1
      escape-string-regexp: 4.0.0
      gzip-size: 6.0.0
      html-escaper: 2.0.2
      opener: 1.5.2
      picocolors: 1.1.1
      sirv: 2.0.4
      ws: 7.5.10(bufferutil@4.0.9)(utf-8-validate@5.0.10)
    transitivePeerDependencies:
      - bufferutil
      - utf-8-validate

  webpack-cli@6.0.1(webpack-bundle-analyzer@4.10.2(bufferutil@4.0.9)(utf-8-validate@5.0.10))(webpack-dev-server@5.2.2)(webpack@5.100.2):
    dependencies:
      '@discoveryjs/json-ext': 0.6.3
      '@webpack-cli/configtest': 3.0.1(webpack-cli@6.0.1)(webpack@5.100.2)
      '@webpack-cli/info': 3.0.1(webpack-cli@6.0.1)(webpack@5.100.2)
      '@webpack-cli/serve': 3.0.1(webpack-cli@6.0.1)(webpack-dev-server@5.2.2)(webpack@5.100.2)
      colorette: 2.0.20
      commander: 12.1.0
      cross-spawn: 7.0.6
      envinfo: 7.14.0
      fastest-levenshtein: 1.0.16
      import-local: 3.2.0
      interpret: 3.1.1
      rechoir: 0.8.0
      webpack: 5.100.2(webpack-cli@6.0.1)
      webpack-merge: 6.0.1
    optionalDependencies:
      webpack-bundle-analyzer: 4.10.2(bufferutil@4.0.9)(utf-8-validate@5.0.10)
      webpack-dev-server: 5.2.2(bufferutil@4.0.9)(utf-8-validate@5.0.10)(webpack-cli@6.0.1)(webpack@5.100.2)

  webpack-dev-middleware@7.4.2(webpack@5.100.2):
    dependencies:
      colorette: 2.0.20
      memfs: 4.17.2
      mime-types: 2.1.35
      on-finished: 2.4.1
      range-parser: 1.2.1
      schema-utils: 4.3.2
    optionalDependencies:
      webpack: 5.100.2(webpack-cli@6.0.1)

  webpack-dev-server@5.2.2(bufferutil@4.0.9)(utf-8-validate@5.0.10)(webpack-cli@6.0.1)(webpack@5.100.2):
    dependencies:
      '@types/bonjour': 3.5.13
      '@types/connect-history-api-fallback': 1.5.4
      '@types/express': 4.17.23
      '@types/express-serve-static-core': 4.19.6
      '@types/serve-index': 1.9.4
      '@types/serve-static': 1.15.8
      '@types/sockjs': 0.3.36
      '@types/ws': 8.18.1
      ansi-html-community: 0.0.8
      bonjour-service: 1.3.0
      chokidar: 3.6.0
      colorette: 2.0.20
      compression: 1.8.0
      connect-history-api-fallback: 2.0.0
      express: 4.21.2
      graceful-fs: 4.2.11
      http-proxy-middleware: 2.0.9(@types/express@4.17.23)
      ipaddr.js: 2.2.0
      launch-editor: 2.10.0
      open: 10.2.0
      p-retry: 6.2.1
      schema-utils: 4.3.2
      selfsigned: 2.4.1
      serve-index: 1.9.1
      sockjs: 0.3.24
      spdy: 4.0.2
      webpack-dev-middleware: 7.4.2(webpack@5.100.2)
      ws: 8.18.3(bufferutil@4.0.9)(utf-8-validate@5.0.10)
    optionalDependencies:
      webpack: 5.100.2(webpack-cli@6.0.1)
      webpack-cli: 6.0.1(webpack-bundle-analyzer@4.10.2(bufferutil@4.0.9)(utf-8-validate@5.0.10))(webpack-dev-server@5.2.2)(webpack@5.100.2)
    transitivePeerDependencies:
      - bufferutil
      - debug
      - supports-color
      - utf-8-validate

  webpack-merge@6.0.1:
    dependencies:
      clone-deep: 4.0.1
      flat: 5.0.2
      wildcard: 2.0.1

  webpack-sources@3.3.3: {}

  webpack@5.100.2(webpack-cli@6.0.1):
    dependencies:
      '@types/eslint-scope': 3.7.7
      '@types/estree': 1.0.8
      '@types/json-schema': 7.0.15
      '@webassemblyjs/ast': 1.14.1
      '@webassemblyjs/wasm-edit': 1.14.1
      '@webassemblyjs/wasm-parser': 1.14.1
      acorn: 8.15.0
      acorn-import-phases: 1.0.4(acorn@8.15.0)
      browserslist: 4.25.1
      chrome-trace-event: 1.0.4
      enhanced-resolve: 5.18.2
      es-module-lexer: 1.7.0
      eslint-scope: 5.1.1
      events: 3.3.0
      glob-to-regexp: 0.4.1
      graceful-fs: 4.2.11
      json-parse-even-better-errors: 2.3.1
      loader-runner: 4.3.0
      mime-types: 2.1.35
      neo-async: 2.6.2
      schema-utils: 4.3.2
      tapable: 2.2.2
      terser-webpack-plugin: 5.3.14(webpack@5.100.2)
      watchpack: 2.4.4
      webpack-sources: 3.3.3
    optionalDependencies:
      webpack-cli: 6.0.1(webpack-bundle-analyzer@4.10.2(bufferutil@4.0.9)(utf-8-validate@5.0.10))(webpack-dev-server@5.2.2)(webpack@5.100.2)
    transitivePeerDependencies:
      - '@swc/core'
      - esbuild
      - uglify-js

  websocket-driver@0.7.4:
    dependencies:
      http-parser-js: 0.5.10
      safe-buffer: 5.2.1
      websocket-extensions: 0.1.4

  websocket-extensions@0.1.4: {}

  whatwg-encoding@3.1.1:
    dependencies:
      iconv-lite: 0.6.3

  whatwg-mimetype@4.0.0: {}

  whatwg-url@14.2.0:
    dependencies:
      tr46: 5.1.1
      webidl-conversions: 7.0.0

  whatwg-url@5.0.0:
    dependencies:
      tr46: 0.0.3
      webidl-conversions: 3.0.1

  wherearewe@2.0.1:
    dependencies:
      is-electron: 2.2.2

  which-module@2.0.1: {}

  which-typed-array@1.1.19:
    dependencies:
      available-typed-arrays: 1.0.7
      call-bind: 1.0.8
      call-bound: 1.0.4
      for-each: 0.3.5
      get-proto: 1.0.1
      gopd: 1.2.0
      has-tostringtag: 1.0.2

  which@2.0.2:
    dependencies:
      isexe: 2.0.0

  widest-line@4.0.1:
    dependencies:
      string-width: 5.1.2

  wildcard@2.0.1: {}

  winston-daily-rotate-file@5.0.0(winston@3.17.0):
    dependencies:
      file-stream-rotator: 0.6.1
      object-hash: 3.0.0
      triple-beam: 1.4.1
      winston: 3.17.0
      winston-transport: 4.9.0

  winston-transport@4.9.0:
    dependencies:
      logform: 2.7.0
      readable-stream: 3.6.2
      triple-beam: 1.4.1

  winston@3.17.0:
    dependencies:
      '@colors/colors': 1.6.0
      '@dabh/diagnostics': 2.0.3
      async: 3.2.6
      is-stream: 2.0.1
      logform: 2.7.0
      one-time: 1.0.0
      readable-stream: 3.6.2
      safe-stable-stringify: 2.5.0
      stack-trace: 0.0.10
      triple-beam: 1.4.1
      winston-transport: 4.9.0

  word-wrap@1.2.5: {}

  wrap-ansi@6.2.0:
    dependencies:
      ansi-styles: 4.3.0
      string-width: 4.2.3
      strip-ansi: 6.0.1

  wrap-ansi@7.0.0:
    dependencies:
      ansi-styles: 4.3.0
      string-width: 4.2.3
      strip-ansi: 6.0.1

  wrap-ansi@8.1.0:
    dependencies:
      ansi-styles: 6.2.1
      string-width: 5.1.2
      strip-ansi: 7.1.0

  wrappy@1.0.2: {}

  write-file-atomic@5.0.1:
    dependencies:
      imurmurhash: 0.1.4
      signal-exit: 4.1.0

  ws@7.5.10(bufferutil@4.0.9)(utf-8-validate@5.0.10):
    optionalDependencies:
      bufferutil: 4.0.9
      utf-8-validate: 5.0.10

  ws@8.17.1(bufferutil@4.0.9)(utf-8-validate@5.0.10):
    optionalDependencies:
      bufferutil: 4.0.9
      utf-8-validate: 5.0.10

  ws@8.18.0(bufferutil@4.0.9)(utf-8-validate@5.0.10):
    optionalDependencies:
      bufferutil: 4.0.9
      utf-8-validate: 5.0.10

  ws@8.18.2(bufferutil@4.0.9)(utf-8-validate@5.0.10):
    optionalDependencies:
      bufferutil: 4.0.9
      utf-8-validate: 5.0.10

  ws@8.18.3(bufferutil@4.0.9)(utf-8-validate@5.0.10):
    optionalDependencies:
      bufferutil: 4.0.9
      utf-8-validate: 5.0.10

  wsl-utils@0.1.0:
    dependencies:
      is-wsl: 3.1.0

  xml-name-validator@5.0.0: {}

  xmlchars@2.2.0: {}

  xmlhttprequest-ssl@2.1.2: {}

  xtend@4.0.2: {}

  y18n@4.0.3: {}

  y18n@5.0.8: {}

  yallist@3.1.1: {}

  yallist@5.0.0: {}

  yargs-parser@18.1.3:
    dependencies:
      camelcase: 5.3.1
      decamelize: 1.2.0

  yargs-parser@21.1.1: {}

  yargs@15.4.1:
    dependencies:
      cliui: 6.0.0
      decamelize: 1.2.0
      find-up: 4.1.0
      get-caller-file: 2.0.5
      require-directory: 2.1.1
      require-main-filename: 2.0.0
      set-blocking: 2.0.0
      string-width: 4.2.3
      which-module: 2.0.1
      y18n: 4.0.3
      yargs-parser: 18.1.3

  yargs@17.7.2:
    dependencies:
      cliui: 8.0.1
      escalade: 3.2.0
      get-caller-file: 2.0.5
      require-directory: 2.1.1
      string-width: 4.2.3
      y18n: 5.0.8
      yargs-parser: 21.1.1

  yocto-queue@0.1.0: {}

  yoctocolors@2.1.1: {}

  zod@3.22.4: {}

  zustand@5.0.0(react@19.1.0)(use-sync-external-store@1.4.0(react@19.1.0)):
    optionalDependencies:
      react: 19.1.0
      use-sync-external-store: 1.4.0(react@19.1.0)<|MERGE_RESOLUTION|>--- conflicted
+++ resolved
@@ -97,13 +97,8 @@
         specifier: ^5.6.3
         version: 5.6.3(webpack@5.100.2)
       mini-css-extract-plugin:
-<<<<<<< HEAD
-        specifier: ^2.9.2
-        version: 2.9.2(webpack@5.100.2)
-=======
         specifier: ^2.9.4
         version: 2.9.4(webpack@5.100.2)
->>>>>>> 661bb49f
       postcss:
         specifier: ^8.5.6
         version: 8.5.6
@@ -12773,11 +12768,7 @@
 
   mimic-response@3.1.0: {}
 
-<<<<<<< HEAD
-  mini-css-extract-plugin@2.9.2(webpack@5.100.2):
-=======
   mini-css-extract-plugin@2.9.4(webpack@5.100.2):
->>>>>>> 661bb49f
     dependencies:
       schema-utils: 4.3.2
       tapable: 2.2.2
