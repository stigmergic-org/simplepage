// src/components/Icon.jsx
import React, { useEffect, useState } from 'react';
import { ICONS } from '../config/icons';

<<<<<<< HEAD
const Sizes = {
  '3': ['w-3', 'h-3'],
  '4': ['w-4', 'h-4'],
  '5': ['w-5', 'h-5'],
  '6': ['w-6', 'h-6'],
  '8': ['w-8', 'h-8'],
  '12': ['w-12', 'h-12'],
};

const Icon = ({ name, size = 4, className = '', disableInvert = false, ...props }) => {
=======
// Predefined size classes map for Tailwind CSS
const SIZE_CLASSES = {
  3: 'w-3 h-3',
  4: 'w-4 h-4',
  5: 'w-5 h-5',
  8: 'w-8 h-8',
  12: 'w-12 h-12',
};

const Icon = ({ name, size = 4, className = '', ...props }) => {
>>>>>>> db3f6406
  const icon = ICONS[name];
  if (!icon) {
    console.warn(`Icon "${name}" not found in ICONS configuration`);
    return null;
  }

<<<<<<< HEAD
  const sizeKey = String(size);
  const sizeClasses = Sizes[sizeKey];
  
  if (!sizeClasses) {
    throw new Error(`Icon size "${size}" is not supported. Supported sizes are: ${Object.keys(Sizes).join(', ')}`);
  }

  const sizeClass = sizeClasses.join(' ');
  const invertClass = disableInvert ? '' : 'dark:invert';
  
=======
  const sizeClass = SIZE_CLASSES[size];
  if (!sizeClass) {
    throw new Error(`Invalid icon size: ${size}. Valid sizes are: ${Object.keys(SIZE_CLASSES).join(', ')}`);
  }
  const [svgAvailable, setSvgAvailable] = useState(true);

  // Check SVG availability since CSS mask doesn't trigger onLoad/onError
  useEffect(() => {
    const checkSvgAvailability = async () => {
      try {
        const response = await fetch(icon.src, { method: 'HEAD' });
        if (!response.ok) {
          setSvgAvailable(false);
        }
      } catch (error) {
        console.log('SVG not available, falling back to emoji:', icon.src);
        setSvgAvailable(false);
      }
    };

    checkSvgAvailability();
  }, [icon.src]);

  // Common props for both fallback and main element
  const commonProps = {
    role: 'img',
    'aria-label': icon.alt,
    className: `inline-block align-middle ${sizeClass} ${className}`,
    ...props,
  };

  // If SVG is not available, fall back to displaying the alt text (emoji)
  if (!svgAvailable) {
    return (
      <span 
        {...commonProps}
        style={{ display: 'flex',
          alignItems: 'center',
          justifyContent: 'center'
        }}
      >
        {icon.alt}
      </span>
    );
  }

  // Use a single img element with CSS mask for proper colorization
>>>>>>> db3f6406
  return (
    <img
      {...commonProps}
      style={{
        WebkitMask: `url(${icon.src}) no-repeat center / contain`,
        mask: `url(${icon.src}) no-repeat center / contain`,
        backgroundColor: 'currentColor',
      }}
    />
  );
};

export default Icon;<|MERGE_RESOLUTION|>--- conflicted
+++ resolved
@@ -2,18 +2,6 @@
 import React, { useEffect, useState } from 'react';
 import { ICONS } from '../config/icons';
 
-<<<<<<< HEAD
-const Sizes = {
-  '3': ['w-3', 'h-3'],
-  '4': ['w-4', 'h-4'],
-  '5': ['w-5', 'h-5'],
-  '6': ['w-6', 'h-6'],
-  '8': ['w-8', 'h-8'],
-  '12': ['w-12', 'h-12'],
-};
-
-const Icon = ({ name, size = 4, className = '', disableInvert = false, ...props }) => {
-=======
 // Predefined size classes map for Tailwind CSS
 const SIZE_CLASSES = {
   3: 'w-3 h-3',
@@ -24,25 +12,12 @@
 };
 
 const Icon = ({ name, size = 4, className = '', ...props }) => {
->>>>>>> db3f6406
   const icon = ICONS[name];
   if (!icon) {
     console.warn(`Icon "${name}" not found in ICONS configuration`);
     return null;
   }
 
-<<<<<<< HEAD
-  const sizeKey = String(size);
-  const sizeClasses = Sizes[sizeKey];
-  
-  if (!sizeClasses) {
-    throw new Error(`Icon size "${size}" is not supported. Supported sizes are: ${Object.keys(Sizes).join(', ')}`);
-  }
-
-  const sizeClass = sizeClasses.join(' ');
-  const invertClass = disableInvert ? '' : 'dark:invert';
-  
-=======
   const sizeClass = SIZE_CLASSES[size];
   if (!sizeClass) {
     throw new Error(`Invalid icon size: ${size}. Valid sizes are: ${Object.keys(SIZE_CLASSES).join(', ')}`);
@@ -90,7 +65,6 @@
   }
 
   // Use a single img element with CSS mask for proper colorization
->>>>>>> db3f6406
   return (
     <img
       {...commonProps}
