const PREFIX = '/_assets/images/icons/';

export const ICONS = {
  'check': {
    src: `${PREFIX}check.svg`,
    alt: '✅',
  },
  'copy': {
    src: `${PREFIX}copy.svg`,
    alt: '📋',
  },
  'credit-card': {
    src: `${PREFIX}credit-card.svg`,
    alt: '💳',
  },
  'document': {
    src: `${PREFIX}document.svg`,
    alt: '📄',
  },
  'edit': {
    src: `${PREFIX}edit.svg`,
    alt: '✏️',
  },
  'external-link': {
    src: `${PREFIX}external-link.svg`,
    alt: '↗️',
  },
  'error': {
    src: `${PREFIX}error.svg`,
    alt: '❌',
  },
  'exit': {
    src: `${PREFIX}exit.svg`,
    alt: '🚶',
  },
  'folder': {
    src: `${PREFIX}folder.svg`,
    alt: '📁',
  },
  'plus': {
    src: `${PREFIX}plus.svg`,
    alt: '➕',
  },
  'preview': {
    src: `${PREFIX}preview.svg`,
    alt: '👁️',
  },
  'restore': {
    src: `${PREFIX}restore.svg`,
    alt: '↩️',
  },
  'settings': {
    src: `${PREFIX}settings.svg`,
    alt: '⚙️',
  },
  'palette': {
    src: `${PREFIX}palette.svg`,
    alt: '🎨',
  },
  'shield': {
    src: `${PREFIX}shield.svg`,
    alt: '🔒',
  },
  'tools': {
    src: `${PREFIX}tools.svg`,
    alt: '🔧',
  },
  'trash': {
    src: `${PREFIX}trash.svg`,
    alt: '🗑️',
  },
  'upload': {
    src: `${PREFIX}upload.svg`,
    alt: '⬆️',
  },
  'warning': {
    src: `${PREFIX}warning.svg`,
    alt: '⚠️',
  },
  'fork': {
    src: `${PREFIX}fork.svg`,
    alt: '🍴',
  },
  'history': {
    src: `${PREFIX}history.svg`,
    alt: '⏰',
  },
  'info': {
    src: `${PREFIX}info.svg`,
    alt: 'ℹ️',
  },
  'hamburger': {
    src: `${PREFIX}hamburger.svg`,
    alt: '☰',
  },
  'toc': {
    src: `${PREFIX}toc.svg`,
    alt: '📋',
  },
  'map': {
    src: `${PREFIX}map.svg`,
    alt: '🗺️',
  },
<<<<<<< HEAD
  'proof': {
    src: `${PREFIX}proof.svg`,
    alt: '🛡️',
  },
  'close': {
    src: `${PREFIX}close.svg`,
    alt: '❌',
=======
  'search': {
    src: `${PREFIX}search.svg`,
    alt: '🔍',
>>>>>>> db3f6406
  },
};<|MERGE_RESOLUTION|>--- conflicted
+++ resolved
@@ -101,7 +101,6 @@
     src: `${PREFIX}map.svg`,
     alt: '🗺️',
   },
-<<<<<<< HEAD
   'proof': {
     src: `${PREFIX}proof.svg`,
     alt: '🛡️',
@@ -109,10 +108,9 @@
   'close': {
     src: `${PREFIX}close.svg`,
     alt: '❌',
-=======
+  },
   'search': {
     src: `${PREFIX}search.svg`,
     alt: '🔍',
->>>>>>> db3f6406
   },
 };